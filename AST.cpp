/*
    This file is part of cpp-ethereum.

    cpp-ethereum is free software: you can redistribute it and/or modify
    it under the terms of the GNU General Public License as published by
    the Free Software Foundation, either version 3 of the License, or
    (at your option) any later version.

    cpp-ethereum is distributed in the hope that it will be useful,
    but WITHOUT ANY WARRANTY; without even the implied warranty of
    MERCHANTABILITY or FITNESS FOR A PARTICULAR PURPOSE.  See the
    GNU General Public License for more details.

    You should have received a copy of the GNU General Public License
    along with cpp-ethereum.  If not, see <http://www.gnu.org/licenses/>.
*/
/**
 * @author Christian <c@ethdev.com>
 * @date 2014
 * Solidity abstract syntax tree.
 */

#include <algorithm>
#include <boost/range/adaptor/reversed.hpp>
#include <libsolidity/Utils.h>
#include <libsolidity/AST.h>
#include <libsolidity/ASTVisitor.h>
#include <libsolidity/Exceptions.h>
#include <libsolidity/AST_accept.h>

#include <libdevcrypto/SHA3.h>

using namespace std;

namespace dev
{
namespace solidity
{

TypeError ASTNode::createTypeError(string const& _description) const
{
	return TypeError() << errinfo_sourceLocation(getLocation()) << errinfo_comment(_description);
}

TypePointer ContractDefinition::getType(ContractDefinition const* _currentContract) const
{
	return make_shared<TypeType>(make_shared<ContractType>(*this), _currentContract);
}

void ContractDefinition::checkTypeRequirements()
{
	for (ASTPointer<InheritanceSpecifier> const& baseSpecifier: getBaseContracts())
		baseSpecifier->checkTypeRequirements();

	checkIllegalOverrides();
	checkAbstractFunctions();

	FunctionDefinition const* constructor = getConstructor();
	if (constructor && !constructor->getReturnParameters().empty())
		BOOST_THROW_EXCEPTION(constructor->getReturnParameterList()->createTypeError(
									"Non-empty \"returns\" directive for constructor."));

	FunctionDefinition const* fallbackFunction = nullptr;
	for (ASTPointer<FunctionDefinition> const& function: getDefinedFunctions())
	{
		if (function->getName().empty())
		{
			if (fallbackFunction)
				BOOST_THROW_EXCEPTION(DeclarationError() << errinfo_comment("Only one fallback function is allowed."));
			else
			{
				fallbackFunction = function.get();
				if (!fallbackFunction->getParameters().empty())
					BOOST_THROW_EXCEPTION(fallbackFunction->getParameterList().createTypeError("Fallback function cannot take parameters."));
			}
		}
		if (!function->isFullyImplemented())
			setFullyImplemented(false);
	}
	for (ASTPointer<ModifierDefinition> const& modifier: getFunctionModifiers())
		modifier->checkTypeRequirements();

	for (ASTPointer<FunctionDefinition> const& function: getDefinedFunctions())
		function->checkTypeRequirements();
	// check for duplicate declaration
	set<string> functions;
	for (ASTPointer<FunctionDefinition> const& function: getDefinedFunctions())
	{
		string signature = function->getCanonicalSignature();
		if (functions.count(signature))
			BOOST_THROW_EXCEPTION(DeclarationError() << errinfo_sourceLocation(function->getLocation())
														<< errinfo_comment("Duplicate functions are not allowed."));
		functions.insert(signature);
	}

	for (ASTPointer<VariableDeclaration> const& variable: m_stateVariables)
		variable->checkTypeRequirements();

	// check for hash collisions in function signatures
	set<FixedHash<4>> hashes;
	for (auto const& it: getInterfaceFunctionList())
	{
		FixedHash<4> const& hash = it.first;
		if (hashes.count(hash))
			BOOST_THROW_EXCEPTION(createTypeError(
									  std::string("Function signature hash collision for ") +
									  it.second->externalSignature()));
		hashes.insert(hash);
	}
}

map<FixedHash<4>, FunctionTypePointer> ContractDefinition::getInterfaceFunctions() const
{
	auto exportedFunctionList = getInterfaceFunctionList();

	map<FixedHash<4>, FunctionTypePointer> exportedFunctions;
	for (auto const& it: exportedFunctionList)
		exportedFunctions.insert(it);

	solAssert(exportedFunctionList.size() == exportedFunctions.size(),
			  "Hash collision at Function Definition Hash calculation");

	return exportedFunctions;
}

FunctionDefinition const* ContractDefinition::getConstructor() const
{
	for (ASTPointer<FunctionDefinition> const& f: m_definedFunctions)
		if (f->isConstructor())
			return f.get();
	return nullptr;
}

FunctionDefinition const* ContractDefinition::getFallbackFunction() const
{
	for (ContractDefinition const* contract: getLinearizedBaseContracts())
		for (ASTPointer<FunctionDefinition> const& f: contract->getDefinedFunctions())
			if (f->getName().empty())
				return f.get();
	return nullptr;
}

void ContractDefinition::checkAbstractFunctions()
{
	map<string, bool> functions;

	// Search from base to derived
	for (ContractDefinition const* contract: boost::adaptors::reverse(getLinearizedBaseContracts()))
		for (ASTPointer<FunctionDefinition> const& function: contract->getDefinedFunctions())
		{
			string const& name = function->getName();
			if (!function->isFullyImplemented() && functions.count(name) && functions[name])
				BOOST_THROW_EXCEPTION(function->createTypeError("Redeclaring an already implemented function as abstract"));
			functions[name] = function->isFullyImplemented();
		}

	for (auto const& it: functions)
		if (!it.second)
		{
			setFullyImplemented(false);
			break;
		}
}

void ContractDefinition::checkIllegalOverrides() const
{
	// TODO unify this at a later point. for this we need to put the constness and the access specifier
	// into the types
	map<string, FunctionDefinition const*> functions;
	set<string> functionNames;
	map<string, ModifierDefinition const*> modifiers;

	// We search from derived to base, so the stored item causes the error.
	for (ContractDefinition const* contract: getLinearizedBaseContracts())
	{
		for (ASTPointer<FunctionDefinition> const& function: contract->getDefinedFunctions())
		{
			if (function->isConstructor())
				continue; // constructors can neither be overridden nor override anything
			string const& name = function->getName();
			if (modifiers.count(name))
				BOOST_THROW_EXCEPTION(modifiers[name]->createTypeError("Override changes function to modifier."));
			FunctionDefinition const*& override = functions[function->getCanonicalSignature()];
			functionNames.insert(name);
			if (!override)
				override = function.get();
			else if (override->getVisibility() != function->getVisibility() ||
					 override->isDeclaredConst() != function->isDeclaredConst() ||
					 FunctionType(*override) != FunctionType(*function))
				BOOST_THROW_EXCEPTION(override->createTypeError("Override changes extended function signature."));
		}
		for (ASTPointer<ModifierDefinition> const& modifier: contract->getFunctionModifiers())
		{
			string const& name = modifier->getName();
			ModifierDefinition const*& override = modifiers[name];
			if (!override)
				override = modifier.get();
			else if (ModifierType(*override) != ModifierType(*modifier))
				BOOST_THROW_EXCEPTION(override->createTypeError("Override changes modifier signature."));
			if (functionNames.count(name))
				BOOST_THROW_EXCEPTION(override->createTypeError("Override changes modifier to function."));
		}
	}
}

std::vector<ASTPointer<EventDefinition>> const& ContractDefinition::getInterfaceEvents() const
{
	if (!m_interfaceEvents)
	{
		set<string> eventsSeen;
		m_interfaceEvents.reset(new std::vector<ASTPointer<EventDefinition>>());
		for (ContractDefinition const* contract: getLinearizedBaseContracts())
			for (ASTPointer<EventDefinition> const& e: contract->getEvents())
				if (eventsSeen.count(e->getName()) == 0)
				{
					eventsSeen.insert(e->getName());
					m_interfaceEvents->push_back(e);
				}
	}
	return *m_interfaceEvents;
}

vector<pair<FixedHash<4>, FunctionTypePointer>> const& ContractDefinition::getInterfaceFunctionList() const
{
	if (!m_interfaceFunctionList)
	{
		set<string> functionsSeen;
		set<string> signaturesSeen;
		m_interfaceFunctionList.reset(new vector<pair<FixedHash<4>, FunctionTypePointer>>());
		for (ContractDefinition const* contract: getLinearizedBaseContracts())
		{
			for (ASTPointer<FunctionDefinition> const& f: contract->getDefinedFunctions())
<<<<<<< HEAD
			{
				string functionSignature = f->getCanonicalSignature();
				if (f->isPublic() && !f->isConstructor() && !f->getName().empty() && signaturesSeen.count(functionSignature) == 0)
				{
					functionsSeen.insert(f->getName());
					signaturesSeen.insert(functionSignature);
					FixedHash<4> hash(dev::sha3(functionSignature));
=======
				if (functionsSeen.count(f->getName()) == 0 && f->isPartOfExternalInterface())
				{
					functionsSeen.insert(f->getName());
					FixedHash<4> hash(dev::sha3(f->externalSignature()));
>>>>>>> 8e19eea7
					m_interfaceFunctionList->push_back(make_pair(hash, make_shared<FunctionType>(*f, false)));
				}
			}

			for (ASTPointer<VariableDeclaration> const& v: contract->getStateVariables())
				if (functionsSeen.count(v->getName()) == 0 && v->isPartOfExternalInterface())
				{
					FunctionType ftype(*v);
					solAssert(v->getType().get(), "");
					functionsSeen.insert(v->getName());
					FixedHash<4> hash(dev::sha3(ftype.externalSignature(v->getName())));
					m_interfaceFunctionList->push_back(make_pair(hash, make_shared<FunctionType>(*v)));
				}
		}
	}
	return *m_interfaceFunctionList;
}

vector<Declaration const*> const& ContractDefinition::getInheritableMembers() const
{
	if (!m_inheritableMembers)
	{
		set<string> memberSeen;
		m_inheritableMembers.reset(new vector<Declaration const*>());
		auto addInheritableMember = [&](Declaration const* _decl)
		{
			if (memberSeen.count(_decl->getName()) == 0 && _decl->isVisibleInDerivedContracts())
			{
				memberSeen.insert(_decl->getName());
				m_inheritableMembers->push_back(_decl);
			}
		};

		for (ASTPointer<FunctionDefinition> const& f: getDefinedFunctions())
			addInheritableMember(f.get());

		for (ASTPointer<VariableDeclaration> const& v: getStateVariables())
			addInheritableMember(v.get());

		for (ASTPointer<StructDefinition> const& s: getDefinedStructs())
			addInheritableMember(s.get());
	}
	return *m_inheritableMembers;
}

TypePointer EnumValue::getType(ContractDefinition const*) const
{
	EnumDefinition const* parentDef = dynamic_cast<EnumDefinition const*>(getScope());
	solAssert(parentDef, "Enclosing Scope of EnumValue was not set");
	return make_shared<EnumType>(*parentDef);
}

void InheritanceSpecifier::checkTypeRequirements()
{
	m_baseName->checkTypeRequirements();
	for (ASTPointer<Expression> const& argument: m_arguments)
		argument->checkTypeRequirements();

	ContractDefinition const* base = dynamic_cast<ContractDefinition const*>(m_baseName->getReferencedDeclaration());
	solAssert(base, "Base contract not available.");
	TypePointers parameterTypes = ContractType(*base).getConstructorType()->getParameterTypes();
	if (parameterTypes.size() != m_arguments.size())
		BOOST_THROW_EXCEPTION(createTypeError("Wrong argument count for constructor call."));
	for (size_t i = 0; i < m_arguments.size(); ++i)
		if (!m_arguments[i]->getType()->isImplicitlyConvertibleTo(*parameterTypes[i]))
			BOOST_THROW_EXCEPTION(createTypeError("Invalid type for argument in constructer call."));
}

TypePointer StructDefinition::getType(ContractDefinition const*) const
{
	return make_shared<TypeType>(make_shared<StructType>(*this));
}

void StructDefinition::checkMemberTypes() const
{
	for (ASTPointer<VariableDeclaration> const& member: getMembers())
		if (!member->getType()->canBeStored())
			BOOST_THROW_EXCEPTION(member->createTypeError("Type cannot be used in struct."));
}

void StructDefinition::checkRecursion() const
{
	set<StructDefinition const*> definitionsSeen;
	vector<StructDefinition const*> queue = {this};
	while (!queue.empty())
	{
		StructDefinition const* def = queue.back();
		queue.pop_back();
		if (definitionsSeen.count(def))
			BOOST_THROW_EXCEPTION(ParserError() << errinfo_sourceLocation(def->getLocation())
												<< errinfo_comment("Recursive struct definition."));
		definitionsSeen.insert(def);
		for (ASTPointer<VariableDeclaration> const& member: def->getMembers())
			if (member->getType()->getCategory() == Type::Category::Struct)
			{
				UserDefinedTypeName const& typeName = dynamic_cast<UserDefinedTypeName const&>(*member->getTypeName());
				queue.push_back(&dynamic_cast<StructDefinition const&>(*typeName.getReferencedDeclaration()));
			}
	}
}

TypePointer EnumDefinition::getType(ContractDefinition const*) const
{
	return make_shared<TypeType>(make_shared<EnumType>(*this));
}

TypePointer FunctionDefinition::getType(ContractDefinition const*) const
{
	return make_shared<FunctionType>(*this);
}

void FunctionDefinition::checkTypeRequirements()
{
	for (ASTPointer<VariableDeclaration> const& var: getParameters() + getReturnParameters())
	{
		if (!var->getType()->canLiveOutsideStorage())
			BOOST_THROW_EXCEPTION(var->createTypeError("Type is required to live outside storage."));
		if (getVisibility() >= Visibility::Public && !(var->getType()->externalType()))
		{
			// todo delete when will be implemented arrays as parameter type in internal functions
			if (getVisibility() == Visibility::Public && var->getType()->getCategory() == Type::Category::Array)
				BOOST_THROW_EXCEPTION(var->createTypeError("Arrays only implemented for external functions."));
			else
				BOOST_THROW_EXCEPTION(var->createTypeError("Internal type is not allowed for public and external functions."));
		}
	}
	for (ASTPointer<ModifierInvocation> const& modifier: m_functionModifiers)
		modifier->checkTypeRequirements(isConstructor() ?
			dynamic_cast<ContractDefinition const&>(*getScope()).getBaseContracts() :
			vector<ASTPointer<InheritanceSpecifier>>());
	if (m_body)
		m_body->checkTypeRequirements();
}

string FunctionDefinition::externalSignature() const
{
	return FunctionType(*this).externalSignature(getName());
}

bool VariableDeclaration::isLValue() const
{
	// External function parameters and constant declared variables are Read-Only
	return !isExternalFunctionParameter() && !m_isConstant;
}

void VariableDeclaration::checkTypeRequirements()
{
	// Variables can be declared without type (with "var"), in which case the first assignment
	// sets the type.
	// Note that assignments before the first declaration are legal because of the special scoping
	// rules inherited from JavaScript.
	if (m_isConstant)
	{
		if (!dynamic_cast<ContractDefinition const*>(getScope()))
			BOOST_THROW_EXCEPTION(createTypeError("Illegal use of \"constant\" specifier."));
		if ((m_type && !m_type->isValueType()) || !m_value)
			BOOST_THROW_EXCEPTION(createTypeError("Unitialized \"constant\" variable."));
	}
	if (!m_value)
		return;
	if (m_type)
	{
		m_value->expectType(*m_type);
		if (m_isStateVariable && !m_type->externalType() && getVisibility() >= Visibility::Public)
			BOOST_THROW_EXCEPTION(createTypeError("Internal type is not allowed for state variables."));

		if (!FunctionType(*this).externalType())
			BOOST_THROW_EXCEPTION(createTypeError("Internal type is not allowed for public state variables."));
	}
	else
	{
		// no type declared and no previous assignment, infer the type
		Identifier* identifier = dynamic_cast<Identifier*>(m_value.get());
		if (identifier)
			identifier->checkTypeRequirementsFromVariableDeclaration();
		else
			m_value->checkTypeRequirements();

		TypePointer type = m_value->getType();
		if (type->getCategory() == Type::Category::IntegerConstant)
		{
			auto intType = dynamic_pointer_cast<IntegerConstantType const>(type)->getIntegerType();
			if (!intType)
				BOOST_THROW_EXCEPTION(m_value->createTypeError("Invalid integer constant " + type->toString() + "."));
			type = intType;
		}
		else if (type->getCategory() == Type::Category::Void)
			BOOST_THROW_EXCEPTION(createTypeError("Variable cannot have void type."));
		m_type = type;
	}
}

bool VariableDeclaration::isExternalFunctionParameter() const
{
	auto const* function = dynamic_cast<FunctionDefinition const*>(getScope());
	if (!function || function->getVisibility() != Declaration::Visibility::External)
		return false;
	for (auto const& variable: function->getParameters())
		if (variable.get() == this)
			return true;
	return false;
}

TypePointer ModifierDefinition::getType(ContractDefinition const*) const
{
	return make_shared<ModifierType>(*this);
}

void ModifierDefinition::checkTypeRequirements()
{
	m_body->checkTypeRequirements();
}

void ModifierInvocation::checkTypeRequirements(vector<ASTPointer<InheritanceSpecifier>> const& _bases)
{
	m_modifierName->checkTypeRequirements();
	for (ASTPointer<Expression> const& argument: m_arguments)
		argument->checkTypeRequirements();

	auto declaration = m_modifierName->getReferencedDeclaration();
	vector<ASTPointer<VariableDeclaration>> emptyParameterList;
	vector<ASTPointer<VariableDeclaration>> const* parameters = nullptr;
	if (auto modifier = dynamic_cast<ModifierDefinition const*>(declaration))
		parameters = &modifier->getParameters();
	else
		// check parameters for Base constructors
		for (auto const& base: _bases)
			if (declaration == base->getName()->getReferencedDeclaration())
			{
				if (auto referencedConstructor = dynamic_cast<ContractDefinition const&>(*declaration).getConstructor())
					parameters = &referencedConstructor->getParameters();
				else
					parameters = &emptyParameterList;
				break;
			}
	if (!parameters)
		BOOST_THROW_EXCEPTION(createTypeError("Referenced declaration is neither modifier nor base class."));
	if (parameters->size() != m_arguments.size())
		BOOST_THROW_EXCEPTION(createTypeError("Wrong argument count for modifier invocation."));
	for (size_t i = 0; i < m_arguments.size(); ++i)
		if (!m_arguments[i]->getType()->isImplicitlyConvertibleTo(*(*parameters)[i]->getType()))
			BOOST_THROW_EXCEPTION(createTypeError("Invalid type for argument in modifier invocation."));
}

void EventDefinition::checkTypeRequirements()
{
	int numIndexed = 0;
	for (ASTPointer<VariableDeclaration> const& var: getParameters())
	{
		if (var->isIndexed())
			numIndexed++;
		if (!var->getType()->canLiveOutsideStorage())
			BOOST_THROW_EXCEPTION(var->createTypeError("Type is required to live outside storage."));
		if (!var->getType()->externalType())
			BOOST_THROW_EXCEPTION(var->createTypeError("Internal type is not allowed as event parameter type."));
	}
	if (numIndexed > 3)
		BOOST_THROW_EXCEPTION(createTypeError("More than 3 indexed arguments for event."));
}

void Block::checkTypeRequirements()
{
	for (shared_ptr<Statement> const& statement: m_statements)
		statement->checkTypeRequirements();
}

void IfStatement::checkTypeRequirements()
{
	m_condition->expectType(BoolType());
	m_trueBody->checkTypeRequirements();
	if (m_falseBody)
		m_falseBody->checkTypeRequirements();
}

void WhileStatement::checkTypeRequirements()
{
	m_condition->expectType(BoolType());
	m_body->checkTypeRequirements();
}

void ForStatement::checkTypeRequirements()
{
	if (m_initExpression)
		m_initExpression->checkTypeRequirements();
	if (m_condExpression)
		m_condExpression->expectType(BoolType());
	if (m_loopExpression)
		m_loopExpression->checkTypeRequirements();
	m_body->checkTypeRequirements();
}

void Return::checkTypeRequirements()
{
	if (!m_expression)
		return;
	if (!m_returnParameters)
		BOOST_THROW_EXCEPTION(createTypeError("Return arguments not allowed."));
	if (m_returnParameters->getParameters().size() != 1)
		BOOST_THROW_EXCEPTION(createTypeError("Different number of arguments in return statement "
											  "than in returns declaration."));
	// this could later be changed such that the paramaters type is an anonymous struct type,
	// but for now, we only allow one return parameter
	m_expression->expectType(*m_returnParameters->getParameters().front()->getType());
}

void VariableDeclarationStatement::checkTypeRequirements()
{
	m_variable->checkTypeRequirements();
}

void Assignment::checkTypeRequirements()
{
	m_leftHandSide->checkTypeRequirements();
	m_leftHandSide->requireLValue();
	if (m_leftHandSide->getType()->getCategory() == Type::Category::Mapping)
		BOOST_THROW_EXCEPTION(createTypeError("Mappings cannot be assigned to."));
	m_type = m_leftHandSide->getType();
	if (m_assigmentOperator == Token::Assign)
		m_rightHandSide->expectType(*m_type);
	else
	{
		// compound assignment
		m_rightHandSide->checkTypeRequirements();
		TypePointer resultType = m_type->binaryOperatorResult(Token::AssignmentToBinaryOp(m_assigmentOperator),
															  m_rightHandSide->getType());
		if (!resultType || *resultType != *m_type)
			BOOST_THROW_EXCEPTION(createTypeError("Operator " + string(Token::toString(m_assigmentOperator)) +
												  " not compatible with types " +
												  m_type->toString() + " and " +
												  m_rightHandSide->getType()->toString()));
	}
}

void ExpressionStatement::checkTypeRequirements()
{
	m_expression->checkTypeRequirements();
	if (m_expression->getType()->getCategory() == Type::Category::IntegerConstant)
		if (!dynamic_pointer_cast<IntegerConstantType const>(m_expression->getType())->getIntegerType())
			BOOST_THROW_EXCEPTION(m_expression->createTypeError("Invalid integer constant."));
}

void Expression::expectType(Type const& _expectedType)
{
	checkTypeRequirements();
	Type const& type = *getType();
	if (!type.isImplicitlyConvertibleTo(_expectedType))
		BOOST_THROW_EXCEPTION(createTypeError("Type " + type.toString() +
											  " not implicitly convertible to expected type "
											  + _expectedType.toString() + "."));
}

void Expression::requireLValue()
{
	if (!isLValue())
		BOOST_THROW_EXCEPTION(createTypeError("Expression has to be an lvalue."));
	m_lvalueRequested = true;
}

void UnaryOperation::checkTypeRequirements()
{
	// Inc, Dec, Add, Sub, Not, BitNot, Delete
	m_subExpression->checkTypeRequirements();
	if (m_operator == Token::Value::Inc || m_operator == Token::Value::Dec || m_operator == Token::Value::Delete)
		m_subExpression->requireLValue();
	m_type = m_subExpression->getType()->unaryOperatorResult(m_operator);
	if (!m_type)
		BOOST_THROW_EXCEPTION(createTypeError("Unary operator not compatible with type."));
}

void BinaryOperation::checkTypeRequirements()
{
	m_left->checkTypeRequirements();
	m_right->checkTypeRequirements();
	m_commonType = m_left->getType()->binaryOperatorResult(m_operator, m_right->getType());
	if (!m_commonType)
		BOOST_THROW_EXCEPTION(createTypeError("Operator " + string(Token::toString(m_operator)) +
											  " not compatible with types " +
											  m_left->getType()->toString() + " and " +
											  m_right->getType()->toString()));
	m_type = Token::isCompareOp(m_operator) ? make_shared<BoolType>() : m_commonType;
}

void FunctionCall::checkTypeRequirements()
{
	// we need to check arguments' type first as their info will be used by m_express(Identifier).
	for (ASTPointer<Expression> const& argument: m_arguments)
		argument->checkTypeRequirements();

	auto identifier = dynamic_cast<Identifier*>(m_expression.get());
	if (identifier)
		identifier->checkTypeRequirementsWithFunctionCall(*this);
	else
		m_expression->checkTypeRequirements();

	Type const* expressionType = m_expression->getType().get();
	if (isTypeConversion())
	{
		TypeType const& type = dynamic_cast<TypeType const&>(*expressionType);
		//@todo for structs, we have to check the number of arguments to be equal to the
		// number of non-mapping members
		if (m_arguments.size() != 1)
			BOOST_THROW_EXCEPTION(createTypeError("More than one argument for explicit type conversion."));
		if (!m_names.empty())
			BOOST_THROW_EXCEPTION(createTypeError("Type conversion cannot allow named arguments."));
		if (!m_arguments.front()->getType()->isExplicitlyConvertibleTo(*type.getActualType()))
			BOOST_THROW_EXCEPTION(createTypeError("Explicit type conversion not allowed."));
		m_type = type.getActualType();
	}
	else if (FunctionType const* functionType = dynamic_cast<FunctionType const*>(expressionType))
	{
		//@todo would be nice to create a struct type from the arguments
		// and then ask if that is implicitly convertible to the struct represented by the
		// function parameters
		TypePointers const& parameterTypes = functionType->getParameterTypes();
		if (!functionType->takesArbitraryParameters() && parameterTypes.size() != m_arguments.size())
			BOOST_THROW_EXCEPTION(createTypeError("Wrong argument count for function call."));

		if (m_names.empty())
		{
			for (size_t i = 0; i < m_arguments.size(); ++i)
				if (!functionType->takesArbitraryParameters() &&
						!m_arguments[i]->getType()->isImplicitlyConvertibleTo(*parameterTypes[i]))
					BOOST_THROW_EXCEPTION(m_arguments[i]->createTypeError("Invalid type for argument in function call."));
		}
		else
		{
			if (functionType->takesArbitraryParameters())
				BOOST_THROW_EXCEPTION(createTypeError("Named arguments cannnot be used for functions "
													  "that take arbitrary parameters."));
			auto const& parameterNames = functionType->getParameterNames();
			if (parameterNames.size() != m_names.size())
				BOOST_THROW_EXCEPTION(createTypeError("Some argument names are missing."));

			// check duplicate names
			for (size_t i = 0; i < m_names.size(); i++)
				for (size_t j = i + 1; j < m_names.size(); j++)
					if (*m_names[i] == *m_names[j])
						BOOST_THROW_EXCEPTION(m_arguments[i]->createTypeError("Duplicate named argument."));

			for (size_t i = 0; i < m_names.size(); i++) {
				bool found = false;
				for (size_t j = 0; j < parameterNames.size(); j++) {
					if (parameterNames[j] == *m_names[i]) {
						// check type convertible
						if (!m_arguments[i]->getType()->isImplicitlyConvertibleTo(*parameterTypes[j]))
							BOOST_THROW_EXCEPTION(createTypeError("Invalid type for argument in function call."));

						found = true;
						break;
					}
				}
				if (!found)
					BOOST_THROW_EXCEPTION(createTypeError("Named argument does not match function declaration."));
			}
		}

		// @todo actually the return type should be an anonymous struct,
		// but we change it to the type of the first return value until we have structs
		if (functionType->getReturnParameterTypes().empty())
			m_type = make_shared<VoidType>();
		else
			m_type = functionType->getReturnParameterTypes().front();
	}
	else if (OverloadedFunctionType const* overloadedTypes = dynamic_cast<OverloadedFunctionType const*>(expressionType))
	{
		// this only applies to "x(3)" where x is assigned by "var x = f;" where f is an overloaded functions.
		auto identifier = dynamic_cast<Identifier*>(m_expression.get());
		solAssert(identifier, "only applies to 'var x = f;'");

		Declaration const* function = overloadedTypes->getIdentifier()->overloadResolution(*this);
		if (!function)
			BOOST_THROW_EXCEPTION(createTypeError("Can't resolve declarations"));

		identifier->setReferencedDeclaration(*function);
		identifier->checkTypeRequirements();

		TypePointer type = identifier->getType();
		FunctionType const* functionType = dynamic_cast<FunctionType const*>(type.get());

		if (functionType->getReturnParameterTypes().empty())
			m_type = make_shared<VoidType>();
		else
			m_type = functionType->getReturnParameterTypes().front();
	}
	else
		BOOST_THROW_EXCEPTION(createTypeError("Type is not callable."));
}

bool FunctionCall::isTypeConversion() const
{
	return m_expression->getType()->getCategory() == Type::Category::TypeType;
}

void NewExpression::checkTypeRequirements()
{
	m_contractName->checkTypeRequirements();
	m_contract = dynamic_cast<ContractDefinition const*>(m_contractName->getReferencedDeclaration());
	if (!m_contract)
		BOOST_THROW_EXCEPTION(createTypeError("Identifier is not a contract."));
	if (!m_contract->isFullyImplemented())
		BOOST_THROW_EXCEPTION(m_contract->createTypeError("Trying to create an instance of an abstract contract."));
	shared_ptr<ContractType const> contractType = make_shared<ContractType>(*m_contract);
	TypePointers const& parameterTypes = contractType->getConstructorType()->getParameterTypes();
	m_type = make_shared<FunctionType>(parameterTypes, TypePointers{contractType},
									   FunctionType::Location::Creation);
}

void MemberAccess::checkTypeRequirements()
{
	m_expression->checkTypeRequirements();
	Type const& type = *m_expression->getType();
	m_type = type.getMemberType(*m_memberName);
	if (!m_type)
		BOOST_THROW_EXCEPTION(createTypeError("Member \"" + *m_memberName + "\" not found or not "
											  "visible in " + type.toString()));
	// This should probably move somewhere else.
	if (type.getCategory() == Type::Category::Struct)
		m_isLValue = true;
	else if (type.getCategory() == Type::Category::Array)
	{
		auto const& arrayType(dynamic_cast<ArrayType const&>(type));
		m_isLValue = (*m_memberName == "length" &&
			arrayType.getLocation() != ArrayType::Location::CallData && arrayType.isDynamicallySized());
	}
	else
		m_isLValue = false;
}

void IndexAccess::checkTypeRequirements()
{
	m_base->checkTypeRequirements();
	switch (m_base->getType()->getCategory())
	{
	case Type::Category::Array:
	{
		ArrayType const& type = dynamic_cast<ArrayType const&>(*m_base->getType());
		if (!m_index)
			BOOST_THROW_EXCEPTION(createTypeError("Index expression cannot be omitted."));
		m_index->expectType(IntegerType(256));
		if (type.isByteArray())
			m_type = make_shared<FixedBytesType>(1);
		else
			m_type = type.getBaseType();
		m_isLValue = type.getLocation() != ArrayType::Location::CallData;
		break;
	}
	case Type::Category::Mapping:
	{
		MappingType const& type = dynamic_cast<MappingType const&>(*m_base->getType());
		if (!m_index)
			BOOST_THROW_EXCEPTION(createTypeError("Index expression cannot be omitted."));
		m_index->expectType(*type.getKeyType());
		m_type = type.getValueType();
		m_isLValue = true;
		break;
	}
	case Type::Category::TypeType:
	{
		TypeType const& type = dynamic_cast<TypeType const&>(*m_base->getType());
		if (!m_index)
			m_type = make_shared<TypeType>(make_shared<ArrayType>(ArrayType::Location::Memory, type.getActualType()));
		else
		{
			m_index->checkTypeRequirements();
			auto length = dynamic_cast<IntegerConstantType const*>(m_index->getType().get());
			if (!length)
				BOOST_THROW_EXCEPTION(m_index->createTypeError("Integer constant expected."));
			m_type = make_shared<TypeType>(make_shared<ArrayType>(
				ArrayType::Location::Memory, type.getActualType(), length->literalValue(nullptr)));
		}
		break;
	}
	default:
		BOOST_THROW_EXCEPTION(m_base->createTypeError(
			"Indexed expression has to be a type, mapping or array (is " + m_base->getType()->toString() + ")"));
	}
}

void Identifier::checkTypeRequirementsWithFunctionCall(FunctionCall const& _functionCall)
{
	solAssert(m_referencedDeclaration || !m_overloadedDeclarations.empty(), "Identifier not resolved.");

	if (!m_referencedDeclaration)
		setReferencedDeclaration(*overloadResolution(_functionCall));

	checkTypeRequirements();
}

void Identifier::checkTypeRequirementsFromVariableDeclaration()
{
	solAssert(m_referencedDeclaration || !m_overloadedDeclarations.empty(), "Identifier not resolved.");

	if (!m_referencedDeclaration)
		m_type = make_shared<OverloadedFunctionType>(this);
	else
		checkTypeRequirements();

	m_isLValue = true;
}

void Identifier::checkTypeRequirements()
{
	solAssert(m_referencedDeclaration, "Identifier not resolved.");

	m_isLValue = m_referencedDeclaration->isLValue();
	m_type = m_referencedDeclaration->getType(m_currentContract);
	if (!m_type)
		BOOST_THROW_EXCEPTION(createTypeError("Declaration referenced before type could be determined."));
}

Declaration const* Identifier::overloadResolution(FunctionCall const& _functionCall)
{
	solAssert(m_overloadedDeclarations.size() > 1, "FunctionIdentifier not resolved.");
	solAssert(!m_referencedDeclaration, "Referenced declaration should be null before overload resolution.");

	std::vector<ASTPointer<Expression const>> arguments = _functionCall.getArguments();
	std::vector<ASTPointer<ASTString>> const& argumentNames = _functionCall.getNames();

	if (argumentNames.empty())
	{
		// positional arguments
		std::vector<Declaration const*> possibles;
		for (Declaration const* declaration: m_overloadedDeclarations)
		{
			TypePointer const& function = declaration->getType();
			auto const& functionType = dynamic_cast<FunctionType const&>(*function);
			TypePointers const& parameterTypes = functionType.getParameterTypes();

			if (functionType.takesArbitraryParameters() ||
				(arguments.size() == parameterTypes.size() &&
				 std::equal(arguments.cbegin(), arguments.cend(), parameterTypes.cbegin(),
							[](ASTPointer<Expression const> const& argument, TypePointer const& parameterType)
							{
								return argument->getType()->isImplicitlyConvertibleTo(*parameterType);
							})))
				possibles.push_back(declaration);			
		}
		if (possibles.empty())
			BOOST_THROW_EXCEPTION(createTypeError("Can't resolve identifier"));
		else if (std::none_of(possibles.cbegin() + 1, possibles.cend(),
			[&possibles](Declaration const* declaration)
			{
				return declaration->getScope() == possibles.front()->getScope();
			}))
				return possibles.front();
		else
			BOOST_THROW_EXCEPTION(createTypeError("Can't resolve identifier"));
	}
	else
		// named arguments
		// TODO: don't support right now
		BOOST_THROW_EXCEPTION(createTypeError("Named arguments with overloaded functions are not supported yet."));
	return nullptr;
}

void ElementaryTypeNameExpression::checkTypeRequirements()
{
	m_type = make_shared<TypeType>(Type::fromElementaryTypeName(m_typeToken));
}

void Literal::checkTypeRequirements()
{
	m_type = Type::forLiteral(*this);
	if (!m_type)
		BOOST_THROW_EXCEPTION(createTypeError("Invalid literal value."));
}

}
}<|MERGE_RESOLUTION|>--- conflicted
+++ resolved
@@ -230,20 +230,13 @@
 		for (ContractDefinition const* contract: getLinearizedBaseContracts())
 		{
 			for (ASTPointer<FunctionDefinition> const& f: contract->getDefinedFunctions())
-<<<<<<< HEAD
 			{
-				string functionSignature = f->getCanonicalSignature();
-				if (f->isPublic() && !f->isConstructor() && !f->getName().empty() && signaturesSeen.count(functionSignature) == 0)
+				string functionSignature = f->externalSignature();
+				if (f->isPartOfExternalInterface() && signaturesSeen.count(functionSignature) == 0)
 				{
 					functionsSeen.insert(f->getName());
 					signaturesSeen.insert(functionSignature);
 					FixedHash<4> hash(dev::sha3(functionSignature));
-=======
-				if (functionsSeen.count(f->getName()) == 0 && f->isPartOfExternalInterface())
-				{
-					functionsSeen.insert(f->getName());
-					FixedHash<4> hash(dev::sha3(f->externalSignature()));
->>>>>>> 8e19eea7
 					m_interfaceFunctionList->push_back(make_pair(hash, make_shared<FunctionType>(*f, false)));
 				}
 			}
