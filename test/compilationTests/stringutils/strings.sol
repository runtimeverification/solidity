/*
 * @title String & slice utility library for Solidity contracts.
 * @author Nick Johnson <arachnid@notdot.net>
 *
 * @dev Functionality in this library is largely implemented using an
 *      abstraction called a 'slice'. A slice represents a part of a string -
 *      anything from the entire string to a single character, or even no
 *      characters at all (a 0-length slice). Since a slice only has to specify
 *      an offset and a length, copying and manipulating slices is a lot less
 *      expensive than copying and manipulating the strings they reference.
 *
 *      To further reduce gas costs, most functions on slice that need to return
 *      a slice modify the original one instead of allocating a new one; for
 *      instance, `s.split(".")` will return the text up to the first '.',
 *      modifying s to only contain the remainder of the string after the '.'.
 *      In situations where you do not want to modify the original slice, you
 *      can make a copy first with `.copy()`, for example:
 *      `s.copy().split(".")`. Try and avoid using this idiom in loops; since
 *      Solidity has no memory management, it will result in allocating many
 *      short-lived slices that are later discarded.
 *
 *      Functions that return two slices come in two versions: a non-allocating
 *      version that takes the second slice as an argument, modifying it in
 *      place, and an allocating version that allocates and returns the second
 *      slice; see `nextRune` for example.
 *
 *      Functions that have to copy string data will return strings rather than
 *      slices; these can be cast back to slices for further processing if
 *      required.
 *
 *      For convenience, some functions are provided with non-modifying
 *      variants that create a new slice and return both; for instance,
 *      `s.splitNew('.')` leaves s unmodified, and returns two values
 *      corresponding to the left and right parts of the string.
 */

pragma solidity >=0.0;

library strings {
    struct slice {
        uint256 _len;
        uint256 _ptr;
    }

<<<<<<< HEAD
    function memcpy(uint256 dest, uint256 src, uint256 len) private {
=======
    function memcpy(uint dest, uint src, uint len) private pure {
>>>>>>> c7dfd78e
        // Copy word-length chunks while possible
        for(; len >= 32; len -= 32) {
            assembly {
                mstore(dest, mload(src))
            }
            dest += 32;
            src += 32;
        }

        // Copy remaining bytes
        uint256 mask = 256 ** (32 - len) - 1;
        assembly {
            let srcpart := and(mload(src), not(mask))
            let destpart := and(mload(dest), mask)
            mstore(dest, or(destpart, srcpart))
        }
    }

    /*
     * @dev Returns a slice containing the entire string.
     * @param self The string to make a slice from.
     * @return A newly allocated slice containing the entire string.
     */
<<<<<<< HEAD
    function toSlice(string self) internal returns (slice) {
        uint256 ptr;
=======
    function toSlice(string memory self) internal pure returns (slice memory) {
        uint ptr;
>>>>>>> c7dfd78e
        assembly {
            ptr := add(self, 0x20)
        }
        return slice(uint256(bytes(self).length), ptr);
    }

    /*
     * @dev Returns the length of a null-terminated bytes32 string.
     * @param self The value to find the length of.
     * @return The length of the string, from 0 to 32.
     */
<<<<<<< HEAD
    function len(bytes32 self) internal returns (uint256) {
        uint256 ret;
=======
    function len(bytes32 self) internal pure returns (uint) {
        uint ret;
>>>>>>> c7dfd78e
        if (self == 0)
            return 0;
        if (uint256(self) & 0xffffffffffffffffffffffffffffffff == 0) {
            ret += 16;
            self = bytes32(uint256(self) / 0x100000000000000000000000000000000);
        }
        if (uint256(self) & 0xffffffffffffffff == 0) {
            ret += 8;
            self = bytes32(uint256(self) / 0x10000000000000000);
        }
        if (uint256(self) & 0xffffffff == 0) {
            ret += 4;
            self = bytes32(uint256(self) / 0x100000000);
        }
        if (uint256(self) & 0xffff == 0) {
            ret += 2;
            self = bytes32(uint256(self) / 0x10000);
        }
        if (uint256(self) & 0xff == 0) {
            ret += 1;
        }
        return 32 - ret;
    }

    /*
     * @dev Returns a slice containing the entire bytes32, interpreted as a
     *      null-terminated utf-8 string.
     * @param self The bytes32 value to convert to a slice.
     * @return A new slice containing the value of the input argument up to the
     *         first null.
     */
<<<<<<< HEAD
    function toSliceB32(bytes32 self) internal returns (slice ret) {
        // Allocate space for `self` in memory, copy it there, and point256 ret at it
=======
    function toSliceB32(bytes32 self) internal pure returns (slice memory ret) {
        // Allocate space for `self` in memory, copy it there, and point ret at it
>>>>>>> c7dfd78e
        assembly {
            let ptr := mload(0x40)
            mstore(0x40, add(ptr, 0x20))
            mstore(ptr, self)
            mstore(add(ret, 0x20), ptr)
        }
        ret._len = len(self);
    }

    /*
     * @dev Returns a new slice containing the same data as the current slice.
     * @param self The slice to copy.
     * @return A new slice containing the same data as `self`.
     */
    function copy(slice memory self) internal pure returns (slice memory) {
        return slice(self._len, self._ptr);
    }

    /*
     * @dev Copies a slice to a new string.
     * @param self The slice to copy.
     * @return A newly allocated string containing the slice's text.
     */
<<<<<<< HEAD
    function toString(slice self) internal returns (string) {
        var ret = new string(self._len);
        uint256 retptr;
=======
    function toString(slice memory self) internal pure returns (string memory) {
        string memory ret = new string(self._len);
        uint retptr;
>>>>>>> c7dfd78e
        assembly { retptr := add(ret, 32) }

        memcpy(retptr, self._ptr, self._len);
        return ret;
    }

    /*
     * @dev Returns the length in runes of the slice. Note that this operation
     *      takes time proportional to the length of the slice; avoid using it
     *      in loops, and call `slice.empty()` if you only need to know whether
     *      the slice is empty or not.
     * @param self The slice to operate on.
     * @return The length of the slice in runes.
     */
<<<<<<< HEAD
    function len(slice self) internal returns (uint256) {
        // Starting at ptr-31 means the LSB will be the byte we care about
        var ptr = self._ptr - 31;
        var end = ptr + self._len;
        for (uint256 len = 0; ptr < end; len++) {
=======
    function len(slice memory self) internal pure returns (uint l) {
        // Starting at ptr-31 means the LSB will be the byte we care about
        uint ptr = self._ptr - 31;
        uint end = ptr + self._len;
        for (l = 0; ptr < end; l++) {
>>>>>>> c7dfd78e
            uint8 b;
            assembly { b := and(mload(ptr), 0xFF) }
            if (b < 0x80) {
                ptr += 1;
            } else if(b < 0xE0) {
                ptr += 2;
            } else if(b < 0xF0) {
                ptr += 3;
            } else if(b < 0xF8) {
                ptr += 4;
            } else if(b < 0xFC) {
                ptr += 5;
            } else {
                ptr += 6;
            }
        }
    }

    /*
     * @dev Returns true if the slice is empty (has a length of 0).
     * @param self The slice to operate on.
     * @return True if the slice is empty, False otherwise.
     */
    function empty(slice memory self) internal pure returns (bool) {
        return self._len == 0;
    }

    /*
     * @dev Returns a positive number if `other` comes lexicographically after
     *      `self`, a negative number if it comes before, or zero if the
     *      contents of the two slices are equal. Comparison is done per-rune,
     *      on unicode codepoints.
     * @param self The first slice to compare.
     * @param other The second slice to compare.
     * @return The result of the comparison.
     */
<<<<<<< HEAD
    function compare(slice self, slice other) internal returns (int256) {
        uint256 shortest = self._len;
        if (other._len < self._len)
            shortest = other._len;

        var selfptr = self._ptr;
        var otherptr = other._ptr;
        for (uint256 idx = 0; idx < shortest; idx += 32) {
            uint256 a;
            uint256 b;
=======
    function compare(slice memory self, slice memory other) internal pure returns (int) {
        uint shortest = self._len;
        if (other._len < self._len)
            shortest = other._len;

        uint selfptr = self._ptr;
        uint otherptr = other._ptr;
        for (uint idx = 0; idx < shortest; idx += 32) {
            uint a;
            uint b;
>>>>>>> c7dfd78e
            assembly {
                a := mload(selfptr)
                b := mload(otherptr)
            }
            if (a != b) {
                // Mask out irrelevant bytes and check again
<<<<<<< HEAD
                uint256 mask = ~(2 ** (8 * (32 - shortest + idx)) - 1);
                var diff = (a & mask) - (b & mask);
=======
                uint256 mask = type(uint256).max; // 0xffff...
                if(shortest < 32) {
                  mask = ~(2 ** (8 * (32 - shortest + idx)) - 1);
                }
                uint256 diff = (a & mask) - (b & mask);
>>>>>>> c7dfd78e
                if (diff != 0)
                    return int256(diff);
            }
            selfptr += 32;
            otherptr += 32;
        }
        return int256(self._len) - int256(other._len);
    }

    /*
     * @dev Returns true if the two slices contain the same text.
     * @param self The first slice to compare.
     * @param self The second slice to compare.
     * @return True if the slices are equal, false otherwise.
     */
    function equals(slice memory self, slice memory other) internal pure returns (bool) {
        return compare(self, other) == 0;
    }

    /*
     * @dev Extracts the first rune in the slice into `rune`, advancing the
     *      slice to point256 to the next rune and returning `self`.
     * @param self The slice to operate on.
     * @param rune The slice that will contain the first rune.
     * @return `rune`.
     */
    function nextRune(slice memory self, slice memory rune) internal pure returns (slice memory) {
        rune._ptr = self._ptr;

        if (self._len == 0) {
            rune._len = 0;
            return rune;
        }

<<<<<<< HEAD
        uint256 len;
        uint256 b;
=======
        uint l;
        uint b;
>>>>>>> c7dfd78e
        // Load the first byte of the rune into the LSBs of b
        assembly { b := and(mload(sub(mload(add(self, 32)), 31)), 0xFF) }
        if (b < 0x80) {
            l = 1;
        } else if(b < 0xE0) {
            l = 2;
        } else if(b < 0xF0) {
            l = 3;
        } else {
            l = 4;
        }

        // Check for truncated codepoints
        if (l > self._len) {
            rune._len = self._len;
            self._ptr += self._len;
            self._len = 0;
            return rune;
        }

        self._ptr += l;
        self._len -= l;
        rune._len = l;
        return rune;
    }

    /*
     * @dev Returns the first rune in the slice, advancing the slice to point
     *      to the next rune.
     * @param self The slice to operate on.
     * @return A slice containing only the first rune from `self`.
     */
    function nextRune(slice memory self) internal pure returns (slice memory ret) {
        nextRune(self, ret);
    }

    /*
     * @dev Returns the number of the first codepoint256 in the slice.
     * @param self The slice to operate on.
     * @return The number of the first codepoint256 in the slice.
     */
<<<<<<< HEAD
    function ord(slice self) internal returns (uint256 ret) {
=======
    function ord(slice memory self) internal pure returns (uint ret) {
>>>>>>> c7dfd78e
        if (self._len == 0) {
            return 0;
        }

<<<<<<< HEAD
        uint256 word;
        uint256 len;
        uint256 div = 2 ** 248;
=======
        uint word;
        uint length;
        uint divisor = 2 ** 248;
>>>>>>> c7dfd78e

        // Load the rune into the MSBs of b
        assembly { word:= mload(mload(add(self, 32))) }
        uint b = word / divisor;
        if (b < 0x80) {
            ret = b;
            length = 1;
        } else if(b < 0xE0) {
            ret = b & 0x1F;
            length = 2;
        } else if(b < 0xF0) {
            ret = b & 0x0F;
            length = 3;
        } else {
            ret = b & 0x07;
            length = 4;
        }

        // Check for truncated codepoints
        if (length > self._len) {
            return 0;
        }

<<<<<<< HEAD
        for (uint256 i = 1; i < len; i++) {
            div = div / 256;
            b = (word / div) & 0xFF;
=======
        for (uint i = 1; i < length; i++) {
            divisor = divisor / 256;
            b = (word / divisor) & 0xFF;
>>>>>>> c7dfd78e
            if (b & 0xC0 != 0x80) {
                // Invalid UTF-8 sequence
                return 0;
            }
            ret = (ret * 64) | (b & 0x3F);
        }

        return ret;
    }

    /*
     * @dev Returns the keccak-256 hash of the slice.
     * @param self The slice to hash.
     * @return The hash of the slice.
     */
    function keccak(slice memory self) internal pure returns (bytes32 ret) {
        assembly {
            ret := keccak256(mload(add(self, 32)), mload(self))
        }
    }

    /*
     * @dev Returns true if `self` starts with `needle`.
     * @param self The slice to operate on.
     * @param needle The slice to search for.
     * @return True if the slice starts with the provided text, false otherwise.
     */
    function startsWith(slice memory self, slice memory needle) internal pure returns (bool) {
        if (self._len < needle._len) {
            return false;
        }

        if (self._ptr == needle._ptr) {
            return true;
        }

        bool equal;
        assembly {
            let length := mload(needle)
            let selfptr := mload(add(self, 0x20))
            let needleptr := mload(add(needle, 0x20))
            equal := eq(keccak256(selfptr, length), keccak256(needleptr, length))
        }
        return equal;
    }

    /*
     * @dev If `self` starts with `needle`, `needle` is removed from the
     *      beginning of `self`. Otherwise, `self` is unmodified.
     * @param self The slice to operate on.
     * @param needle The slice to search for.
     * @return `self`
     */
    function beyond(slice memory self, slice memory needle) internal pure returns (slice memory) {
        if (self._len < needle._len) {
            return self;
        }

        bool equal = true;
        if (self._ptr != needle._ptr) {
            assembly {
                let length := mload(needle)
                let selfptr := mload(add(self, 0x20))
                let needleptr := mload(add(needle, 0x20))
                equal := eq(keccak256(selfptr, length), keccak256(needleptr, length))
            }
        }

        if (equal) {
            self._len -= needle._len;
            self._ptr += needle._len;
        }

        return self;
    }

    /*
     * @dev Returns true if the slice ends with `needle`.
     * @param self The slice to operate on.
     * @param needle The slice to search for.
     * @return True if the slice starts with the provided text, false otherwise.
     */
    function endsWith(slice memory self, slice memory needle) internal pure returns (bool) {
        if (self._len < needle._len) {
            return false;
        }

        uint selfptr = self._ptr + self._len - needle._len;

        if (selfptr == needle._ptr) {
            return true;
        }

        bool equal;
        assembly {
            let length := mload(needle)
            let needleptr := mload(add(needle, 0x20))
            equal := eq(keccak256(selfptr, length), keccak256(needleptr, length))
        }

        return equal;
    }

    /*
     * @dev If `self` ends with `needle`, `needle` is removed from the
     *      end of `self`. Otherwise, `self` is unmodified.
     * @param self The slice to operate on.
     * @param needle The slice to search for.
     * @return `self`
     */
    function until(slice memory self, slice memory needle) internal pure returns (slice memory) {
        if (self._len < needle._len) {
            return self;
        }

        uint selfptr = self._ptr + self._len - needle._len;
        bool equal = true;
        if (selfptr != needle._ptr) {
            assembly {
                let length := mload(needle)
                let needleptr := mload(add(needle, 0x20))
                equal := eq(keccak256(selfptr, length), keccak256(needleptr, length))
            }
        }

        if (equal) {
            self._len -= needle._len;
        }

        return self;
    }

    // Returns the memory address of the first byte of the first occurrence of
    // `needle` in `self`, or the first byte after `self` if not found.
<<<<<<< HEAD
    function findPtr(uint256 selflen, uint256 selfptr, uint256 needlelen, uint256 needleptr) private returns (uint256) {
        uint256 ptr;
        uint256 idx;
=======
    function findPtr(uint selflen, uint selfptr, uint needlelen, uint needleptr) private pure returns (uint) {
        uint ptr = selfptr;
        uint idx;
>>>>>>> c7dfd78e

        if (needlelen <= selflen) {
            if (needlelen <= 32) {
                bytes32 mask = bytes32(~(2 ** (8 * (32 - needlelen)) - 1));

                bytes32 needledata;
                assembly { needledata := and(mload(needleptr), mask) }

                uint end = selfptr + selflen - needlelen;
                bytes32 ptrdata;
                assembly { ptrdata := and(mload(ptr), mask) }

                while (ptrdata != needledata) {
                    if (ptr >= end)
                        return selfptr + selflen;
                    ptr++;
                    assembly { ptrdata := and(mload(ptr), mask) }
                }
                return ptr;
            } else {
                // For long needles, use hashing
                bytes32 hash;
                assembly { hash := keccak256(needleptr, needlelen) }

                for (idx = 0; idx <= selflen - needlelen; idx++) {
                    bytes32 testHash;
                    assembly { testHash := keccak256(ptr, needlelen) }
                    if (hash == testHash)
                        return ptr;
                    ptr += 1;
                }
            }
        }
        return selfptr + selflen;
    }

    // Returns the memory address of the first byte after the last occurrence of
    // `needle` in `self`, or the address of `self` if not found.
<<<<<<< HEAD
    function rfindPtr(uint256 selflen, uint256 selfptr, uint256 needlelen, uint256 needleptr) private returns (uint256) {
        uint256 ptr;
=======
    function rfindPtr(uint selflen, uint selfptr, uint needlelen, uint needleptr) private pure returns (uint) {
        uint ptr;
>>>>>>> c7dfd78e

        if (needlelen <= selflen) {
            if (needlelen <= 32) {
                bytes32 mask = bytes32(~(2 ** (8 * (32 - needlelen)) - 1));

                bytes32 needledata;
                assembly { needledata := and(mload(needleptr), mask) }

                ptr = selfptr + selflen - needlelen;
                bytes32 ptrdata;
                assembly { ptrdata := and(mload(ptr), mask) }

                while (ptrdata != needledata) {
                    if (ptr <= selfptr)
                        return selfptr;
                    ptr--;
                    assembly { ptrdata := and(mload(ptr), mask) }
                }
                return ptr + needlelen;
            } else {
                // For long needles, use hashing
                bytes32 hash;
                assembly { hash := keccak256(needleptr, needlelen) }
                ptr = selfptr + (selflen - needlelen);
                while (ptr >= selfptr) {
                    bytes32 testHash;
                    assembly { testHash := keccak256(ptr, needlelen) }
                    if (hash == testHash)
                        return ptr + needlelen;
                    ptr -= 1;
                }
            }
        }
        return selfptr;
    }

    /*
     * @dev Modifies `self` to contain everything from the first occurrence of
     *      `needle` to the end of the slice. `self` is set to the empty slice
     *      if `needle` is not found.
     * @param self The slice to search and modify.
     * @param needle The text to search for.
     * @return `self`.
     */
<<<<<<< HEAD
    function find(slice self, slice needle) internal returns (slice) {
        uint256 ptr = findPtr(self._len, self._ptr, needle._len, needle._ptr);
=======
    function find(slice memory self, slice memory needle) internal pure returns (slice memory) {
        uint ptr = findPtr(self._len, self._ptr, needle._len, needle._ptr);
>>>>>>> c7dfd78e
        self._len -= ptr - self._ptr;
        self._ptr = ptr;
        return self;
    }

    /*
     * @dev Modifies `self` to contain the part of the string from the start of
     *      `self` to the end of the first occurrence of `needle`. If `needle`
     *      is not found, `self` is set to the empty slice.
     * @param self The slice to search and modify.
     * @param needle The text to search for.
     * @return `self`.
     */
<<<<<<< HEAD
    function rfind(slice self, slice needle) internal returns (slice) {
        uint256 ptr = rfindPtr(self._len, self._ptr, needle._len, needle._ptr);
=======
    function rfind(slice memory self, slice memory needle) internal pure returns (slice memory) {
        uint ptr = rfindPtr(self._len, self._ptr, needle._len, needle._ptr);
>>>>>>> c7dfd78e
        self._len = ptr - self._ptr;
        return self;
    }

    /*
     * @dev Splits the slice, setting `self` to everything after the first
     *      occurrence of `needle`, and `token` to everything before it. If
     *      `needle` does not occur in `self`, `self` is set to the empty slice,
     *      and `token` is set to the entirety of `self`.
     * @param self The slice to split.
     * @param needle The text to search for in `self`.
     * @param token An output parameter to which the first token is written.
     * @return `token`.
     */
<<<<<<< HEAD
    function split(slice self, slice needle, slice token) internal returns (slice) {
        uint256 ptr = findPtr(self._len, self._ptr, needle._len, needle._ptr);
=======
    function split(slice memory self, slice memory needle, slice memory token) internal pure returns (slice memory) {
        uint ptr = findPtr(self._len, self._ptr, needle._len, needle._ptr);
>>>>>>> c7dfd78e
        token._ptr = self._ptr;
        token._len = ptr - self._ptr;
        if (ptr == self._ptr + self._len) {
            // Not found
            self._len = 0;
        } else {
            self._len -= token._len + needle._len;
            self._ptr = ptr + needle._len;
        }
        return token;
    }

    /*
     * @dev Splits the slice, setting `self` to everything after the first
     *      occurrence of `needle`, and returning everything before it. If
     *      `needle` does not occur in `self`, `self` is set to the empty slice,
     *      and the entirety of `self` is returned.
     * @param self The slice to split.
     * @param needle The text to search for in `self`.
     * @return The part of `self` up to the first occurrence of `delim`.
     */
    function split(slice memory self, slice memory needle) internal pure returns (slice memory token) {
        split(self, needle, token);
    }

    /*
     * @dev Splits the slice, setting `self` to everything before the last
     *      occurrence of `needle`, and `token` to everything after it. If
     *      `needle` does not occur in `self`, `self` is set to the empty slice,
     *      and `token` is set to the entirety of `self`.
     * @param self The slice to split.
     * @param needle The text to search for in `self`.
     * @param token An output parameter to which the first token is written.
     * @return `token`.
     */
<<<<<<< HEAD
    function rsplit(slice self, slice needle, slice token) internal returns (slice) {
        uint256 ptr = rfindPtr(self._len, self._ptr, needle._len, needle._ptr);
=======
    function rsplit(slice memory self, slice memory needle, slice memory token) internal pure returns (slice memory) {
        uint ptr = rfindPtr(self._len, self._ptr, needle._len, needle._ptr);
>>>>>>> c7dfd78e
        token._ptr = ptr;
        token._len = self._len - (ptr - self._ptr);
        if (ptr == self._ptr) {
            // Not found
            self._len = 0;
        } else {
            self._len -= token._len + needle._len;
        }
        return token;
    }

    /*
     * @dev Splits the slice, setting `self` to everything before the last
     *      occurrence of `needle`, and returning everything after it. If
     *      `needle` does not occur in `self`, `self` is set to the empty slice,
     *      and the entirety of `self` is returned.
     * @param self The slice to split.
     * @param needle The text to search for in `self`.
     * @return The part of `self` after the last occurrence of `delim`.
     */
    function rsplit(slice memory self, slice memory needle) internal pure returns (slice memory token) {
        rsplit(self, needle, token);
    }

    /*
     * @dev Counts the number of nonoverlapping occurrences of `needle` in `self`.
     * @param self The slice to search.
     * @param needle The text to search for in `self`.
     * @return The number of occurrences of `needle` found in `self`.
     */
<<<<<<< HEAD
    function count(slice self, slice needle) internal returns (uint256 count) {
        uint256 ptr = findPtr(self._len, self._ptr, needle._len, needle._ptr) + needle._len;
=======
    function count(slice memory self, slice memory needle) internal pure returns (uint cnt) {
        uint ptr = findPtr(self._len, self._ptr, needle._len, needle._ptr) + needle._len;
>>>>>>> c7dfd78e
        while (ptr <= self._ptr + self._len) {
            cnt++;
            ptr = findPtr(self._len - (ptr - self._ptr), ptr, needle._len, needle._ptr) + needle._len;
        }
    }

    /*
     * @dev Returns True if `self` contains `needle`.
     * @param self The slice to search.
     * @param needle The text to search for in `self`.
     * @return True if `needle` is found in `self`, false otherwise.
     */
    function contains(slice memory self, slice memory needle) internal pure returns (bool) {
        return rfindPtr(self._len, self._ptr, needle._len, needle._ptr) != self._ptr;
    }

    /*
     * @dev Returns a newly allocated string containing the concatenation of
     *      `self` and `other`.
     * @param self The first slice to concatenate.
     * @param other The second slice to concatenate.
     * @return The concatenation of the two strings.
     */
<<<<<<< HEAD
    function concat(slice self, slice other) internal returns (string) {
        var ret = new string(self._len + other._len);
        uint256 retptr;
=======
    function concat(slice memory self, slice memory other) internal pure returns (string memory) {
        string memory ret = new string(self._len + other._len);
        uint retptr;
>>>>>>> c7dfd78e
        assembly { retptr := add(ret, 32) }
        memcpy(retptr, self._ptr, self._len);
        memcpy(retptr + self._len, other._ptr, other._len);
        return ret;
    }

    /*
     * @dev Joins an array of slices, using `self` as a delimiter, returning a
     *      newly allocated string.
     * @param self The delimiter to use.
     * @param parts A list of slices to join.
     * @return A newly allocated string containing all the slices in `parts`,
     *         joined with `self`.
     */
    function join(slice memory self, slice[] memory parts) internal pure returns (string memory) {
        if (parts.length == 0)
            return "";

<<<<<<< HEAD
        uint256 len = self._len * (uint256(parts.length) - 1);
        for(uint256 i = 0; i < parts.length; i++)
            len += parts[i]._len;

        var ret = new string(len);
        uint256 retptr;
=======
        uint length = self._len * (parts.length - 1);
        for(uint i = 0; i < parts.length; i++)
            length += parts[i]._len;

        string memory ret = new string(length);
        uint retptr;
>>>>>>> c7dfd78e
        assembly { retptr := add(ret, 32) }

        for(uint i = 0; i < parts.length; i++) {
            memcpy(retptr, parts[i]._ptr, parts[i]._len);
            retptr += parts[i]._len;
            if (i < uint256(parts.length) - 1) {
                memcpy(retptr, self._ptr, self._len);
                retptr += self._len;
            }
        }

        return ret;
    }
}<|MERGE_RESOLUTION|>--- conflicted
+++ resolved
@@ -42,11 +42,7 @@
         uint256 _ptr;
     }
 
-<<<<<<< HEAD
-    function memcpy(uint256 dest, uint256 src, uint256 len) private {
-=======
-    function memcpy(uint dest, uint src, uint len) private pure {
->>>>>>> c7dfd78e
+    function memcpy(uint256 dest, uint256 src, uint256 len) private pure {
         // Copy word-length chunks while possible
         for(; len >= 32; len -= 32) {
             assembly {
@@ -70,13 +66,8 @@
      * @param self The string to make a slice from.
      * @return A newly allocated slice containing the entire string.
      */
-<<<<<<< HEAD
-    function toSlice(string self) internal returns (slice) {
+    function toSlice(string memory self) internal pure returns (slice memory) {
         uint256 ptr;
-=======
-    function toSlice(string memory self) internal pure returns (slice memory) {
-        uint ptr;
->>>>>>> c7dfd78e
         assembly {
             ptr := add(self, 0x20)
         }
@@ -88,13 +79,8 @@
      * @param self The value to find the length of.
      * @return The length of the string, from 0 to 32.
      */
-<<<<<<< HEAD
-    function len(bytes32 self) internal returns (uint256) {
+    function len(bytes32 self) internal pure returns (uint256) {
         uint256 ret;
-=======
-    function len(bytes32 self) internal pure returns (uint) {
-        uint ret;
->>>>>>> c7dfd78e
         if (self == 0)
             return 0;
         if (uint256(self) & 0xffffffffffffffffffffffffffffffff == 0) {
@@ -126,13 +112,8 @@
      * @return A new slice containing the value of the input argument up to the
      *         first null.
      */
-<<<<<<< HEAD
-    function toSliceB32(bytes32 self) internal returns (slice ret) {
-        // Allocate space for `self` in memory, copy it there, and point256 ret at it
-=======
     function toSliceB32(bytes32 self) internal pure returns (slice memory ret) {
         // Allocate space for `self` in memory, copy it there, and point ret at it
->>>>>>> c7dfd78e
         assembly {
             let ptr := mload(0x40)
             mstore(0x40, add(ptr, 0x20))
@@ -156,15 +137,9 @@
      * @param self The slice to copy.
      * @return A newly allocated string containing the slice's text.
      */
-<<<<<<< HEAD
-    function toString(slice self) internal returns (string) {
-        var ret = new string(self._len);
-        uint256 retptr;
-=======
     function toString(slice memory self) internal pure returns (string memory) {
         string memory ret = new string(self._len);
-        uint retptr;
->>>>>>> c7dfd78e
+        uint256 retptr;
         assembly { retptr := add(ret, 32) }
 
         memcpy(retptr, self._ptr, self._len);
@@ -179,19 +154,11 @@
      * @param self The slice to operate on.
      * @return The length of the slice in runes.
      */
-<<<<<<< HEAD
-    function len(slice self) internal returns (uint256) {
+    function len(slice memory self) internal pure returns (uint256 l) {
         // Starting at ptr-31 means the LSB will be the byte we care about
-        var ptr = self._ptr - 31;
-        var end = ptr + self._len;
-        for (uint256 len = 0; ptr < end; len++) {
-=======
-    function len(slice memory self) internal pure returns (uint l) {
-        // Starting at ptr-31 means the LSB will be the byte we care about
-        uint ptr = self._ptr - 31;
-        uint end = ptr + self._len;
+        uint256 ptr = self._ptr - 31;
+        uint256 end = ptr + self._len;
         for (l = 0; ptr < end; l++) {
->>>>>>> c7dfd78e
             uint8 b;
             assembly { b := and(mload(ptr), 0xFF) }
             if (b < 0x80) {
@@ -228,45 +195,27 @@
      * @param other The second slice to compare.
      * @return The result of the comparison.
      */
-<<<<<<< HEAD
-    function compare(slice self, slice other) internal returns (int256) {
+    function compare(slice memory self, slice memory other) internal pure returns (int256) {
         uint256 shortest = self._len;
         if (other._len < self._len)
             shortest = other._len;
 
-        var selfptr = self._ptr;
-        var otherptr = other._ptr;
+        uint256 selfptr = self._ptr;
+        uint256 otherptr = other._ptr;
         for (uint256 idx = 0; idx < shortest; idx += 32) {
             uint256 a;
             uint256 b;
-=======
-    function compare(slice memory self, slice memory other) internal pure returns (int) {
-        uint shortest = self._len;
-        if (other._len < self._len)
-            shortest = other._len;
-
-        uint selfptr = self._ptr;
-        uint otherptr = other._ptr;
-        for (uint idx = 0; idx < shortest; idx += 32) {
-            uint a;
-            uint b;
->>>>>>> c7dfd78e
             assembly {
                 a := mload(selfptr)
                 b := mload(otherptr)
             }
             if (a != b) {
                 // Mask out irrelevant bytes and check again
-<<<<<<< HEAD
-                uint256 mask = ~(2 ** (8 * (32 - shortest + idx)) - 1);
-                var diff = (a & mask) - (b & mask);
-=======
                 uint256 mask = type(uint256).max; // 0xffff...
                 if(shortest < 32) {
                   mask = ~(2 ** (8 * (32 - shortest + idx)) - 1);
                 }
                 uint256 diff = (a & mask) - (b & mask);
->>>>>>> c7dfd78e
                 if (diff != 0)
                     return int256(diff);
             }
@@ -301,13 +250,8 @@
             return rune;
         }
 
-<<<<<<< HEAD
-        uint256 len;
+        uint256 l;
         uint256 b;
-=======
-        uint l;
-        uint b;
->>>>>>> c7dfd78e
         // Load the first byte of the rune into the LSBs of b
         assembly { b := and(mload(sub(mload(add(self, 32)), 31)), 0xFF) }
         if (b < 0x80) {
@@ -349,24 +293,14 @@
      * @param self The slice to operate on.
      * @return The number of the first codepoint256 in the slice.
      */
-<<<<<<< HEAD
-    function ord(slice self) internal returns (uint256 ret) {
-=======
-    function ord(slice memory self) internal pure returns (uint ret) {
->>>>>>> c7dfd78e
+    function ord(slice memory self) internal pure returns (uint256 ret) {
         if (self._len == 0) {
             return 0;
         }
 
-<<<<<<< HEAD
         uint256 word;
-        uint256 len;
-        uint256 div = 2 ** 248;
-=======
-        uint word;
-        uint length;
-        uint divisor = 2 ** 248;
->>>>>>> c7dfd78e
+        uint256 length;
+        uint256 divisor = 2 ** 248;
 
         // Load the rune into the MSBs of b
         assembly { word:= mload(mload(add(self, 32))) }
@@ -390,15 +324,9 @@
             return 0;
         }
 
-<<<<<<< HEAD
-        for (uint256 i = 1; i < len; i++) {
-            div = div / 256;
-            b = (word / div) & 0xFF;
-=======
-        for (uint i = 1; i < length; i++) {
+        for (uint256 i = 1; i < length; i++) {
             divisor = divisor / 256;
             b = (word / divisor) & 0xFF;
->>>>>>> c7dfd78e
             if (b & 0xC0 != 0x80) {
                 // Invalid UTF-8 sequence
                 return 0;
@@ -533,15 +461,9 @@
 
     // Returns the memory address of the first byte of the first occurrence of
     // `needle` in `self`, or the first byte after `self` if not found.
-<<<<<<< HEAD
-    function findPtr(uint256 selflen, uint256 selfptr, uint256 needlelen, uint256 needleptr) private returns (uint256) {
-        uint256 ptr;
+    function findPtr(uint256 selflen, uint256 selfptr, uint256 needlelen, uint256 needleptr) private pure returns (uint256) {
+        uint256 ptr = selfptr;
         uint256 idx;
-=======
-    function findPtr(uint selflen, uint selfptr, uint needlelen, uint needleptr) private pure returns (uint) {
-        uint ptr = selfptr;
-        uint idx;
->>>>>>> c7dfd78e
 
         if (needlelen <= selflen) {
             if (needlelen <= 32) {
@@ -580,13 +502,8 @@
 
     // Returns the memory address of the first byte after the last occurrence of
     // `needle` in `self`, or the address of `self` if not found.
-<<<<<<< HEAD
-    function rfindPtr(uint256 selflen, uint256 selfptr, uint256 needlelen, uint256 needleptr) private returns (uint256) {
+    function rfindPtr(uint256 selflen, uint256 selfptr, uint256 needlelen, uint256 needleptr) private pure returns (uint256) {
         uint256 ptr;
-=======
-    function rfindPtr(uint selflen, uint selfptr, uint needlelen, uint needleptr) private pure returns (uint) {
-        uint ptr;
->>>>>>> c7dfd78e
 
         if (needlelen <= selflen) {
             if (needlelen <= 32) {
@@ -631,13 +548,8 @@
      * @param needle The text to search for.
      * @return `self`.
      */
-<<<<<<< HEAD
-    function find(slice self, slice needle) internal returns (slice) {
+    function find(slice memory self, slice memory needle) internal pure returns (slice memory) {
         uint256 ptr = findPtr(self._len, self._ptr, needle._len, needle._ptr);
-=======
-    function find(slice memory self, slice memory needle) internal pure returns (slice memory) {
-        uint ptr = findPtr(self._len, self._ptr, needle._len, needle._ptr);
->>>>>>> c7dfd78e
         self._len -= ptr - self._ptr;
         self._ptr = ptr;
         return self;
@@ -651,13 +563,8 @@
      * @param needle The text to search for.
      * @return `self`.
      */
-<<<<<<< HEAD
-    function rfind(slice self, slice needle) internal returns (slice) {
+    function rfind(slice memory self, slice memory needle) internal pure returns (slice memory) {
         uint256 ptr = rfindPtr(self._len, self._ptr, needle._len, needle._ptr);
-=======
-    function rfind(slice memory self, slice memory needle) internal pure returns (slice memory) {
-        uint ptr = rfindPtr(self._len, self._ptr, needle._len, needle._ptr);
->>>>>>> c7dfd78e
         self._len = ptr - self._ptr;
         return self;
     }
@@ -672,13 +579,8 @@
      * @param token An output parameter to which the first token is written.
      * @return `token`.
      */
-<<<<<<< HEAD
-    function split(slice self, slice needle, slice token) internal returns (slice) {
+    function split(slice memory self, slice memory needle, slice memory token) internal pure returns (slice memory) {
         uint256 ptr = findPtr(self._len, self._ptr, needle._len, needle._ptr);
-=======
-    function split(slice memory self, slice memory needle, slice memory token) internal pure returns (slice memory) {
-        uint ptr = findPtr(self._len, self._ptr, needle._len, needle._ptr);
->>>>>>> c7dfd78e
         token._ptr = self._ptr;
         token._len = ptr - self._ptr;
         if (ptr == self._ptr + self._len) {
@@ -714,13 +616,8 @@
      * @param token An output parameter to which the first token is written.
      * @return `token`.
      */
-<<<<<<< HEAD
-    function rsplit(slice self, slice needle, slice token) internal returns (slice) {
+    function rsplit(slice memory self, slice memory needle, slice memory token) internal pure returns (slice memory) {
         uint256 ptr = rfindPtr(self._len, self._ptr, needle._len, needle._ptr);
-=======
-    function rsplit(slice memory self, slice memory needle, slice memory token) internal pure returns (slice memory) {
-        uint ptr = rfindPtr(self._len, self._ptr, needle._len, needle._ptr);
->>>>>>> c7dfd78e
         token._ptr = ptr;
         token._len = self._len - (ptr - self._ptr);
         if (ptr == self._ptr) {
@@ -751,13 +648,8 @@
      * @param needle The text to search for in `self`.
      * @return The number of occurrences of `needle` found in `self`.
      */
-<<<<<<< HEAD
-    function count(slice self, slice needle) internal returns (uint256 count) {
+    function count(slice memory self, slice memory needle) internal pure returns (uint256 cnt) {
         uint256 ptr = findPtr(self._len, self._ptr, needle._len, needle._ptr) + needle._len;
-=======
-    function count(slice memory self, slice memory needle) internal pure returns (uint cnt) {
-        uint ptr = findPtr(self._len, self._ptr, needle._len, needle._ptr) + needle._len;
->>>>>>> c7dfd78e
         while (ptr <= self._ptr + self._len) {
             cnt++;
             ptr = findPtr(self._len - (ptr - self._ptr), ptr, needle._len, needle._ptr) + needle._len;
@@ -781,15 +673,9 @@
      * @param other The second slice to concatenate.
      * @return The concatenation of the two strings.
      */
-<<<<<<< HEAD
-    function concat(slice self, slice other) internal returns (string) {
-        var ret = new string(self._len + other._len);
-        uint256 retptr;
-=======
     function concat(slice memory self, slice memory other) internal pure returns (string memory) {
         string memory ret = new string(self._len + other._len);
-        uint retptr;
->>>>>>> c7dfd78e
+        uint256 retptr;
         assembly { retptr := add(ret, 32) }
         memcpy(retptr, self._ptr, self._len);
         memcpy(retptr + self._len, other._ptr, other._len);
@@ -808,21 +694,12 @@
         if (parts.length == 0)
             return "";
 
-<<<<<<< HEAD
-        uint256 len = self._len * (uint256(parts.length) - 1);
+        uint256 length = self._len * (uint256(parts.length) - 1);
         for(uint256 i = 0; i < parts.length; i++)
-            len += parts[i]._len;
-
-        var ret = new string(len);
+            length += parts[i]._len;
+
+        string memory ret = new string(length);
         uint256 retptr;
-=======
-        uint length = self._len * (parts.length - 1);
-        for(uint i = 0; i < parts.length; i++)
-            length += parts[i]._len;
-
-        string memory ret = new string(length);
-        uint retptr;
->>>>>>> c7dfd78e
         assembly { retptr := add(ret, 32) }
 
         for(uint i = 0; i < parts.length; i++) {
