--- conflicted
+++ resolved
@@ -71,24 +71,15 @@
         else { return (true, rounds[_id].totalAboveWeight, rounds[_id].totalBelowWeight, rounds[_id].reward, rounds[_id].blockHeight, rounds[_id].voted); }
     }
     function pushRound(uint256 _totalAboveWeight, uint256 _totalBelowWeight, uint256 _reward, uint256 _blockHeight, bool _voted) isOwner external returns(bool, uint256) {
-<<<<<<< HEAD
-        return (true, uint256(rounds.push(_rounds(_totalAboveWeight, _totalBelowWeight, _reward, _blockHeight, _voted))));
-=======
         rounds.push(_rounds(_totalAboveWeight, _totalBelowWeight, _reward, _blockHeight, _voted));
-        return (true, rounds.length);
->>>>>>> c7dfd78e
+        return (true, uint256(rounds.length));
     }
     function setRound(uint256 _id, uint256 _totalAboveWeight, uint256 _totalBelowWeight, uint256 _reward, uint256 _blockHeight, bool _voted) isOwner external returns(bool) {
         rounds[_id] = _rounds(_totalAboveWeight, _totalBelowWeight, _reward, _blockHeight, _voted);
         return true;
     }
-<<<<<<< HEAD
-    function getCurrentRound() constant returns(bool, uint256) {
+    function getCurrentRound() public view returns(bool, uint256) {
         return (true, uint256(rounds.length)-1);
-=======
-    function getCurrentRound() public view returns(bool, uint256) {
-        return (true, rounds.length-1);
->>>>>>> c7dfd78e
     }
     /*
         Voter
