pragma solidity >=0.0;

import "./module.sol";
import "./announcementTypes.sol";
import "./multiOwner.sol";

import "./publisher.sol";
import "./token.sol";
import "./provider.sol";
import "./schelling.sol";
import "./premium.sol";
import "./ico.sol";

contract abstractModule {
    function connectModule() external returns (bool success) {}
    function disconnectModule() external returns (bool success) {}
    function replaceModule(address addr) external returns (bool success) {}
    function disableModule(bool forever) external returns (bool success) {}
    function isActive() public view returns (bool success) {}
    function replaceModuleHandler(address newHandler) external returns (bool success) {}
    function transferEvent(address from, address to, uint256 value) external returns (bool success) {}
    function newSchellingRoundEvent(uint256 roundID, uint256 reward) external returns (bool success) {}
}

contract moduleHandler is multiOwner, announcementTypes {

    struct modules_s {
        address payable addr;
        bytes32 name;
        bool schellingEvent;
        bool transferEvent;
    }

    modules_s[] public modules;
    address public foundationAddress;
    uint256 debugModeUntil = block.number + 1000000;


    constructor(address[] memory newOwners) multiOwner(newOwners) {}
    function load(address payable foundation, bool forReplace, address payable Token, address payable Premium, address payable Publisher, address payable Schelling, address payable Provider) public {
        /*
            Loading modulest to ModuleHandler.

            This module can be called only once and only by the owner, if every single module and its database are already put on the blockchain.
            If forReaplace is true, than the ModuleHandler will be replaced. Before the publishing of its replace, the new contract must be already on the blockchain.

            @foundation     Address of foundation.
            @forReplace     Is it for replace or not. If not, it will be connected to the module.
            @Token          address of token.
            @Publisher      address of publisher.
            @Schelling      address of Schelling.
            @Provider       address of provider
        */
        require( owners[msg.sender] );
        require( modules.length == 0 );
        foundationAddress = foundation;
        addModule( modules_s(Token,      keccak256('Token'),      false, false),  ! forReplace);
        addModule( modules_s(Premium,    keccak256('Premium'),    false, false),  ! forReplace);
        addModule( modules_s(Publisher,  keccak256('Publisher'),  false, true),   ! forReplace);
        addModule( modules_s(Schelling,  keccak256('Schelling'),  false, true),   ! forReplace);
        addModule( modules_s(Provider,   keccak256('Provider'),   true, true),    ! forReplace);
    }
    function addModule(modules_s memory input, bool call) internal {
        /*
            Inside function for registration of the modules in the database.
            If the call is false, won't happen any direct call.

            @input  _Structure of module.
            @call   Is connect to the module or not.
        */
        if ( call ) { require( abstractModule(input.addr).connectModule() ); }
        (bool success, bool found, uint256 id) = getModuleIDByAddress(input.addr);
        require( success && ! found );
        (success, found, id) = getModuleIDByHash(input.name);
        require( success && ! found );
        (success, found, id) = getModuleIDByAddress(address(0x00));
        require( success );
        if ( ! found ) {
<<<<<<< HEAD
            id = uint256(modules.length);
            modules.length = uint256(modules.length) + 1;
=======
            id = modules.length;
            modules.push();
>>>>>>> c7dfd78e
        }
        modules[id] = input;
    }
    function getModuleAddressByName(string memory name) public view returns( bool success, bool found, address addr ) {
        /*
            Search by name for module. The result is an Ethereum address.

            @name       Name of module.
            @addr       Address of module.
            @found      Is there any result.
            @success    Was the transaction successful or not.
        */
        (bool _success, bool _found, uint256 _id) = getModuleIDByName(name);
        if ( _success && _found ) { return (true, true, modules[_id].addr); }
        return (true, false, address(0x00));
    }
    function getModuleIDByHash(bytes32 hashOfName) public view returns( bool success, bool found, uint256 id ) {
        /*
            Search by hash of name in the module array. The result is an index array.

            @name       Name of module.
            @id         Index of module.
            @found      Was there any result or not.
        */
        for ( uint256 a=0 ; a<modules.length ; a++ ) {
            if ( modules[a].name == hashOfName ) {
                return (true, true, a);
            }
        }
        return (true, false, 0);
    }
    function getModuleIDByName(string memory name) public view returns( bool success, bool found, uint256 id ) {
        /*
            Search by name for module. The result is an index array.

            @name       Name of module.
            @id         Index of module.
            @found      Was there any result or not.
        */
        bytes32 _name = keccak256(bytes(name));
        for ( uint256 a=0 ; a<modules.length ; a++ ) {
            if ( modules[a].name == _name ) {
                return (true, true, a);
            }
        }
        return (true, false, 0);
    }
    function getModuleIDByAddress(address addr) public view returns( bool success, bool found, uint256 id ) {
        /*
            Search by ethereum address for module. The result is an index array.

            @name       Name of module.
            @id         Index of module.
            @found      Was there any result or not.
        */
        for ( uint256 a=0 ; a<modules.length ; a++ ) {
            if ( modules[a].addr == addr ) {
                return (true, true, a);
            }
        }
        return (true, false, 0);
    }
    function replaceModule(string calldata name, address payable addr, bool callCallback) external returns (bool success) {
        /*
            Module replace, can be called only by the Publisher contract.

            @name           Name of module.
            @addr           Address of module.
            @bool           Was there any result or not.
            @callCallback   Call the replaceable module to confirm replacement or not.
        */
        (bool _success, bool _found, uint256 _id) = getModuleIDByAddress(msg.sender);
        require( _success );
        if ( ! ( _found && modules[_id].name == keccak256('Publisher') )) {
            require( block.number < debugModeUntil );
            if ( ! insertAndCheckDo(calcDoHash("replaceModule", keccak256(abi.encodePacked(name, addr, callCallback)))) ) {
                return true;
            }
        }
        (_success, _found, _id) = getModuleIDByName(name);
        require( _success && _found );
        if ( callCallback ) {
            require( abstractModule(modules[_id].addr).replaceModule(addr) );
        }
        require( abstractModule(addr).connectModule() );
        modules[_id].addr = addr;
        return true;
    }

    function callReplaceCallback(string calldata moduleName, address newModule) external returns (bool success) {
        require( block.number < debugModeUntil );
        if ( ! insertAndCheckDo(calcDoHash("callReplaceCallback", keccak256(abi.encodePacked(moduleName, newModule)))) ) {
            return true;
        }
        (bool _success, bool _found, uint256 _id) = getModuleIDByName(moduleName);
        require( _success);
        require( abstractModule(modules[_id].addr).replaceModule(newModule) );
        return true;
    }

    function newModule(string calldata name, address payable addr, bool schellingEvent, bool transferEvent) external returns (bool success) {
        /*
            Adding new module to the database. Can be called only by the Publisher contract.

            @name               Name of module.
            @addr               Address of module.
            @schellingEvent     Gets it new Schelling round notification?
            @transferEvent      Gets it new transaction notification?
            @bool               Was there any result or not.
        */
        (bool _success, bool _found, uint256 _id) = getModuleIDByAddress(msg.sender);
        require( _success );
        if ( ! ( _found && modules[_id].name == keccak256('Publisher') )) {
            require( block.number < debugModeUntil );
            if ( ! insertAndCheckDo(calcDoHash("newModule", keccak256(abi.encodePacked(name, addr, schellingEvent, transferEvent)))) ) {
                return true;
            }
        }
        addModule( modules_s(addr, keccak256(bytes(name)), schellingEvent, transferEvent), true);
        return true;
    }
    function dropModule(string calldata name, bool callCallback) external returns (bool success) {
        /*
            Deleting module from the database. Can be called only by the Publisher contract.

            @name           Name of module to delete.
            @bool           Was the function successful?
            @callCallback   Call the replaceable module to confirm replacement or not.
        */
        (bool _success, bool _found, uint256 _id) = getModuleIDByAddress(msg.sender);
        require( _success );
        if ( ! ( _found && modules[_id].name == keccak256('Publisher') )) {
            require( block.number < debugModeUntil );
            if ( ! insertAndCheckDo(calcDoHash("replaceModule", keccak256(abi.encodePacked(name, callCallback)))) ) {
                return true;
            }
        }
        (_success, _found, _id) = getModuleIDByName(name);
        require( _success && _found );
        if( callCallback ) {
            abstractModule(modules[_id].addr).disableModule(true);
        }
        delete modules[_id];
        return true;
    }

    function callDisableCallback(string calldata moduleName) external returns (bool success) {
        require( block.number < debugModeUntil );
        if ( ! insertAndCheckDo(calcDoHash("callDisableCallback", keccak256(bytes(moduleName)))) ) {
            return true;
        }
        (bool _success, bool _found, uint256 _id) = getModuleIDByName(moduleName);
        require( _success);
        require( abstractModule(modules[_id].addr).disableModule(true) );
        return true;
    }

    function broadcastTransfer(address from, address to, uint256 value) external returns (bool success) {
        /*
            Announcing transactions for the modules.

            Can be called only by the token module.
            Only the configured modules get notifications.( transferEvent )

            @from       from who.
            @to         to who.
            @value      amount.
            @bool       Was the function successful?
        */
        (bool _success, bool _found, uint256 _id) = getModuleIDByAddress(msg.sender);
        require( _success && _found && modules[_id].name == keccak256('Token') );
        for ( uint256 a=0 ; a<modules.length ; a++ ) {
            if ( modules[a].transferEvent && abstractModule(modules[a].addr).isActive() ) {
                require( abstractModule(modules[a].addr).transferEvent(from, to, value) );
            }
        }
        return true;
    }
    function broadcastSchellingRound(uint256 roundID, uint256 reward) external returns (bool success) {
        /*
            Announcing new Schelling round for the modules.
            Can be called only by the Schelling module.
            Only the configured modules get notifications( schellingEvent ).

            @roundID        Number of Schelling round.
            @reward         Coin emission in this Schelling round.
            @bool           Was the function successful?
        */
        (bool _success, bool _found, uint256 _id) = getModuleIDByAddress(msg.sender);
        require( _success && _found && modules[_id].name == keccak256('Schelling') );
        for ( uint256 a=0 ; a<modules.length ; a++ ) {
            if ( modules[a].schellingEvent && abstractModule(modules[a].addr).isActive() ) {
                require( abstractModule(modules[a].addr).newSchellingRoundEvent(roundID, reward) );
            }
        }
        return true;
    }
    function replaceModuleHandler(address newHandler) external returns (bool success) {
        /*
            Replacing ModuleHandler.

            Can be called only by the publisher.
            Every module will be informed about the ModuleHandler replacement.

            @newHandler     Address of the new ModuleHandler.
            @bool           Was the function successful?
        */
        (bool _success, bool _found, uint256 _id) = getModuleIDByAddress(msg.sender);
        require( _success );
        if ( ! ( _found && modules[_id].name == keccak256('Publisher') )) {
            require( block.number < debugModeUntil );
            if ( ! insertAndCheckDo(calcDoHash("replaceModuleHandler", keccak256(abi.encodePacked(newHandler)))) ) {
                return true;
            }
        }
        for ( uint256 a=0 ; a<modules.length ; a++ ) {
            require( abstractModule(modules[a].addr).replaceModuleHandler(newHandler) );
        }
        return true;
    }
    function balanceOf(address owner) public view returns (bool success, uint256 value) {
        /*
            Query of token balance.

            @owner     address
            @value      balance.
            @success    was the function successful?
        */
        (bool _success, bool _found, uint256 _id) = getModuleIDByName('Token');
        require( _success && _found );
        return (true, token(modules[_id].addr).balanceOf(owner));
    }
    function totalSupply() public view returns (bool success, uint256 value) {
        /*
            Query of the whole token amount.

            @value      amount.
            @success    was the function successful?
        */
        (bool _success, bool _found, uint256 _id) = getModuleIDByName('Token');
        require( _success && _found );
        return (true, token(modules[_id].addr).totalSupply());
    }
    function isICO() public view returns (bool success, bool ico) {
        /*
            Query of ICO state

            @ico        Is ICO in progress?.
            @success    was the function successful?
        */
        (bool _success, bool _found, uint256 _id) = getModuleIDByName('Token');
        require( _success && _found );
        return (true, token(modules[_id].addr).isICO());
    }
    function getCurrentSchellingRoundID() public view returns (bool success, uint256 round) {
        /*
            Query of number of the actual Schelling round.

            @round      Schelling round.
            @success    was the function successful?
        */
        (bool _success, bool _found, uint256 _id) = getModuleIDByName('Schelling');
        require( _success && _found );
        return (true, schelling(modules[_id].addr).getCurrentSchellingRoundID());
    }
    function mint(address to, uint256 value) external returns (bool success) {
        /*
            Token emission request. Can be called only by the provider.

            @to         Place of new token
            @value      Token amount

            @success    Was the function successful?
        */
        (bool _success, bool _found, uint256 _id) = getModuleIDByAddress(msg.sender);
        require( _success && _found && modules[_id].name == keccak256('Provider') );
        (_success, _found, _id) = getModuleIDByName('Token');
        require( _success && _found );
        require( token(modules[_id].addr).mint(to, value) );
        return true;
    }
    function transfer(address from, address to, uint256 value, bool fee) external returns (bool success) {
        /*
            Token transaction request. Can be called only by a module.

            @from       from who.
            @to         To who.
            @value      Token amount.
            @fee        Transaction fee will be charged or not?
            @success    Was the function successful?
        */
        (bool _success, bool _found, uint256 _id) = getModuleIDByAddress(msg.sender);
        require( _success && _found );
        (_success, _found, _id) = getModuleIDByName('Token');
        require( _success && _found );
        require( token(modules[_id].addr).transferFromByModule(from, to, value, fee) );
        return true;
    }
    function processTransactionFee(address from, uint256 value) external returns (bool success) {
        /*
            Token transaction fee. Can be called only by the provider.

            @from       From who.
            @value      Token amount.
            @success    Was the function successful?
        */
        (bool _success, bool _found, uint256 _id) = getModuleIDByAddress(msg.sender);
        require( _success && _found && modules[_id].name == keccak256('Provider') );
        (_success, _found, _id) = getModuleIDByName('Token');
        require( _success && _found );
        require( token(modules[_id].addr).processTransactionFee(from, value) );
        return true;
    }
    function burn(address from, uint256 value) external returns (bool success) {
        /*
            Token burn. Can be called only by Schelling.

            @from       From who.
            @value      Token amount.
            @success    Was the function successful?
        */
        (bool _success, bool _found, uint256 _id) = getModuleIDByAddress(msg.sender);
        require( _success && _found && modules[_id].name == keccak256('Schelling') );
        (_success, _found, _id) = getModuleIDByName('Token');
        require( _success && _found );
        require( token(modules[_id].addr).burn(from, value) );
        return true;
    }
    function configureModule(string calldata moduleName, announcementType aType, uint256 value) external returns (bool success) {
        /*
            Changing configuration of a module. Can be called only by Publisher or while debug mode by owners.

            @moduleName Module name which will be configured
            @aType      Type of variable (announcementType).
            @value      New value
            @success    Was the function successful?
        */
        (bool _success, bool _found, uint256 _id) = getModuleIDByAddress(msg.sender);
        require( _success );
        if ( ! ( _found && modules[_id].name == keccak256('Publisher') )) {
            require( block.number < debugModeUntil );
            if ( ! insertAndCheckDo(calcDoHash("configureModule", keccak256(abi.encodePacked(moduleName, aType, value)))) ) {
                return true;
            }
        }
        (_success, _found, _id) = getModuleIDByName(moduleName);
        require( _success && _found );
        require( schelling(modules[_id].addr).configure(aType, value) );
        return true;
    }
    function freezing(bool forever) external {
        /*
            Freezing CORION Platform. Can be called only by the owner.
            Freeze can not be recalled!

            @forever    Is it forever or not?
        */
        require( owners[msg.sender] );
        if ( forever ) {
            if ( ! insertAndCheckDo(calcDoHash("freezing", keccak256(abi.encodePacked(forever)))) ) {
                return;
            }
        }
        for ( uint256 a=0 ; a<modules.length ; a++ ) {
            require( abstractModule(modules[a].addr).disableModule(forever) );
        }
    }
}<|MERGE_RESOLUTION|>--- conflicted
+++ resolved
@@ -76,13 +76,8 @@
         (success, found, id) = getModuleIDByAddress(address(0x00));
         require( success );
         if ( ! found ) {
-<<<<<<< HEAD
             id = uint256(modules.length);
-            modules.length = uint256(modules.length) + 1;
-=======
-            id = modules.length;
             modules.push();
->>>>>>> c7dfd78e
         }
         modules[id] = input;
     }
