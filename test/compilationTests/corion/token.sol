pragma solidity >=0.0;

import "./announcementTypes.sol";
import "./safeMath.sol";
import "./module.sol";
import "./moduleHandler.sol";
import "./tokenDB.sol";

contract thirdPartyContractAbstract {
    function receiveCorionToken(address, uint256, bytes calldata) external returns (bool, uint256) {}
    function approvedCorionToken(address, uint256, bytes calldata) external returns (bool) {}
}

/**
 *
 * @title Corion Platform Token
 * @author iFA @ Corion Platform
 *
 */
contract token is safeMath, module, announcementTypes {
    /*
        module callbacks
    */
    function replaceModule(address payable addr) external override returns (bool success) {
        require( super.isModuleHandler(payable(msg.sender)) );
        require( db.replaceOwner(addr) );
        super._replaceModule(addr);
        return true;
    }
    modifier isReady {
        (bool _success, bool _active) = super.isActive();
        require( _success && _active );
        _;
    }

    string public name = "Corion";
    string public symbol = "COR";
    uint8 public decimals = 6;

    tokenDB public db;
    address payable public icoAddr;
    uint256 public transactionFeeRate      = 20;
    uint256 public transactionFeeRateM     = 1e3;
    uint256 public transactionFeeMin       =   20000;
    uint256 public transactionFeeMax       = 5000000;
    uint256 public transactionFeeBurn      = 80;
    address payable public exchangeAddress;
    bool    public isICO                   = true;

    mapping(address => bool) public genesis;

    constructor(bool forReplace, address payable moduleHandler, address dbAddr, address payable icoContractAddr, address payable exchangeContractAddress, address payable[] memory genesisAddr, uint256[] memory genesisValue) payable {
        /*
            Installation function

            When _icoAddr is defined, 0.2 ether has to be attached  as many times  as many genesis addresses are given

            @forReplace                 This address will be replaced with the old one or not.
            @moduleHandler              Modulhandler's address
            @dbAddr                     Address of database
            @icoContractAddr            Address of ICO contract
            @exchangeContractAddress    Address of Market in order to buy gas during ICO
            @genesisAddr                Array of Genesis addresses
            @genesisValue               Array of balance of genesis addresses
        */
        super.registerModuleHandler(moduleHandler);
        require( dbAddr != address(0x00) );
        require( icoContractAddr != address(0x00) );
        require( exchangeContractAddress != address(0x00) );
        db = tokenDB(dbAddr);
        icoAddr = icoContractAddr;
        exchangeAddress = exchangeContractAddress;
        isICO = ! forReplace;
        if ( ! forReplace ) {
            require( db.replaceOwner(address(this)) );
            assert( genesisAddr.length == genesisValue.length );
<<<<<<< HEAD
            require( this.balance >= uint256(genesisAddr.length) * 0.2 ether );
=======
            require( address(this).balance >= genesisAddr.length * 0.2 ether );
>>>>>>> c7dfd78e
            for ( uint256 a=0 ; a<genesisAddr.length ; a++ ) {
                genesis[genesisAddr[a]] = true;
                require( db.increase(genesisAddr[a], genesisValue[a]) );
                if ( ! genesisAddr[a].send(0.2 ether) ) {}
                emit Mint(genesisAddr[a], genesisValue[a]);
            }
        }
    }

    function closeIco() external returns (bool success) {
        /*
            ICO finished. It can be called only by ICO contract

            @success    Was the Function successful?
        */
        require( msg.sender == icoAddr );
        isICO = false;
        return true;
    }

    /**
     * @notice `msg.sender` approves `spender` to spend `amount` tokens on its behalf.
     * @param spender The address of the account able to transfer the tokens
     * @param amount The amount of tokens to be approved for transfer
     * @param nonce The transaction count of the authorised address
     * @return success True if the approval was successful
     */
    function approve(address spender, uint256 amount, uint256 nonce) isReady external returns (bool success) {
        /*
            Authorise another address to use a certain quantity of the authorising owner’s balance

            @spender            Address of authorised party
            @amount             Token quantity
            @nonce              Transaction count

            @success            Was the Function successful?
        */
        _approve(spender, amount, nonce);
        return true;
    }

    /**
     * @notice `msg.sender` approves `spender` to spend `amount` tokens on its behalf and notify the spender from your approve with your `extraData` data.
     * @param spender The address of the account able to transfer the tokens
     * @param amount The amount of tokens to be approved for transfer
     * @param nonce The transaction count of the authorised address
     * @param extraData Data to give forward to the receiver
     * @return success True if the approval was successful
     */
    function approveAndCall(address spender, uint256 amount, uint256 nonce, bytes calldata extraData) isReady external returns (bool success) {
        /*
            Authorise another address to use a certain quantity of the authorising  owner’s balance
            Following the transaction the receiver address `approvedCorionToken` function is called by the given data

            @spender            Authorized address
            @amount             Token quantity
            @extraData          Extra data to be received by the receiver
            @nonce              Transaction count

            @success            Was the Function successful?
        */
        _approve(spender, amount, nonce);
        require( thirdPartyContractAbstract(spender).approvedCorionToken(msg.sender, amount, extraData) );
        return true;
    }

    function _approve(address spender, uint256 amount, uint256 nonce) internal {
        /*
            Internal Function to authorise another address to use a certain quantity of the authorising owner’s balance.
            If the transaction count not match the authorise fails.

            @spender           Address of authorised party
            @amount            Token quantity
            @nonce             Transaction count
        */
        require( msg.sender != spender );
        require( db.balanceOf(msg.sender) >= amount );
        require( db.setAllowance(msg.sender, spender, amount, nonce) );
        emit Approval(msg.sender, spender, amount);
    }

    function allowance(address owner, address spender) public view returns (uint256 remaining, uint256 nonce) {
        /*
            Get the quantity of tokens given to be used

            @owner         Authorising address
            @spender       Authorised address

            @remaining     Tokens to be spent
            @nonce         Transaction count
        */
        (bool _success, uint256 _remaining, uint256 _nonce) = db.getAllowance(owner, spender);
        require( _success );
        return (_remaining, _nonce);
    }

    /**
     * @notice Send `amount` Corion tokens to `to` from `msg.sender`
     * @param to The address of the recipient
     * @param amount The amount of tokens to be transferred
     * @return success Whether the transfer was successful or not
     */
    function transfer(address to, uint256 amount) isReady external returns (bool success) {
        /*
            Start transaction, token is sent from caller’s address to receiver’s address
            Transaction fee is to be deducted.
            If receiver is not a natural address but a person, he will be called

            @to         To who
            @amount     Quantity

            @success    Was the Function successful?
        */
        bytes memory _data;
        if ( isContract(to) ) {
            _transferToContract(msg.sender, to, amount, _data);
        } else {
            _transfer( msg.sender, to, amount, true);
        }
        emit Transfer(msg.sender, to, amount, _data);
        return true;
    }

    /**
     * @notice Send `amount` tokens to `to` from `from` on the condition it is approved by `from`
     * @param from The address holding the tokens being transferred
     * @param to The address of the recipient
     * @param amount The amount of tokens to be transferred
     * @return success True if the transfer was successful
     */
    function transferFrom(address from, address to, uint256 amount) isReady external returns (bool success) {
        /*
            Start transaction to send a quantity from a given address to another address. (approve / allowance). This can be called only by the address approved in advance
            Transaction fee is to be deducted
            If receiver is not a natural address but a person, he will be called

            @from       From who.
            @to         To who
            @amount     Quantity

            @success    Was the Function successful?
        */
        if ( from != msg.sender ) {
            (bool _success, uint256 _reamining, uint256 _nonce) = db.getAllowance(from, msg.sender);
            require( _success );
            _reamining = safeSub(_reamining, amount);
            _nonce = safeAdd(_nonce, 1);
            require( db.setAllowance(from, msg.sender, _reamining, _nonce) );
            emit AllowanceUsed(msg.sender, from, amount);
        }
        bytes memory _data;
        if ( isContract(to) ) {
            _transferToContract(from, to, amount, _data);
        } else {
            _transfer( from, to, amount, true);
        }
        emit Transfer(from, to, amount, _data);
        return true;
    }

    /**
     * @notice Send `amount` tokens to `to` from `from` on the condition it is approved by `from`
     * @param from The address holding the tokens being transferred
     * @param to The address of the recipient
     * @param amount The amount of tokens to be transferred
     * @return success True if the transfer was successful
     */
    function transferFromByModule(address from, address to, uint256 amount, bool fee) isReady external returns (bool success) {
        /*
            Start transaction to send a quantity from a given address to another address
            Only ModuleHandler can call it

            @from       From who
            @to         To who.
            @amount     Quantity
            @fee        Deduct transaction fee - yes or no?

            @success    Was the Function successful?
        */
        bytes memory _data;
        require( super.isModuleHandler(payable(msg.sender)) );
        _transfer( from, to, amount, fee);
        emit Transfer(from, to, amount, _data);
        return true;
    }

    /**
     * @notice Send `amount` Corion tokens to `to` from `msg.sender` and notify the receiver from your transaction with your `extraData` data
     * @param to The contract address of the recipient
     * @param amount The amount of tokens to be transferred
     * @param extraData Data to give forward to the receiver
     * @return success Whether the transfer was successful or not
     */
    function transfer(address to, uint256 amount, bytes calldata extraData) isReady external returns (bool success) {
        /*
            Start transaction to send a quantity from a given address to another address
            After transaction the function `receiveCorionToken`of the receiver is called  by the given data
            When sending an amount, it is possible the total amount cannot be processed, the remaining amount is sent back with no fee charged

            @to             To who.
            @amount         Quantity
            @extraData      Extra data the receiver will get

            @success        Was the Function successful?
        */
        if ( isContract(to) ) {
            _transferToContract(msg.sender, to, amount, extraData);
        } else {
            _transfer( msg.sender, to, amount, true);
        }
        emit Transfer(msg.sender, to, amount, extraData);
        return true;
    }

    function _transferToContract(address from, address to, uint256 amount, bytes memory extraData) internal {
        /*
            Internal function to start transactions to a contract

            @from           From who
            @to             To who.
            @amount         Quantity
            @extraData      Extra data the receiver will get
        */
        _transfer(from, to, amount, exchangeAddress == to);
        (bool _success, uint256 _back) = thirdPartyContractAbstract(to).receiveCorionToken(from, amount, extraData);
        require( _success );
        require( amount > _back );
        if ( _back > 0 ) {
            _transfer(to, from, _back, false);
        }
        _processTransactionFee(from, amount - _back);
    }

    function _transfer(address from, address to, uint256 amount, bool fee) internal {
        /*
            Internal function to start transactions. When Tokens are sent, transaction fee is charged
            During ICO transactions are allowed only from genesis addresses.
            After sending the tokens, the ModuleHandler is notified and it will broadcast the fact among members

            The 0xa636a97578d26a3b76b060bbc18226d954cf3757 address are blacklisted.

            @from       From who
            @to         To who
            @amount     Quantity
            @fee        Deduct transaction fee - yes or no?
        */
        if( fee ) {
            (bool success, uint256 _fee) = getTransactionFee(amount);
            require( success );
            require( db.balanceOf(from) >= amount + _fee );
        }
        require( from != address(0x00) && to != address(0x00) && to != 0xa636A97578d26A3b76B060Bbc18226d954cf3757 );
        require( ( ! isICO) || genesis[from] );
        require( db.decrease(from, amount) );
        require( db.increase(to, amount) );
        if ( fee ) { _processTransactionFee(from, amount); }
        if ( isICO ) {
            require( ico(icoAddr).setInterestDB(from, db.balanceOf(from)) );
            require( ico(icoAddr).setInterestDB(to, db.balanceOf(to)) );
        }
        require( moduleHandler(moduleHandlerAddress).broadcastTransfer(from, to, amount) );
    }

    /**
     * @notice Transaction fee will be deduced from `owner` for transacting `value`
     * @param owner The address where will the transaction fee deduced
     * @param value The base for calculating the fee
     * @return success True if the transfer was successful
     */
    function processTransactionFee(address owner, uint256 value) isReady external returns (bool success) {
        /*
            Charge transaction fee. It can be called only by moduleHandler

            @owner      From who.
            @value      Quantity to calculate the fee

            @success    Was the Function successful?
        */
        require( super.isModuleHandler(payable(msg.sender)) );
        _processTransactionFee(owner, value);
        return true;
    }

    function _processTransactionFee(address owner, uint256 value) internal {
        /*
            Internal function to charge the transaction fee. A certain quantity is burnt, the rest is sent to the Schelling game prize pool.
            No transaction fee during ICO.

            @owner      From who
            @value      Quantity to calculate the fee
        */
        if ( isICO ) { return; }
        (bool _success, uint256 _fee) = getTransactionFee(value);
        require( _success );
        uint256 _forBurn = _fee * transactionFeeBurn / 100;
        uint256 _forSchelling = _fee - _forBurn;
        bool _found;
        address _schellingAddr;
        (_success, _found, _schellingAddr) = moduleHandler(moduleHandlerAddress).getModuleAddressByName('Schelling');
        require( _success );
        if ( _schellingAddr != address(0x00) && _found) {
            require( db.decrease(owner, _forSchelling) );
            require( db.increase(_schellingAddr, _forSchelling) );
            _burn(owner, _forBurn);
            bytes memory _data;
            emit Transfer(owner, _schellingAddr, _forSchelling, _data);
            require( moduleHandler(moduleHandlerAddress).broadcastTransfer(owner, _schellingAddr, _forSchelling) );
        } else {
            _burn(owner, _fee);
        }
    }

    function getTransactionFee(uint256 value) public view returns (bool success, uint256 fee) {
        /*
            Transaction fee query.

            @value      Quantity to calculate the fee

            @success    Was the Function successful?
            @fee        Amount of Transaction fee
        */
        if ( isICO ) { return (true, 0); }
        fee = value * transactionFeeRate / transactionFeeRateM / 100;
        if ( fee > transactionFeeMax ) { fee = transactionFeeMax; }
        else if ( fee < transactionFeeMin ) { fee = transactionFeeMin; }
        return (true, fee);
    }

    function mint(address owner, uint256 value) isReady external returns (bool success) {
        /*
            Generating tokens. It can be called only by ICO contract or the moduleHandler.

            @owner      Address
            @value      Amount.

            @success    Was the Function successful?
        */
        require( super.isModuleHandler(payable(msg.sender)) || msg.sender == icoAddr );
        _mint(owner, value);
        return true;
    }

    function _mint(address owner, uint256 value) internal {
        /*
            Internal function to generate tokens

            @owner     Token is credited to this address
            @value     Quantity
        */
        require( db.increase(owner, value) );
        require( moduleHandler(moduleHandlerAddress).broadcastTransfer(address(0x00), owner, value) );
        if ( isICO ) {
            require( ico(icoAddr).setInterestDB(owner, db.balanceOf(owner)) );
        }
        emit Mint(owner, value);
    }

    function burn(address owner, uint256 value) isReady external returns (bool success) {
        /*
            Burning the token. Can call only modulehandler

            @owner     Burn the token from this address
            @value     Quantity

            @success    Was the Function successful?
        */
        require( super.isModuleHandler(payable(msg.sender)) );
        _burn(owner, value);
        return true;
    }

    function _burn(address owner, uint256 value) internal {
        /*
            Internal function to burn the token

            @owner     Burn the token from this address
            @value     Quantity
        */
        require( db.decrease(owner, value) );
        require( moduleHandler(moduleHandlerAddress).broadcastTransfer(owner, address(0x00), value) );
        emit Burn(owner, value);
    }

    function isContract(address addr) internal returns (bool success) {
        /*
            Internal function to check if the given address is natural, or a contract

            @addr       Address to be checked

            @success    Is the address crontact or not
        */
        uint256 _codeLength;
        _codeLength = addr.codesize;
        return _codeLength > 0;
    }

    function balanceOf(address owner) public view returns (uint256 value) {
        /*
            Token balance query

            @owner      Address

            @value      Balance of address
        */
        return db.balanceOf(owner);
    }

    function totalSupply() public view returns (uint256 value) {
        /*
            Total token quantity query

            @value      Total token quantity
        */
        return db.totalSupply();
    }

    function configure(announcementType aType, uint256 value) isReady external returns(bool success) {
        /*
            Token settings configuration.It  can be call only by moduleHandler

            @aType      Type of setting
            @value      Value

            @success    Was the Function successful?
        */
        require( super.isModuleHandler(payable(msg.sender)) );
        if      ( aType == announcementType.transactionFeeRate )    { transactionFeeRate = value; }
        else if ( aType == announcementType.transactionFeeMin )     { transactionFeeMin = value; }
        else if ( aType == announcementType.transactionFeeMax )     { transactionFeeMax = value; }
        else if ( aType == announcementType.transactionFeeBurn )    { transactionFeeBurn = value; }
        else { return false; }
        return true;
    }

    event AllowanceUsed(address indexed spender, address indexed owner, uint256 indexed value);
    event Mint(address indexed addr, uint256 indexed value);
    event Burn(address indexed addr, uint256 indexed value);
    event Approval(address indexed _owner, address indexed _spender, uint256 _value);
    event Transfer(address indexed _from, address indexed _to, uint256 indexed _value, bytes _extraData);
}<|MERGE_RESOLUTION|>--- conflicted
+++ resolved
@@ -74,11 +74,7 @@
         if ( ! forReplace ) {
             require( db.replaceOwner(address(this)) );
             assert( genesisAddr.length == genesisValue.length );
-<<<<<<< HEAD
-            require( this.balance >= uint256(genesisAddr.length) * 0.2 ether );
-=======
-            require( address(this).balance >= genesisAddr.length * 0.2 ether );
->>>>>>> c7dfd78e
+            require( address(this).balance >= uint256(genesisAddr.length) * 0.2 ether );
             for ( uint256 a=0 ; a<genesisAddr.length ; a++ ) {
                 genesis[genesisAddr[a]] = true;
                 require( db.increase(genesisAddr[a], genesisValue[a]) );
