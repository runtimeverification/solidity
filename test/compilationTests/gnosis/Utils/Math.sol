--- conflicted
+++ resolved
@@ -22,13 +22,8 @@
     /// @return e**x
     function exp(int256 x)
         public
-<<<<<<< HEAD
-        constant
+        pure
         returns (uint256)
-=======
-        pure
-        returns (uint)
->>>>>>> c7dfd78e
     {
         // revert if x is > MAX_POWER, where
         // MAX_POWER = int256(mp.floor(mp.log(mpf(2**256 - 1) / ONE) * ONE))
@@ -112,13 +107,8 @@
     /// @return ln(x)
     function ln(uint256 x)
         public
-<<<<<<< HEAD
-        constant
+        pure
         returns (int256)
-=======
-        pure
-        returns (int)
->>>>>>> c7dfd78e
     {
         require(x > 0);
         // binary search for floor(log2(x))
@@ -164,19 +154,11 @@
 
     /// @dev Returns base 2 logarithm value of given x
     /// @param x x
-<<<<<<< HEAD
-    /// @return logarithmic value
+    /// @return lo logarithmic value
     function floorLog2(uint256 x)
         public
-        constant
+        pure
         returns (int256 lo)
-=======
-    /// @return lo logarithmic value
-    function floorLog2(uint x)
-        public
-        pure
-        returns (int lo)
->>>>>>> c7dfd78e
     {
         lo = -64;
         int256 hi = 193;
@@ -193,19 +175,11 @@
 
     /// @dev Returns maximum of an array
     /// @param nums Numbers to look through
-<<<<<<< HEAD
-    /// @return Maximum number
-    function max(int256[] nums)
-        public
-        constant
+    /// @return max Maximum number
+    function max(int256[] memory nums)
+        public
+        pure
         returns (int256 max)
-=======
-    /// @return max Maximum number
-    function max(int[] memory nums)
-        public
-        pure
-        returns (int max)
->>>>>>> c7dfd78e
     {
         require(nums.length > 0);
         max = -2**255;
@@ -256,13 +230,8 @@
     /// @return Sum
     function add(uint256 a, uint256 b)
         public
-<<<<<<< HEAD
-        constant
+        pure
         returns (uint256)
-=======
-        pure
-        returns (uint)
->>>>>>> c7dfd78e
     {
         require(safeToAdd(a, b));
         return a + b;
@@ -274,13 +243,8 @@
     /// @return Difference
     function sub(uint256 a, uint256 b)
         public
-<<<<<<< HEAD
-        constant
+        pure
         returns (uint256)
-=======
-        pure
-        returns (uint)
->>>>>>> c7dfd78e
     {
         require(safeToSub(a, b));
         return a - b;
@@ -292,13 +256,8 @@
     /// @return Product
     function mul(uint256 a, uint256 b)
         public
-<<<<<<< HEAD
-        constant
+        pure
         returns (uint256)
-=======
-        pure
-        returns (uint)
->>>>>>> c7dfd78e
     {
         require(safeToMul(a, b));
         return a * b;
@@ -346,13 +305,8 @@
     /// @return Sum
     function add(int256 a, int256 b)
         public
-<<<<<<< HEAD
-        constant
+        pure
         returns (int256)
-=======
-        pure
-        returns (int)
->>>>>>> c7dfd78e
     {
         require(safeToAdd(a, b));
         return a + b;
@@ -364,13 +318,8 @@
     /// @return Difference
     function sub(int256 a, int256 b)
         public
-<<<<<<< HEAD
-        constant
+        pure
         returns (int256)
-=======
-        pure
-        returns (int)
->>>>>>> c7dfd78e
     {
         require(safeToSub(a, b));
         return a - b;
@@ -382,13 +331,8 @@
     /// @return Product
     function mul(int256 a, int256 b)
         public
-<<<<<<< HEAD
-        constant
+        pure
         returns (int256)
-=======
-        pure
-        returns (int)
->>>>>>> c7dfd78e
     {
         require(safeToMul(a, b));
         return a * b;
