--- conflicted
+++ resolved
@@ -21,20 +21,12 @@
     /// @param market Market contract
     /// @param outcomeTokenIndex Index of outcome to buy
     /// @param outcomeTokenCount Number of outcome tokens to buy
-<<<<<<< HEAD
-    /// @return Cost
+    /// @return cost Cost
     function calcCost(Market market, uint8 outcomeTokenIndex, uint256 outcomeTokenCount)
-        public
-        constant
-        returns (uint256 cost)
-=======
-    /// @return cost Cost
-    function calcCost(Market market, uint8 outcomeTokenIndex, uint outcomeTokenCount)
         public
         override
         view
-        returns (uint cost)
->>>>>>> c7dfd78e
+        returns (uint256 cost)
     {
         require(market.eventContract().getOutcomeCount() > 1);
         int256[] memory netOutcomeTokensSold = getNetOutcomeTokensSold(market);
@@ -65,20 +57,12 @@
     /// @param market Market contract
     /// @param outcomeTokenIndex Index of outcome to sell
     /// @param outcomeTokenCount Number of outcome tokens to sell
-<<<<<<< HEAD
-    /// @return Profit
+    /// @return profit Profit
     function calcProfit(Market market, uint8 outcomeTokenIndex, uint256 outcomeTokenCount)
-        public
-        constant
-        returns (uint256 profit)
-=======
-    /// @return profit Profit
-    function calcProfit(Market market, uint8 outcomeTokenIndex, uint outcomeTokenCount)
         public
         override
         view
-        returns (uint profit)
->>>>>>> c7dfd78e
+        returns (uint256 profit)
     {
         require(market.eventContract().getOutcomeCount() > 1);
         int256[] memory netOutcomeTokensSold = getNetOutcomeTokensSold(market);
@@ -103,14 +87,9 @@
     /// @return price Marginal price of an outcome as a fixed point number
     function calcMarginalPrice(Market market, uint8 outcomeTokenIndex)
         public
-<<<<<<< HEAD
-        constant
-        returns (uint256 price)
-=======
         override
         view
-        returns (uint price)
->>>>>>> c7dfd78e
+        returns (uint256 price)
     {
         require(market.eventContract().getOutcomeCount() > 1);
         int256[] memory netOutcomeTokensSold = getNetOutcomeTokensSold(market);
@@ -131,19 +110,11 @@
     /// @param logN Logarithm of the number of outcomes
     /// @param netOutcomeTokensSold Net outcome tokens sold by market
     /// @param funding Initial funding for market
-<<<<<<< HEAD
-    /// @return Cost level
-    function calcCostLevel(int256 logN, int256[] netOutcomeTokensSold, uint256 funding)
-        private
-        constant
-        returns(int256 costLevel)
-=======
     /// @return costLevel Cost level
-    function calcCostLevel(int logN, int[] memory netOutcomeTokensSold, uint funding)
+    function calcCostLevel(int256 logN, int256[] memory netOutcomeTokensSold, uint256 funding)
         private
         view
-        returns(int costLevel)
->>>>>>> c7dfd78e
+        returns(int256 costLevel)
     {
         // The cost function is C = b * log(sum(exp(q/b) for q in quantities)).
         // To avoid overflow, we need to calc with an exponent offset:
@@ -160,21 +131,13 @@
     /// @param netOutcomeTokensSold Net outcome tokens sold by market
     /// @param funding Initial funding for market
     /// @param outcomeIndex Index of exponential term to extract (for use by marginal price function)
-<<<<<<< HEAD
-    /// @return A result structure composed of the sum, the offset used, and the summand associated with the supplied index
-    function sumExpOffset(int256 logN, int256[] netOutcomeTokensSold, uint256 funding, uint8 outcomeIndex)
-        private
-        constant
-        returns (uint256 sum, int256 offset, uint256 outcomeExpTerm)
-=======
     /// @return sum The sum of the outcomes
     /// @return offset The offset that is used for all
     /// @return outcomeExpTerm The summand associated with the supplied index
-    function sumExpOffset(int logN, int[] memory netOutcomeTokensSold, uint funding, uint8 outcomeIndex)
+    function sumExpOffset(int256 logN, int256[] memory netOutcomeTokensSold, uint256 funding, uint8 outcomeIndex)
         private
         view
-        returns (uint sum, int offset, uint outcomeExpTerm)
->>>>>>> c7dfd78e
+        returns (uint256 sum, int256 offset, uint256 outcomeExpTerm)
     {
         // Naive calculation of this causes an overflow
         // since anything above a bit over 133*ONE supplied to exp will explode
@@ -212,13 +175,8 @@
     /// @return quantities Net outcome tokens sold by market
     function getNetOutcomeTokensSold(Market market)
         private
-<<<<<<< HEAD
-        constant
-        returns (int256[] quantities)
-=======
         view
-        returns (int[] memory quantities)
->>>>>>> c7dfd78e
+        returns (int256[] memory quantities)
     {
         quantities = new int256[](market.eventContract().getOutcomeCount());
         for (uint8 i = 0; i < quantities.length; i++)
