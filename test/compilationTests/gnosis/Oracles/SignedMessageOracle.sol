--- conflicted
+++ resolved
@@ -94,14 +94,9 @@
     /// @return Outcome
     function getOutcome()
         public
-<<<<<<< HEAD
-        constant
-        returns (int256)
-=======
         override
         view
-        returns (int)
->>>>>>> c7dfd78e
+        returns (int256)
     {
         return outcome;
     }
