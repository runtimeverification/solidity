pragma solidity >=0.0;
import "../Oracles/Oracle.sol";
import "../Tokens/Token.sol";
import "../Utils/Math.sol";


/// @title Ultimate oracle contract - Allows to swap oracle result for ultimate oracle result
/// @author Stefan George - <stefan@gnosis.pm>
contract UltimateOracle is Oracle {
    using Math for *;

    /*
     *  Events
     */
    event ForwardedOracleOutcomeAssignment(int256 outcome);
    event OutcomeChallenge(address indexed sender, int256 outcome);
    event OutcomeVote(address indexed sender, int256 outcome, uint256 amount);
    event Withdrawal(address indexed sender, uint256 amount);

    /*
     *  Storage
     */
    Oracle public forwardedOracle;
    Token public collateralToken;
    uint8 public spreadMultiplier;
    uint256 public challengePeriod;
    uint256 public challengeAmount;
    uint256 public frontRunnerPeriod;

    int256 public forwardedOutcome;
    uint256 public forwardedOutcomeSetTimestamp;
    int256 public frontRunner;
    uint256 public frontRunnerSetTimestamp;

    uint256 public totalAmount;
    mapping (int256 => uint256) public totalOutcomeAmounts;
    mapping (address => mapping (int256 => uint256)) public outcomeAmounts;

    /*
     *  Public functions
     */
    /// @dev Constructor sets ultimate oracle properties
    /// @param _forwardedOracle Oracle address
    /// @param _collateralToken Collateral token address
    /// @param _spreadMultiplier Defines the spread as a multiple of the money bet on other outcomes
    /// @param _challengePeriod Time to challenge oracle outcome
    /// @param _challengeAmount Amount to challenge the outcome
    /// @param _frontRunnerPeriod Time to overbid the front-runner
    constructor(
        Oracle _forwardedOracle,
        Token _collateralToken,
        uint8 _spreadMultiplier,
        uint256 _challengePeriod,
        uint256 _challengeAmount,
        uint256 _frontRunnerPeriod
    )
    {
        // Validate inputs
        require(   address(_forwardedOracle) != address(0)
                && address(_collateralToken) != address(0)
                && _spreadMultiplier >= 2
                && _challengePeriod > 0
                && _challengeAmount > 0
                && _frontRunnerPeriod > 0);
        forwardedOracle = _forwardedOracle;
        collateralToken = _collateralToken;
        spreadMultiplier = _spreadMultiplier;
        challengePeriod = _challengePeriod;
        challengeAmount = _challengeAmount;
        frontRunnerPeriod = _frontRunnerPeriod;
    }

    /// @dev Allows to set oracle outcome
    function setForwardedOutcome()
        public
    {
        // There was no challenge and the outcome was not set yet in the ultimate oracle but in the forwarded oracle
        require(   !isChallenged()
                && forwardedOutcomeSetTimestamp == 0
                && forwardedOracle.isOutcomeSet());
        forwardedOutcome = forwardedOracle.getOutcome();
        forwardedOutcomeSetTimestamp = block.timestamp;
        emit ForwardedOracleOutcomeAssignment(forwardedOutcome);
    }

    /// @dev Allows to challenge the oracle outcome
    /// @param _outcome Outcome to bid on
    function challengeOutcome(int256 _outcome)
        public
    {
        // There was no challenge yet or the challenge period expired
        require(   !isChallenged()
                && !isChallengePeriodOver()
                && collateralToken.transferFrom(msg.sender, address(this), challengeAmount));
        outcomeAmounts[msg.sender][_outcome] = challengeAmount;
        totalOutcomeAmounts[_outcome] = challengeAmount;
        totalAmount = challengeAmount;
        frontRunner = _outcome;
        frontRunnerSetTimestamp = block.timestamp;
        emit OutcomeChallenge(msg.sender, _outcome);
    }

    /// @dev Allows to challenge the oracle outcome
    /// @param _outcome Outcome to bid on
    /// @param amount Amount to bid
    function voteForOutcome(int256 _outcome, uint256 amount)
        public
    {
        uint256 maxAmount = (totalAmount - totalOutcomeAmounts[_outcome]).mul(spreadMultiplier);
        if (amount > maxAmount)
            amount = maxAmount;
        // Outcome is challenged and front runner period is not over yet and tokens can be transferred
        require(   isChallenged()
                && !isFrontRunnerPeriodOver()
                && collateralToken.transferFrom(msg.sender, address(this), amount));
        outcomeAmounts[msg.sender][_outcome] = outcomeAmounts[msg.sender][_outcome].add(amount);
        totalOutcomeAmounts[_outcome] = totalOutcomeAmounts[_outcome].add(amount);
        totalAmount = totalAmount.add(amount);
        if (_outcome != frontRunner && totalOutcomeAmounts[_outcome] > totalOutcomeAmounts[frontRunner])
        {
            frontRunner = _outcome;
            frontRunnerSetTimestamp = block.timestamp;
        }
        emit OutcomeVote(msg.sender, _outcome, amount);
    }

    /// @dev Withdraws winnings for user
    /// @return amount Winnings
    function withdraw()
        public
        returns (uint256 amount)
    {
        // Outcome was challenged and ultimate outcome decided
        require(isFrontRunnerPeriodOver());
        amount = totalAmount.mul(outcomeAmounts[msg.sender][frontRunner]) / totalOutcomeAmounts[frontRunner];
        outcomeAmounts[msg.sender][frontRunner] = 0;
        // Transfer earnings to contributor
        require(collateralToken.transfer(msg.sender, amount));
        emit Withdrawal(msg.sender, amount);
    }

    /// @dev Checks if time to challenge the outcome is over
    /// @return Is challenge period over?
    function isChallengePeriodOver()
        public
        view
        returns (bool)
    {
        return forwardedOutcomeSetTimestamp != 0 && (block.timestamp).sub(forwardedOutcomeSetTimestamp) > challengePeriod;
    }

    /// @dev Checks if time to overbid the front runner is over
    /// @return Is front runner period over?
    function isFrontRunnerPeriodOver()
        public
        view
        returns (bool)
    {
        return frontRunnerSetTimestamp != 0 && (block.timestamp).sub(frontRunnerSetTimestamp) > frontRunnerPeriod;
    }

    /// @dev Checks if outcome was challenged
    /// @return Is challenged?
    function isChallenged()
        public
        view
        returns (bool)
    {
        return frontRunnerSetTimestamp != 0;
    }

    /// @dev Returns if winning outcome is set
    /// @return Is outcome set?
    function isOutcomeSet()
        public
        override
        view
        returns (bool)
    {
        return    isChallengePeriodOver() && !isChallenged()
               || isFrontRunnerPeriodOver();
    }

    /// @dev Returns winning outcome
    /// @return Outcome
    function getOutcome()
        public
<<<<<<< HEAD
        constant
        returns (int256)
=======
        override
        view
        returns (int)
>>>>>>> c7dfd78e
    {
        if (isFrontRunnerPeriodOver())
            return frontRunner;
        return forwardedOutcome;
    }
}<|MERGE_RESOLUTION|>--- conflicted
+++ resolved
@@ -185,14 +185,9 @@
     /// @return Outcome
     function getOutcome()
         public
-<<<<<<< HEAD
-        constant
-        returns (int256)
-=======
         override
         view
-        returns (int)
->>>>>>> c7dfd78e
+        returns (int256)
     {
         if (isFrontRunnerPeriodOver())
             return frontRunner;
