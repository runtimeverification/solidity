pragma solidity >=0.0;
import "../Tokens/Token.sol";
import "../Tokens/OutcomeToken.sol";
import "../Oracles/Oracle.sol";


/// @title Event contract - Provide basic functionality required by different event types
/// @author Stefan George - <stefan@gnosis.pm>
abstract contract Event {

    /*
     *  Events
     */
    event OutcomeTokenCreation(OutcomeToken outcomeToken, uint8 index);
    event OutcomeTokenSetIssuance(address indexed buyer, uint256 collateralTokenCount);
    event OutcomeTokenSetRevocation(address indexed seller, uint256 outcomeTokenCount);
    event OutcomeAssignment(int256 outcome);
    event WinningsRedemption(address indexed receiver, uint256 winnings);

    /*
     *  Storage
     */
    Token public collateralToken;
    Oracle public oracle;
    bool public isOutcomeSet;
    int256 public outcome;
    OutcomeToken[] public outcomeTokens;

    /*
     *  Public functions
     */
    /// @dev Contract constructor validates and sets basic event properties
    /// @param _collateralToken Tokens used as collateral in exchange for outcome tokens
    /// @param _oracle Oracle contract used to resolve the event
    /// @param outcomeCount Number of event outcomes
    constructor(Token _collateralToken, Oracle _oracle, uint8 outcomeCount)
    {
        // Validate input
        require(address(_collateralToken) != address(0) && address(_oracle) != address(0) && outcomeCount >= 2);
        collateralToken = _collateralToken;
        oracle = _oracle;
        // Create an outcome token for each outcome
        for (uint8 i = 0; i < outcomeCount; i++) {
            OutcomeToken outcomeToken = new OutcomeToken();
            outcomeTokens.push(outcomeToken);
            emit OutcomeTokenCreation(outcomeToken, i);
        }
    }

    /// @dev Buys equal number of tokens of all outcomes, exchanging collateral tokens and sets of outcome tokens 1:1
    /// @param collateralTokenCount Number of collateral tokens
    function buyAllOutcomes(uint256 collateralTokenCount)
        public
    {
        // Transfer collateral tokens to events contract
        require(collateralToken.transferFrom(msg.sender, address(this), collateralTokenCount));
        // Issue new outcome tokens to sender
        for (uint8 i = 0; i < outcomeTokens.length; i++)
            outcomeTokens[i].issue(msg.sender, collateralTokenCount);
        emit OutcomeTokenSetIssuance(msg.sender, collateralTokenCount);
    }

    /// @dev Sells equal number of tokens of all outcomes, exchanging collateral tokens and sets of outcome tokens 1:1
    /// @param outcomeTokenCount Number of outcome tokens
    function sellAllOutcomes(uint256 outcomeTokenCount)
        public
    {
        // Revoke sender's outcome tokens of all outcomes
        for (uint8 i = 0; i < outcomeTokens.length; i++)
            outcomeTokens[i].revoke(msg.sender, outcomeTokenCount);
        // Transfer collateral tokens to sender
        require(collateralToken.transfer(msg.sender, outcomeTokenCount));
        emit OutcomeTokenSetRevocation(msg.sender, outcomeTokenCount);
    }

    /// @dev Sets winning event outcome
    function setOutcome()
        public
    {
        // Winning outcome is not set yet in event contract but in oracle contract
        require(!isOutcomeSet && oracle.isOutcomeSet());
        // Set winning outcome
        outcome = oracle.getOutcome();
        isOutcomeSet = true;
        emit OutcomeAssignment(outcome);
    }

    /// @dev Returns outcome count
    /// @return Outcome count
    function getOutcomeCount()
        public
        view
        returns (uint8)
    {
        return uint8(outcomeTokens.length);
    }

    /// @dev Returns outcome tokens array
    /// @return Outcome tokens
    function getOutcomeTokens()
        public
        view
        returns (OutcomeToken[] memory)
    {
        return outcomeTokens;
    }

    /// @dev Returns the amount of outcome tokens held by owner
    /// @return outcomeTokenDistribution Outcome token distribution
    function getOutcomeTokenDistribution(address owner)
        public
<<<<<<< HEAD
        constant
        returns (uint256[] outcomeTokenDistribution)
=======
        view
        returns (uint[] memory outcomeTokenDistribution)
>>>>>>> c7dfd78e
    {
        outcomeTokenDistribution = new uint256[](outcomeTokens.length);
        for (uint8 i = 0; i < outcomeTokenDistribution.length; i++)
            outcomeTokenDistribution[i] = outcomeTokens[i].balanceOf(owner);
    }

    /// @dev Calculates and returns event hash
    /// @return Event hash
    function getEventHash() virtual public view returns (bytes32);

    /// @dev Exchanges sender's winning outcome tokens for collateral tokens
    /// @return Sender's winnings
<<<<<<< HEAD
    function redeemWinnings() public returns (uint256);
=======
    function redeemWinnings() virtual public returns (uint);
>>>>>>> c7dfd78e
}<|MERGE_RESOLUTION|>--- conflicted
+++ resolved
@@ -109,13 +109,8 @@
     /// @return outcomeTokenDistribution Outcome token distribution
     function getOutcomeTokenDistribution(address owner)
         public
-<<<<<<< HEAD
-        constant
-        returns (uint256[] outcomeTokenDistribution)
-=======
         view
-        returns (uint[] memory outcomeTokenDistribution)
->>>>>>> c7dfd78e
+        returns (uint256[] memory outcomeTokenDistribution)
     {
         outcomeTokenDistribution = new uint256[](outcomeTokens.length);
         for (uint8 i = 0; i < outcomeTokenDistribution.length; i++)
@@ -128,9 +123,5 @@
 
     /// @dev Exchanges sender's winning outcome tokens for collateral tokens
     /// @return Sender's winnings
-<<<<<<< HEAD
-    function redeemWinnings() public returns (uint256);
-=======
-    function redeemWinnings() virtual public returns (uint);
->>>>>>> c7dfd78e
+    function redeemWinnings() virtual public returns (uint256);
 }