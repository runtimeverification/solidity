--- conflicted
+++ resolved
@@ -46,12 +46,8 @@
     /// @return winnings Sender's winnings
     function redeemWinnings()
         public
-<<<<<<< HEAD
+        override
         returns (uint256 winnings)
-=======
-        override
-        returns (uint winnings)
->>>>>>> c7dfd78e
     {
         // Winning outcome has to be set
         require(isOutcomeSet);
@@ -65,19 +61,11 @@
             convertedWinningOutcome = OUTCOME_RANGE;
         // Map outcome to outcome range
         else
-<<<<<<< HEAD
-            convertedWinningOutcome = uint24(OUTCOME_RANGE * (outcome - lowerBound) / (upperBound - lowerBound));
+            convertedWinningOutcome = uint24(uint256(OUTCOME_RANGE * (outcome - lowerBound) / (upperBound - lowerBound)));
         uint256 factorShort = OUTCOME_RANGE - convertedWinningOutcome;
         uint256 factorLong = OUTCOME_RANGE - factorShort;
         uint256 shortOutcomeTokenCount = outcomeTokens[SHORT].balanceOf(msg.sender);
         uint256 longOutcomeTokenCount = outcomeTokens[LONG].balanceOf(msg.sender);
-=======
-            convertedWinningOutcome = uint24(uint(OUTCOME_RANGE * (outcome - lowerBound) / (upperBound - lowerBound)));
-        uint factorShort = OUTCOME_RANGE - convertedWinningOutcome;
-        uint factorLong = OUTCOME_RANGE - factorShort;
-        uint shortOutcomeTokenCount = outcomeTokens[SHORT].balanceOf(msg.sender);
-        uint longOutcomeTokenCount = outcomeTokens[LONG].balanceOf(msg.sender);
->>>>>>> c7dfd78e
         winnings = shortOutcomeTokenCount.mul(factorShort).add(longOutcomeTokenCount.mul(factorLong)) / OUTCOME_RANGE;
         // Revoke all outcome tokens
         outcomeTokens[SHORT].revoke(msg.sender, shortOutcomeTokenCount);
