--- conflicted
+++ resolved
@@ -14,19 +14,10 @@
     /*
      *  Public functions
      */
-<<<<<<< HEAD
-    function transfer(address to, uint256 value) public returns (bool);
-    function transferFrom(address from, address to, uint256 value) public returns (bool);
-    function approve(address spender, uint256 value) public returns (bool);
-    function balanceOf(address owner) public constant returns (uint256);
-    function allowance(address owner, address spender) public constant returns (uint256);
-    function totalSupply() public constant returns (uint256);
-=======
-    function transfer(address to, uint value) virtual public returns (bool);
-    function transferFrom(address from, address to, uint value) virtual public returns (bool);
-    function approve(address spender, uint value) virtual public returns (bool);
-    function balanceOf(address owner) virtual public view returns (uint);
-    function allowance(address owner, address spender) virtual public view returns (uint);
-    function totalSupply() virtual public view returns (uint);
->>>>>>> c7dfd78e
+    function transfer(address to, uint256 value) virtual public returns (bool);
+    function transferFrom(address from, address to, uint256 value) virtual public returns (bool);
+    function approve(address spender, uint256 value) virtual public returns (bool);
+    function balanceOf(address owner) virtual public view returns (uint256);
+    function allowance(address owner, address spender) virtual public view returns (uint256);
+    function totalSupply() virtual public view returns (uint256);
 }