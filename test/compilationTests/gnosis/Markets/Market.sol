pragma solidity >=0.0;
import "../Events/Event.sol";
import "../MarketMakers/MarketMaker.sol";


/// @title Abstract market contract - Functions to be implemented by market contracts
abstract contract Market {

    /*
     *  Events
     */
    event MarketFunding(uint256 funding);
    event MarketClosing();
    event FeeWithdrawal(uint256 fees);
    event OutcomeTokenPurchase(address indexed buyer, uint8 outcomeTokenIndex, uint256 outcomeTokenCount, uint256 cost);
    event OutcomeTokenSale(address indexed seller, uint8 outcomeTokenIndex, uint256 outcomeTokenCount, uint256 profit);
    event OutcomeTokenShortSale(address indexed buyer, uint8 outcomeTokenIndex, uint256 outcomeTokenCount, uint256 cost);

    /*
     *  Storage
     */
    address public creator;
    uint256 public createdAtBlock;
    Event public eventContract;
    MarketMaker public marketMaker;
    uint24 public fee;
    uint256 public funding;
    int256[] public netOutcomeTokensSold;
    Stages public stage;

    enum Stages {
        MarketCreated,
        MarketFunded,
        MarketClosed
    }

    /*
     *  Public functions
     */
<<<<<<< HEAD
    function fund(uint256 _funding) public;
    function close() public;
    function withdrawFees() public returns (uint256);
    function buy(uint8 outcomeTokenIndex, uint256 outcomeTokenCount, uint256 maxCost) public returns (uint256);
    function sell(uint8 outcomeTokenIndex, uint256 outcomeTokenCount, uint256 minProfit) public returns (uint256);
    function shortSell(uint8 outcomeTokenIndex, uint256 outcomeTokenCount, uint256 minProfit) public returns (uint256);
    function calcMarketFee(uint256 outcomeTokenCost) public constant returns (uint256);
=======
    function fund(uint _funding) virtual public;
    function close() virtual public;
    function withdrawFees() virtual public returns (uint);
    function buy(uint8 outcomeTokenIndex, uint outcomeTokenCount, uint maxCost) virtual public returns (uint);
    function sell(uint8 outcomeTokenIndex, uint outcomeTokenCount, uint minProfit) virtual public returns (uint);
    function shortSell(uint8 outcomeTokenIndex, uint outcomeTokenCount, uint minProfit) virtual public returns (uint);
    function calcMarketFee(uint outcomeTokenCost) virtual public view returns (uint);
>>>>>>> c7dfd78e
}<|MERGE_RESOLUTION|>--- conflicted
+++ resolved
@@ -37,21 +37,11 @@
     /*
      *  Public functions
      */
-<<<<<<< HEAD
-    function fund(uint256 _funding) public;
-    function close() public;
-    function withdrawFees() public returns (uint256);
-    function buy(uint8 outcomeTokenIndex, uint256 outcomeTokenCount, uint256 maxCost) public returns (uint256);
-    function sell(uint8 outcomeTokenIndex, uint256 outcomeTokenCount, uint256 minProfit) public returns (uint256);
-    function shortSell(uint8 outcomeTokenIndex, uint256 outcomeTokenCount, uint256 minProfit) public returns (uint256);
-    function calcMarketFee(uint256 outcomeTokenCost) public constant returns (uint256);
-=======
-    function fund(uint _funding) virtual public;
+    function fund(uint256 _funding) virtual public;
     function close() virtual public;
-    function withdrawFees() virtual public returns (uint);
-    function buy(uint8 outcomeTokenIndex, uint outcomeTokenCount, uint maxCost) virtual public returns (uint);
-    function sell(uint8 outcomeTokenIndex, uint outcomeTokenCount, uint minProfit) virtual public returns (uint);
-    function shortSell(uint8 outcomeTokenIndex, uint outcomeTokenCount, uint minProfit) virtual public returns (uint);
-    function calcMarketFee(uint outcomeTokenCost) virtual public view returns (uint);
->>>>>>> c7dfd78e
+    function withdrawFees() virtual public returns (uint256);
+    function buy(uint8 outcomeTokenIndex, uint256 outcomeTokenCount, uint256 maxCost) virtual public returns (uint256);
+    function sell(uint8 outcomeTokenIndex, uint256 outcomeTokenCount, uint256 minProfit) virtual public returns (uint256);
+    function shortSell(uint8 outcomeTokenIndex, uint256 outcomeTokenCount, uint256 minProfit) virtual public returns (uint256);
+    function calcMarketFee(uint256 outcomeTokenCost) virtual public view returns (uint256);
 }