pragma solidity >=0.0;

contract Migrations {
  address public owner;
  uint256 public last_completed_migration;

  modifier restricted() {
    if (msg.sender == owner) _;
  }

  constructor() {
    owner = msg.sender;
  }

<<<<<<< HEAD
  function setCompleted(uint256 completed) restricted {
=======
  function setCompleted(uint completed) public restricted {
>>>>>>> c7dfd78e
    last_completed_migration = completed;
  }

  function upgrade(address new_address) public restricted {
    Migrations upgraded = Migrations(new_address);
    upgraded.setCompleted(last_completed_migration);
  }
}<|MERGE_RESOLUTION|>--- conflicted
+++ resolved
@@ -12,11 +12,7 @@
     owner = msg.sender;
   }
 
-<<<<<<< HEAD
-  function setCompleted(uint256 completed) restricted {
-=======
-  function setCompleted(uint completed) public restricted {
->>>>>>> c7dfd78e
+  function setCompleted(uint256 completed) public restricted {
     last_completed_migration = completed;
   }
 
