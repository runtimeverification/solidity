--- conflicted
+++ resolved
@@ -124,13 +124,8 @@
 /////////
 
     /// @return The number of milestones ever created even if they were canceled
-<<<<<<< HEAD
-    function numberOfMilestones() constant returns (uint256) {
+    function numberOfMilestones() public view returns (uint256) {
         return uint256(milestones.length);
-=======
-    function numberOfMilestones() public view returns (uint) {
-        return milestones.length;
->>>>>>> c7dfd78e
     }
 
 
@@ -232,12 +227,7 @@
 
             RLP.RLPItem memory itmProposal = itrProposals.next();
 
-<<<<<<< HEAD
-            Milestone milestone = milestones[milestones.length];
-            milestones.length = uint256(milestones.length)+1;
-=======
             Milestone storage milestone = milestones.push();
->>>>>>> c7dfd78e
 
             if (!itmProposal.isList()) revert();
 
@@ -265,13 +255,8 @@
     /// @notice `onlyRecipientOrLeadLink`Marks a milestone as DONE and
     ///  ready for review
     /// @param _idMilestone ID of the milestone that has been completed
-<<<<<<< HEAD
     function markMilestoneComplete(uint256 _idMilestone)
-        campaignNotCanceled notChanging
-=======
-    function markMilestoneComplete(uint _idMilestone)
         public campaignNotCanceled notChanging
->>>>>>> c7dfd78e
     {
         if (_idMilestone >= milestones.length) revert();
         Milestone storage milestone = milestones[_idMilestone];
@@ -288,13 +273,8 @@
 
     /// @notice `onlyReviewer` Approves a specific milestone
     /// @param _idMilestone ID of the milestone that is approved
-<<<<<<< HEAD
     function approveCompletedMilestone(uint256 _idMilestone)
-        campaignNotCanceled notChanging
-=======
-    function approveCompletedMilestone(uint _idMilestone)
         public campaignNotCanceled notChanging
->>>>>>> c7dfd78e
     {
         if (_idMilestone >= milestones.length) revert();
         Milestone storage milestone = milestones[_idMilestone];
@@ -308,13 +288,8 @@
     ///  reverts the `milestone.status` back to the `AcceptedAndInProgress`
     ///  state
     /// @param _idMilestone ID of the milestone that is being rejected
-<<<<<<< HEAD
     function rejectMilestone(uint256 _idMilestone)
-        campaignNotCanceled notChanging
-=======
-    function rejectMilestone(uint _idMilestone)
         public campaignNotCanceled notChanging
->>>>>>> c7dfd78e
     {
         if (_idMilestone >= milestones.length) revert();
         Milestone storage milestone = milestones[_idMilestone];
@@ -329,17 +304,10 @@
     ///  specified in `payData`; the recipient can only call this after the
     ///  `reviewTime` has elapsed
     /// @param _idMilestone ID of the milestone to be paid out
-<<<<<<< HEAD
     function requestMilestonePayment(uint256 _idMilestone
-        ) campaignNotCanceled notChanging {
-        if (_idMilestone >= milestones.length) throw;
-        Milestone milestone = milestones[_idMilestone];
-=======
-    function requestMilestonePayment(uint _idMilestone
         ) public campaignNotCanceled notChanging {
         if (_idMilestone >= milestones.length) revert();
         Milestone storage milestone = milestones[_idMilestone];
->>>>>>> c7dfd78e
         if (  (msg.sender != milestone.milestoneLeadLink)
             &&(msg.sender != recipient))
             revert();
@@ -352,13 +320,8 @@
 
     /// @notice `onlyRecipient` Cancels a previously accepted milestone
     /// @param _idMilestone ID of the milestone to be canceled
-<<<<<<< HEAD
     function cancelMilestone(uint256 _idMilestone)
-        onlyRecipient campaignNotCanceled notChanging
-=======
-    function cancelMilestone(uint _idMilestone)
         public onlyRecipient campaignNotCanceled notChanging
->>>>>>> c7dfd78e
     {
         if (_idMilestone >= milestones.length) revert();
         Milestone storage milestone = milestones[_idMilestone];
@@ -373,17 +336,10 @@
     /// @notice `onlyArbitrator` Forces a milestone to be paid out as long as it
     /// has not been paid or canceled
     /// @param _idMilestone ID of the milestone to be paid out
-<<<<<<< HEAD
     function arbitrateApproveMilestone(uint256 _idMilestone
-    ) onlyArbitrator campaignNotCanceled notChanging {
-        if (_idMilestone >= milestones.length) throw;
-        Milestone milestone = milestones[_idMilestone];
-=======
-    function arbitrateApproveMilestone(uint _idMilestone
     ) public onlyArbitrator campaignNotCanceled notChanging {
         if (_idMilestone >= milestones.length) revert();
         Milestone storage milestone = milestones[_idMilestone];
->>>>>>> c7dfd78e
         if  ((milestone.status != MilestoneStatus.AcceptedAndInProgress) &&
              (milestone.status != MilestoneStatus.Completed))
            revert();
@@ -398,15 +354,9 @@
     }
 
     // @dev This internal function is executed when the milestone is paid out
-<<<<<<< HEAD
     function authorizePayment(uint256 _idMilestone) internal {
-        if (_idMilestone >= milestones.length) throw;
-        Milestone milestone = milestones[_idMilestone];
-=======
-    function authorizePayment(uint _idMilestone) internal {
-        if (_idMilestone >= milestones.length) revert();
-        Milestone storage milestone = milestones[_idMilestone];
->>>>>>> c7dfd78e
+        if (_idMilestone >= milestones.length) revert();
+        Milestone storage milestone = milestones[_idMilestone];
         // Recheck again to not pay twice
         if (milestone.status == MilestoneStatus.AuthorizedForPayment) revert();
         milestone.status = MilestoneStatus.AuthorizedForPayment;
