--- conflicted
+++ resolved
@@ -228,7 +228,6 @@
 
 void RPCSession::test_mineBlocks(int _number)
 {
-<<<<<<< HEAD
 	BOOST_REQUIRE(rpcCall("test_mineBlocks", { to_string(_number) }, true) == true);
 }
 
@@ -243,8 +242,6 @@
 }
 
 void RPCSession::test_setBalance(vector<string> _accounts, string _balance) {
-	string forks;
-=======
 	string forks;
 	if (test::Options::get().evmVersion() >= solidity::EVMVersion::tangerineWhistle())
 		forks += "\"EIP150ForkBlock\": \"0x00\",\n";
@@ -252,7 +249,6 @@
 		forks += "\"EIP158ForkBlock\": \"0x00\",\n";
 	if (test::Options::get().evmVersion() >= solidity::EVMVersion::byzantium())
 		forks += "\"byzantiumForkBlock\": \"0x00\",\n";
->>>>>>> dfe3193c
 	static string const c_configString = R"(
 	{
 		"sealEngine": "NoProof",
@@ -260,13 +256,9 @@
 			"accountStartNonce": "0x00",
 			"maximumExtraDataSize": "0x1000000",
 			"blockReward": "0x",
-<<<<<<< HEAD
-			"allowFutureBlocks": true
-=======
 			"allowFutureBlocks": true,
 			)" + forks + R"(
 			"homesteadForkBlock": "0x00"
->>>>>>> dfe3193c
 		},
 		"genesis": {
 			"author": "0000000000000010000000000000000000000000",
