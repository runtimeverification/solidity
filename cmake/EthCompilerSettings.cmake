#------------------------------------------------------------------------------
# EthCompilerSettings.cmake
#
# CMake file for cpp-ethereum project which specifies our compiler settings
# for each supported platform and build configuration.
#
# The documentation for cpp-ethereum is hosted at http://cpp-ethereum.org
#
# Copyright (c) 2014-2016 cpp-ethereum contributors.
#------------------------------------------------------------------------------

# Clang seeks to be command-line compatible with GCC as much as possible, so
# most of our compiler settings are common between GCC and Clang.
#
# These settings then end up spanning all POSIX platforms (Linux, OS X, BSD, etc)

include(EthCheckCXXCompilerFlag)

if(NOT EMSCRIPTEN)
	eth_add_cxx_compiler_flag_if_supported(-fstack-protector-strong have_stack_protector_strong_support)
	if(NOT have_stack_protector_strong_support)
		eth_add_cxx_compiler_flag_if_supported(-fstack-protector)
	endif()
endif()

eth_add_cxx_compiler_flag_if_supported(-Wimplicit-fallthrough)

# Prevent the path of the source directory from ending up in the binary via __FILE__ macros.
eth_add_cxx_compiler_flag_if_supported("-fmacro-prefix-map=${CMAKE_SOURCE_DIR}=/solidity")

# -Wpessimizing-move warns when a call to std::move would prevent copy elision
# if the argument was not wrapped in a call.  This happens when moving a local
# variable in a return statement when the variable is the same type as the
# return type or using a move to create a new object from a temporary object.
eth_add_cxx_compiler_flag_if_supported(-Wpessimizing-move)

# -Wredundant-move warns when an implicit move would already be made, so the
# std::move call is not needed, such as when moving a local variable in a return
# that is different from the return type.
eth_add_cxx_compiler_flag_if_supported(-Wredundant-move)

if (("${CMAKE_CXX_COMPILER_ID}" MATCHES "GNU") OR ("${CMAKE_CXX_COMPILER_ID}" MATCHES "Clang"))
	# Enables all the warnings about constructions that some users consider questionable,
	# and that are easy to avoid.  Also enable some extra warning flags that are not
	# enabled by -Wall.   Finally, treat at warnings-as-errors, which forces developers
	# to fix warnings as they arise, so they don't accumulate "to be fixed later".
	add_compile_options(-Wall)
	add_compile_options(-Wextra)
	add_compile_options(-Werror)
	add_compile_options(-pedantic)
	add_compile_options(-Wmissing-declarations)
	add_compile_options(-Wno-unknown-pragmas)
	add_compile_options(-Wimplicit-fallthrough)
	add_compile_options(-Wsign-conversion)
	add_compile_options(-Wconversion)

	eth_add_cxx_compiler_flag_if_supported(
		$<$<COMPILE_LANGUAGE:CXX>:-Wextra-semi>
	)
	eth_add_cxx_compiler_flag_if_supported(-Wfinal-dtor-non-final-class)
	eth_add_cxx_compiler_flag_if_supported(-Wnewline-eof)
	eth_add_cxx_compiler_flag_if_supported(-Wsuggest-destructor-override)
	eth_add_cxx_compiler_flag_if_supported(-Wduplicated-cond)
	eth_add_cxx_compiler_flag_if_supported(-Wduplicate-enum)
	eth_add_cxx_compiler_flag_if_supported(-Wlogical-op)
	eth_add_cxx_compiler_flag_if_supported(-Wno-unknown-attributes)

	# Disable warnings about unused parameters (which is enabled by -Wall).  The LLVM external
	# dependency  has some of these.
	add_compile_options(-Wno-unused-parameter)

	# Configuration-specific compiler settings.
<<<<<<< HEAD
	set(CMAKE_CXX_FLAGS_DEBUG          "-O0 -g -DETH_DEBUG --coverage -fprofile-arcs -ftest-coverage")
=======
	set(CMAKE_CXX_FLAGS_DEBUG          "-O0 -g3 -DETH_DEBUG")
>>>>>>> c7dfd78e
	set(CMAKE_CXX_FLAGS_MINSIZEREL     "-Os -DNDEBUG")
	set(CMAKE_CXX_FLAGS_RELEASE        "-O3 -DNDEBUG")
	set(CMAKE_CXX_FLAGS_RELWITHDEBINFO "-O2 -g3")

	# Additional GCC-specific compiler settings.
	if ("${CMAKE_CXX_COMPILER_ID}" MATCHES "GNU")
		# Check that we've got GCC 8.0 or newer.
		if (NOT (CMAKE_CXX_COMPILER_VERSION VERSION_GREATER_EQUAL 8.0))
			message(FATAL_ERROR "${PROJECT_NAME} requires g++ 8.0 or greater.")
		endif ()

		# Use fancy colors in the compiler diagnostics
		add_compile_options(-fdiagnostics-color)

	# Additional Clang-specific compiler settings.
	elseif ("${CMAKE_CXX_COMPILER_ID}" MATCHES "Clang")
		# Check that we've got clang 7.0 or newer.
		if (NOT (CMAKE_CXX_COMPILER_VERSION VERSION_GREATER_EQUAL 7.0))
			message(FATAL_ERROR "${PROJECT_NAME} requires clang++ 7.0 or greater.")
		endif ()

		if ("${CMAKE_SYSTEM_NAME}" MATCHES "Darwin")
			# Set stack size to 32MB - by default Apple's clang defines a stack size of 8MB.
			# Normally 16MB is enough to run all tests, but it will exceed the stack, if -DSANITIZE=address is used.
			set(CMAKE_EXE_LINKER_FLAGS "${CMAKE_EXE_LINKER_FLAGS} -Wl,-stack_size -Wl,0x2000000")

			# Boost libraries use visibility=hidden to reduce unnecessary DWARF entries.
			# Unless we match visibility, ld will give a warning message like:
			#   ld: warning: direct access in function 'boost::filesystem... from file ...
			#   means the weak symbol cannot be overridden at runtime. This was likely caused by different translation units being compiled with different visibility settings.
			set(CMAKE_CXX_FLAGS "${CMAKE_CXX_FLAGS} -fvisibility=hidden")
		endif()

		# Some Linux-specific Clang settings.  We don't want these for OS X.
		if ("${CMAKE_SYSTEM_NAME}" MATCHES "Linux")

			# TODO - Is this even necessary?  Why?
			# See http://stackoverflow.com/questions/19774778/when-is-it-necessary-to-use-use-the-flag-stdlib-libstdc.
			add_compile_options(-stdlib=libstdc++)

			# Tell Boost that we're using Clang's libc++.   Not sure exactly why we need to do.
			add_definitions(-DBOOST_ASIO_HAS_CLANG_LIBCXX)

			# Use fancy colors in the compiler diagnostics
			add_compile_options(-fcolor-diagnostics)

			# See "How to silence unused command line argument error with clang without disabling it?"
			# When using -Werror with clang, it transforms "warning: argument unused during compilation" messages
			# into errors, which makes sense.
			# http://stackoverflow.com/questions/21617158/how-to-silence-unused-command-line-argument-error-with-clang-without-disabling-i
			add_compile_options(-Qunused-arguments)
		elseif(EMSCRIPTEN)
			set(CMAKE_CXX_FLAGS "${CMAKE_CXX_FLAGS} --memory-init-file 0")
			# Leave only exported symbols as public and aggressively remove others
			set(CMAKE_CXX_FLAGS "${CMAKE_CXX_FLAGS} -fdata-sections -ffunction-sections -fvisibility=hidden")
			# Optimisation level
			set(CMAKE_CXX_FLAGS "${CMAKE_CXX_FLAGS} -O3")
			# Re-enable exception catching (optimisations above -O1 disable it)
			set(CMAKE_CXX_FLAGS "${CMAKE_CXX_FLAGS} -s DISABLE_EXCEPTION_CATCHING=0")
			# Remove any code related to exit (such as atexit)
			set(CMAKE_CXX_FLAGS "${CMAKE_CXX_FLAGS} -s EXIT_RUNTIME=0")
			# Remove any code related to filesystem access
			set(CMAKE_CXX_FLAGS "${CMAKE_CXX_FLAGS} -s FILESYSTEM=0")
			# Allow memory growth, but disable some optimisations
			set(CMAKE_CXX_FLAGS "${CMAKE_CXX_FLAGS} -s ALLOW_MEMORY_GROWTH=1")
			# Disable eval()
			set(CMAKE_CXX_FLAGS "${CMAKE_CXX_FLAGS} -s DYNAMIC_EXECUTION=0")
			# Disable greedy exception catcher
			set(CMAKE_CXX_FLAGS "${CMAKE_CXX_FLAGS} -s NODEJS_CATCH_EXIT=0")
			# Abort if linking results in any undefined symbols
			# Note: this is on by default in the CMake Emscripten module which we aren't using
			set(CMAKE_CXX_FLAGS "${CMAKE_CXX_FLAGS} -s ERROR_ON_UNDEFINED_SYMBOLS=1")
			# Disallow deprecated emscripten build options.
			set(CMAKE_CXX_FLAGS "${CMAKE_CXX_FLAGS} -s STRICT=1")
			# Export the Emscripten-generated auxiliary methods which are needed by solc-js.
			# Which methods of libsolc itself are exported is specified in libsolc/CMakeLists.txt.
			set(CMAKE_CXX_FLAGS "${CMAKE_CXX_FLAGS} -s EXTRA_EXPORTED_RUNTIME_METHODS=['cwrap','addFunction','removeFunction','UTF8ToString','lengthBytesUTF8','stringToUTF8','setValue']")
			# Build for webassembly target.
			set(CMAKE_CXX_FLAGS "${CMAKE_CXX_FLAGS} -s WASM=1")
			# Set webassembly build to synchronous loading.
			set(CMAKE_CXX_FLAGS "${CMAKE_CXX_FLAGS} -s WASM_ASYNC_COMPILATION=0")
			# Output a single js file with the wasm binary embedded as base64 string.
			set(CMAKE_CXX_FLAGS "${CMAKE_CXX_FLAGS} -s SINGLE_FILE=1")

			# Disable warnings about not being pure asm.js due to memory growth.
			set(CMAKE_CXX_FLAGS "${CMAKE_CXX_FLAGS} -Wno-almost-asm")
		endif()
	endif()

# The major alternative compiler to GCC/Clang is Microsoft's Visual C++ compiler, only available on Windows.
elseif (DEFINED MSVC)

    add_compile_options(/MP)						# enable parallel compilation
	add_compile_options(/EHsc)						# specify Exception Handling Model in msvc
	add_compile_options(/WX)						# enable warnings-as-errors
	add_compile_options(/wd4068)					# disable unknown pragma warning (4068)
	add_compile_options(/wd4996)					# disable unsafe function warning (4996)
	add_compile_options(/wd4503)					# disable decorated name length exceeded, name was truncated (4503)
	add_compile_options(/wd4267)					# disable conversion from 'size_t' to 'type', possible loss of data (4267)
	add_compile_options(/wd4180)					# disable qualifier applied to function type has no meaning; ignored (4180)
	add_compile_options(/wd4290)					# disable C++ exception specification ignored except to indicate a function is not __declspec(nothrow) (4290)
	add_compile_options(/wd4244)					# disable conversion from 'type1' to 'type2', possible loss of data (4244)
	add_compile_options(/wd4800)					# disable forcing value to bool 'true' or 'false' (performance warning) (4800)
	add_compile_options(-D_WIN32_WINNT=0x0600)		# declare Windows Vista API requirement
	add_compile_options(-DNOMINMAX)					# undefine windows.h MAX && MIN macros cause it cause conflicts with std::min && std::max functions
	add_compile_options(/utf-8)						# enable utf-8 encoding (solves warning 4819)
	add_compile_options(-DBOOST_REGEX_NO_LIB)		# disable automatic boost::regex library selection
	add_compile_options(-D_REGEX_MAX_STACK_COUNT=200000L)	# increase std::regex recursion depth limit
	add_compile_options(/permissive-)				# specify standards conformance mode to the compiler

	# disable empty object file warning
	set(CMAKE_STATIC_LINKER_FLAGS "${CMAKE_STATIC_LINKER_FLAGS} /ignore:4221")
	# warning LNK4075: ignoring '/EDITANDCONTINUE' due to '/SAFESEH' specification
	# warning LNK4099: pdb was not found with lib
	# stack size 16MB
	set(CMAKE_EXE_LINKER_FLAGS "${CMAKE_EXE_LINKER_FLAGS} /ignore:4099,4075 /STACK:16777216")

# If you don't have GCC, Clang or VC++ then you are on your own.  Good luck!
else ()
	message(WARNING "Your compiler is not tested, if you run into any issues, we'd welcome any patches.")
endif ()

if (SANITIZE)
	# Perform case-insensitive string compare
	string(TOLOWER "${SANITIZE}" san)
	# -fno-omit-frame-pointer gives more informative stack trace in case of an error
	# -fsanitize-address-use-after-scope throws an error when a variable is used beyond its scope
	if (san STREQUAL "address")
		set(CMAKE_CXX_FLAGS "${CMAKE_CXX_FLAGS} -fno-omit-frame-pointer -fsanitize=address -fsanitize-address-use-after-scope")
	endif()
endif()

# Code coverage support.
# Copied from Cable:
# https://github.com/ethereum/cable/blob/v0.2.4/CableCompilerSettings.cmake#L118-L132
option(COVERAGE "Build with code coverage support" OFF)
if(COVERAGE)
	# Set the linker flags first, they are required to properly test the compiler flag.
	set(CMAKE_SHARED_LINKER_FLAGS "--coverage ${CMAKE_SHARED_LINKER_FLAGS}")
	set(CMAKE_EXE_LINKER_FLAGS "--coverage ${CMAKE_EXE_LINKER_FLAGS}")

	set(CMAKE_REQUIRED_LIBRARIES "--coverage ${CMAKE_REQUIRED_LIBRARIES}")
	check_cxx_compiler_flag(--coverage have_coverage)
	string(REPLACE "--coverage " "" CMAKE_REQUIRED_LIBRARIES ${CMAKE_REQUIRED_LIBRARIES})
	if(NOT have_coverage)
		message(FATAL_ERROR "Coverage not supported")
	endif()
	add_compile_options(-g --coverage)
endif()

# SMT Solvers integration
option(USE_Z3 "Allow compiling with Z3 SMT solver integration" ON)
if(UNIX AND NOT APPLE)
	option(USE_Z3_DLOPEN "Dynamically load the Z3 SMT solver instead of linking against it." OFF)
endif()
option(USE_CVC4 "Allow compiling with CVC4 SMT solver integration" ON)

if (("${CMAKE_CXX_COMPILER_ID}" MATCHES "GNU") OR ("${CMAKE_CXX_COMPILER_ID}" MATCHES "Clang"))
	option(USE_LD_GOLD "Use GNU gold linker" ON)
	if (USE_LD_GOLD)
		execute_process(COMMAND ${CMAKE_CXX_COMPILER} -fuse-ld=gold -Wl,--version ERROR_QUIET OUTPUT_VARIABLE LD_VERSION)
		if ("${LD_VERSION}" MATCHES "GNU gold")
			set(CMAKE_CXX_FLAGS "${CMAKE_CXX_FLAGS} -fuse-ld=gold")
		endif ()
	endif ()
endif ()<|MERGE_RESOLUTION|>--- conflicted
+++ resolved
@@ -51,8 +51,8 @@
 	add_compile_options(-Wmissing-declarations)
 	add_compile_options(-Wno-unknown-pragmas)
 	add_compile_options(-Wimplicit-fallthrough)
-	add_compile_options(-Wsign-conversion)
-	add_compile_options(-Wconversion)
+	#add_compile_options(-Wsign-conversion)
+	#add_compile_options(-Wconversion)
 
 	eth_add_cxx_compiler_flag_if_supported(
 		$<$<COMPILE_LANGUAGE:CXX>:-Wextra-semi>
@@ -70,11 +70,7 @@
 	add_compile_options(-Wno-unused-parameter)
 
 	# Configuration-specific compiler settings.
-<<<<<<< HEAD
-	set(CMAKE_CXX_FLAGS_DEBUG          "-O0 -g -DETH_DEBUG --coverage -fprofile-arcs -ftest-coverage")
-=======
-	set(CMAKE_CXX_FLAGS_DEBUG          "-O0 -g3 -DETH_DEBUG")
->>>>>>> c7dfd78e
+	set(CMAKE_CXX_FLAGS_DEBUG          "-O0 -g3 -DETH_DEBUG --coverage -fprofile-arcs -ftest-coverage")
 	set(CMAKE_CXX_FLAGS_MINSIZEREL     "-Os -DNDEBUG")
 	set(CMAKE_CXX_FLAGS_RELEASE        "-O3 -DNDEBUG")
 	set(CMAKE_CXX_FLAGS_RELWITHDEBINFO "-O2 -g3")
