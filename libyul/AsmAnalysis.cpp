/*
	This file is part of solidity.

	solidity is free software: you can redistribute it and/or modify
	it under the terms of the GNU General Public License as published by
	the Free Software Foundation, either version 3 of the License, or
	(at your option) any later version.

	solidity is distributed in the hope that it will be useful,
	but WITHOUT ANY WARRANTY; without even the implied warranty of
	MERCHANTABILITY or FITNESS FOR A PARTICULAR PURPOSE.  See the
	GNU General Public License for more details.

	You should have received a copy of the GNU General Public License
	along with solidity.  If not, see <http://www.gnu.org/licenses/>.
*/
/**
 * Analyzer part of inline assembly.
 */

#include <libyul/AsmAnalysis.h>

#include <libyul/AsmData.h>
#include <libyul/AsmScopeFiller.h>
#include <libyul/AsmScope.h>
#include <libyul/AsmAnalysisInfo.h>
#include <libyul/Utilities.h>
#include <libyul/Exceptions.h>
#include <libyul/Object.h>

#include <liblangutil/ErrorReporter.h>

#include <boost/range/adaptor/reversed.hpp>
#include <boost/algorithm/string.hpp>

#include <memory>
#include <functional>
#include <utility>

using namespace std;
using namespace dev;
using namespace langutil;
using namespace yul;
using namespace dev;

namespace
{

set<string> const builtinTypes{"bool", "u8", "s8", "u32", "s32", "u64", "s64", "u128", "s128", "u256", "s256"};

}

bool AsmAnalyzer::analyze(Block const& _block)
{
	bool success = false;
	try
	{
		if (!(ScopeFiller(m_info, m_errorReporter))(_block))
			return false;

		success = (*this)(_block);
		if (!success)
			solAssert(m_errorReporter.hasErrors(), "No success but no error.");
	}
	catch (FatalError const&)
	{
		// This FatalError con occur if the errorReporter has too many errors.
		solAssert(!m_errorReporter.errors().empty(), "Fatal error detected, but no error is reported.");
	}
	return success && !m_errorReporter.hasErrors();
}

AsmAnalysisInfo AsmAnalyzer::analyzeStrictAssertCorrect(Dialect const& _dialect, Object const& _object)
{
	ErrorList errorList;
	langutil::ErrorReporter errors(errorList);
	AsmAnalysisInfo analysisInfo;
	bool success = yul::AsmAnalyzer(
		analysisInfo,
		errors,
		_dialect,
		{},
		_object.dataNames()
	).analyze(*_object.code);
	solAssert(success && errorList.empty(), "Invalid assembly/yul code.");
	return analysisInfo;
}

bool AsmAnalyzer::operator()(yul::Instruction const& _instruction)
{
	solAssert(false, "The use of non-functional instructions is disallowed. Please use functional notation instead.");
	auto const& info = instructionInfo(_instruction.instruction);
	m_stackHeight += info.ret - info.args;
	m_info.stackHeightInfo[&_instruction] = m_stackHeight;
	warnOnInstructions(_instruction.instruction, _instruction.location);
	return true;
}

bool AsmAnalyzer::operator()(Literal const& _literal)
{
	expectValidType(_literal.type.str(), _literal.location);
	++m_stackHeight;
	if (_literal.kind == LiteralKind::String && _literal.value.str().size() > 32)
	{
		m_errorReporter.typeError(
			_literal.location,
			"String literal too long (" + to_string(_literal.value.str().size()) + " > 32)"
		);
		return false;
	}
	else if (_literal.kind == LiteralKind::Number && bigint(_literal.value.str()) > u256(-1))
	{
		m_errorReporter.typeError(
			_literal.location,
			"Number literal too large (> 256 bits)"
		);
		return false;
	}
	else if (_literal.kind == LiteralKind::Boolean)
	{
		solAssert(m_dialect.flavour == AsmFlavour::Yul, "");
		solAssert(_literal.value == "true"_yulstring || _literal.value == "false"_yulstring, "");
	}
	m_info.stackHeightInfo[&_literal] = m_stackHeight;
	return true;
}

bool AsmAnalyzer::operator()(Identifier const& _identifier)
{
	solAssert(!_identifier.name.empty(), "");
	size_t numErrorsBefore = m_errorReporter.errors().size();
	bool success = true;
	if (m_currentScope->lookup(_identifier.name, Scope::Visitor(
		[&](Scope::Variable const& _var)
		{
			if (!m_activeVariables.count(&_var))
			{
				m_errorReporter.declarationError(
					_identifier.location,
					"Variable " + _identifier.name.str() + " used before it was declared."
				);
				success = false;
			}
			++m_stackHeight;
		},
		[&](Scope::Label const&)
		{
			++m_stackHeight;
		},
		[&](Scope::Function const&)
		{
			m_errorReporter.typeError(
				_identifier.location,
				"Function " + _identifier.name.str() + " used without being called."
			);
			success = false;
		}
	)))
	{
	}
	else
	{
		size_t stackSize(-1);
		if (m_resolver)
		{
			bool insideFunction = m_currentScope->insideFunction();
			stackSize = m_resolver(_identifier, yul::IdentifierContext::RValue, insideFunction);
		}
		if (stackSize == size_t(-1))
		{
			// Only add an error message if the callback did not do it.
			if (numErrorsBefore == m_errorReporter.errors().size())
				m_errorReporter.declarationError(_identifier.location, "Identifier not found.");
			success = false;
		}
		m_stackHeight += stackSize == size_t(-1) ? 1 : stackSize;
	}
	m_info.stackHeightInfo[&_identifier] = m_stackHeight;
	return success;
}

bool AsmAnalyzer::operator()(ExpressionStatement const& _statement)
{
	int initialStackHeight = m_stackHeight;
<<<<<<< HEAD
	bool success = boost::apply_visitor(*this, _statement.expression);
	if (success && m_stackHeight != initialStackHeight)
=======
	bool success = std::visit(*this, _statement.expression);
	if (m_stackHeight != initialStackHeight && (m_dialect.flavour != AsmFlavour::Loose || m_errorTypeForLoose))
>>>>>>> 77a537e2
	{
		string msg =
			"Top-level expressions are not supposed to return values (this expression returns " +
			to_string(m_stackHeight - initialStackHeight) +
			" value" +
			(m_stackHeight - initialStackHeight == 1 ? "" : "s") +
			"). Use ``pop()`` or assign them.";
		m_errorReporter.error(Error::Type::TypeError, _statement.location, msg);
		success = false;
	}
	m_info.stackHeightInfo[&_statement] = m_stackHeight;
	return success;
}

bool AsmAnalyzer::operator()(Assignment const& _assignment)
{
	solAssert(_assignment.value, "");
	int const expectedItems = _assignment.variableNames.size();
	solAssert(expectedItems >= 1, "");
	int const stackHeight = m_stackHeight;
	bool success = std::visit(*this, *_assignment.value);
	if ((m_stackHeight - stackHeight) != expectedItems)
	{
		m_errorReporter.declarationError(
			_assignment.location,
			"Variable count does not match number of values (" +
			to_string(expectedItems) +
			" vs. " +
			to_string(m_stackHeight - stackHeight) +
			")"
		);
		return false;
	}
	for (auto const& variableName: _assignment.variableNames)
		if (!checkAssignment(variableName, 1))
			success = false;
	m_info.stackHeightInfo[&_assignment] = m_stackHeight;
	return success;
}

bool AsmAnalyzer::operator()(VariableDeclaration const& _varDecl)
{
	bool success = true;
	int const numVariables = _varDecl.variables.size();
	if (m_resolver)
		for (auto const& variable: _varDecl.variables)
			// Call the resolver for variable declarations to allow it to raise errors on shadowing.
			m_resolver(
				yul::Identifier{variable.location, variable.name},
				yul::IdentifierContext::VariableDeclaration,
				m_currentScope->insideFunction()
			);
	if (_varDecl.value)
	{
		int const stackHeight = m_stackHeight;
		success = std::visit(*this, *_varDecl.value);
		int numValues = m_stackHeight - stackHeight;
		if (numValues != numVariables)
		{
			m_errorReporter.declarationError(_varDecl.location,
				"Variable count mismatch: " +
				to_string(numVariables) +
				" variables and " +
				to_string(numValues) +
				" values."
			);
			// Adjust stack height to avoid misleading additional errors.
			m_stackHeight += numVariables - numValues;
			return false;
		}
	}
	else
		m_stackHeight += numVariables;

	for (auto const& variable: _varDecl.variables)
	{
		expectValidType(variable.type.str(), variable.location);
		m_activeVariables.insert(&std::get<Scope::Variable>(m_currentScope->identifiers.at(variable.name)));
	}
	m_info.stackHeightInfo[&_varDecl] = m_stackHeight;
	return success;
}

bool AsmAnalyzer::operator()(FunctionDefinition const& _funDef)
{
	solAssert(!_funDef.name.empty(), "");
	Block const* virtualBlock = m_info.virtualBlocks.at(&_funDef).get();
	solAssert(virtualBlock, "");
	Scope& varScope = scope(virtualBlock);
	for (auto const& var: _funDef.parameters + _funDef.returnVariables)
	{
		expectValidType(var.type.str(), var.location);
		m_activeVariables.insert(&std::get<Scope::Variable>(varScope.identifiers.at(var.name)));
	}

	int const stackHeight = m_stackHeight;
	m_stackHeight = _funDef.parameters.size() + _funDef.returnVariables.size();

	bool success = (*this)(_funDef.body);

	m_stackHeight = stackHeight;
	m_info.stackHeightInfo[&_funDef] = m_stackHeight;
	return success;
}

bool AsmAnalyzer::operator()(FunctionCall const& _funCall)
{
	solAssert(!_funCall.functionName.name.empty(), "");
	bool success = true;
	size_t parameters = 0;
	size_t returns = 0;
	bool needsLiteralArguments = false;
	if (BuiltinFunction const* f = m_dialect.builtin(_funCall.functionName.name))
	{
		// TODO: compare types, too
		parameters = f->parameters.size();
		returns = f->returns.size();
		if (f->literalArguments)
			needsLiteralArguments = true;
	}
	else if (!m_currentScope->lookup(_funCall.functionName.name, Scope::Visitor(
		[&](Scope::Variable const&)
		{
			m_errorReporter.typeError(
				_funCall.functionName.location,
				"Attempt to call variable instead of function."
			);
			success = false;
		},
		[&](Scope::Label const&)
		{
			m_errorReporter.typeError(
				_funCall.functionName.location,
				"Attempt to call label instead of function."
			);
			success = false;
		},
		[&](Scope::Function const& _fun)
		{
			/// TODO: compare types too
			parameters = _fun.arguments.size();
			returns = _fun.returns.size();
		}
	)))
	{
		if (!warnOnInstructions(_funCall.functionName.name.str(), _funCall.functionName.location))
			m_errorReporter.declarationError(_funCall.functionName.location, "Function not found.");
		success = false;
	}
	if (success)
		if (_funCall.arguments.size() != parameters)
		{
			m_errorReporter.typeError(
				_funCall.functionName.location,
				"Function expects " +
				to_string(parameters) +
				" arguments but got " +
				to_string(_funCall.arguments.size()) + "."
			);
			success = false;
		}

	for (auto const& arg: _funCall.arguments | boost::adaptors::reversed)
	{
		if (!expectExpression(arg))
			success = false;
		else if (needsLiteralArguments)
		{
			if (!holds_alternative<Literal>(arg))
				m_errorReporter.typeError(
					_funCall.functionName.location,
					"Function expects direct literals as arguments."
				);
			else if (!m_dataNames.count(std::get<Literal>(arg).value))
				m_errorReporter.typeError(
					_funCall.functionName.location,
					"Unknown data object \"" + std::get<Literal>(arg).value.str() + "\"."
				);
		}
	}
	// Use argument size instead of parameter count to avoid misleading errors.
	m_stackHeight += int(returns) - int(_funCall.arguments.size());
	m_info.stackHeightInfo[&_funCall] = m_stackHeight;
	return success;
}

bool AsmAnalyzer::operator()(If const& _if)
{
	bool success = true;

	int const initialHeight = m_stackHeight;
	if (!expectExpression(*_if.condition))
		success = false;

	m_stackHeight = initialHeight;

	if (!(*this)(_if.body))
		success = false;

	m_info.stackHeightInfo[&_if] = m_stackHeight;

	return success;
}

bool AsmAnalyzer::operator()(Switch const& _switch)
{
	solAssert(_switch.expression, "");

	bool success = true;

	int const initialHeight = m_stackHeight;
	if (!expectExpression(*_switch.expression))
		success = false;

	if (m_dialect.flavour == AsmFlavour::Yul)
	{
		YulString caseType;
		bool mismatchingTypes = false;
		for (auto const& _case: _switch.cases)
			if (_case.value)
			{
				if (caseType.empty())
					caseType = _case.value->type;
				else if (caseType != _case.value->type)
				{
					mismatchingTypes = true;
					break;
				}
			}
		if (mismatchingTypes)
			m_errorReporter.typeError(
				_switch.location,
				"Switch cases have non-matching types."
			);
	}

	set<u256> cases;
	for (auto const& _case: _switch.cases)
	{
		if (_case.value)
		{
			int const initialStackHeight = m_stackHeight;
			bool isCaseValueValid = true;
			// We cannot use "expectExpression" here because *_case.value is not a
			// Statement and would be converted to a Statement otherwise.
			if (!(*this)(*_case.value))
			{
				isCaseValueValid = false;
				success = false;
			}
			expectDeposit(1, initialStackHeight, _case.value->location);
			m_stackHeight--;

			// If the case value is not valid, we should not insert it into cases.
			yulAssert(isCaseValueValid || m_errorReporter.hasErrors(), "Invalid case value.");
			/// Note: the parser ensures there is only one default case
			if (isCaseValueValid && !cases.insert(valueOfLiteral(*_case.value)).second)
			{
				m_errorReporter.declarationError(
					_case.location,
					"Duplicate case defined."
				);
				success = false;
			}
		}

		if (!(*this)(_case.body))
			success = false;
	}

	m_stackHeight = initialHeight;
	m_info.stackHeightInfo[&_switch] = m_stackHeight;

	return success;
}

bool AsmAnalyzer::operator()(ForLoop const& _for)
{
	solAssert(_for.condition, "");

	Scope* outerScope = m_currentScope;

	int const initialHeight = m_stackHeight;

	bool success = true;
	if (!(*this)(_for.pre))
		success = false;
	// The block was closed already, but we re-open it again and stuff the
	// condition, the body and the post part inside.
	m_stackHeight += scope(&_for.pre).numberOfVariables();
	m_currentScope = &scope(&_for.pre);

	if (!expectExpression(*_for.condition))
		success = false;

	m_stackHeight--;

	// backup outer for-loop & create new state
	auto outerForLoop = m_currentForLoop;
	m_currentForLoop = &_for;

	if (!(*this)(_for.body))
		success = false;

	if (!(*this)(_for.post))
		success = false;

	m_stackHeight = initialHeight;
	m_info.stackHeightInfo[&_for] = m_stackHeight;
	m_currentScope = outerScope;
	m_currentForLoop = outerForLoop;

	return success;
}

bool AsmAnalyzer::operator()(Break const& _break)
{
	m_info.stackHeightInfo[&_break] = m_stackHeight;
	return true;
}

bool AsmAnalyzer::operator()(Continue const& _continue)
{
	m_info.stackHeightInfo[&_continue] = m_stackHeight;
	return true;
}

bool AsmAnalyzer::operator()(Leave const& _leaveStatement)
{
	m_info.stackHeightInfo[&_leaveStatement] = m_stackHeight;
	return true;
}

bool AsmAnalyzer::operator()(Block const& _block)
{
	bool success = true;
	auto previousScope = m_currentScope;
	m_currentScope = &scope(&_block);

	int const initialStackHeight = m_stackHeight;

	for (auto const& s: _block.statements)
		if (!std::visit(*this, s))
			success = false;

	m_stackHeight -= scope(&_block).numberOfVariables();

	int const stackDiff = m_stackHeight - initialStackHeight;
	if (success && stackDiff != 0)
	{
		m_errorReporter.declarationError(
			_block.location,
			"Unbalanced stack at the end of a block: " +
			(
				stackDiff > 0 ?
				to_string(stackDiff) + string(" surplus item(s).") :
				to_string(-stackDiff) + string(" missing item(s).")
			)
		);
		success = false;
	}

	m_info.stackHeightInfo[&_block] = m_stackHeight;
	m_currentScope = previousScope;
	return success;
}

bool AsmAnalyzer::expectExpression(Expression const& _expr)
{
	bool success = true;
	int const initialHeight = m_stackHeight;
	if (!std::visit(*this, _expr))
		success = false;
	if (success && !expectDeposit(1, initialHeight, locationOf(_expr)))
		success = false;
	return success;
}

bool AsmAnalyzer::expectDeposit(int _deposit, int _oldHeight, SourceLocation const& _location)
{
	if (m_stackHeight - _oldHeight != _deposit)
	{
		m_errorReporter.typeError(
			_location,
			"Expected expression to return one item to the stack, but did return " +
			to_string(m_stackHeight - _oldHeight) +
			" items."
		);
		return false;
	}
	return true;
}

bool AsmAnalyzer::checkAssignment(Identifier const& _variable, size_t _valueSize)
{
	solAssert(!_variable.name.empty(), "");
	bool success = true;
	size_t numErrorsBefore = m_errorReporter.errors().size();
	size_t variableSize(-1);
	if (Scope::Identifier const* var = m_currentScope->lookup(_variable.name))
	{
		// Check that it is a variable
		if (!holds_alternative<Scope::Variable>(*var))
		{
			m_errorReporter.typeError(_variable.location, "Assignment requires variable.");
			success = false;
		}
		else if (!m_activeVariables.count(&std::get<Scope::Variable>(*var)))
		{
			m_errorReporter.declarationError(
				_variable.location,
				"Variable " + _variable.name.str() + " used before it was declared."
			);
			success = false;
		}
		variableSize = 1;
	}
	else if (m_resolver)
	{
		bool insideFunction = m_currentScope->insideFunction();
		variableSize = m_resolver(_variable, yul::IdentifierContext::LValue, insideFunction);
	}
	if (variableSize == size_t(-1))
	{
		// Only add message if the callback did not.
		if (numErrorsBefore == m_errorReporter.errors().size())
			m_errorReporter.declarationError(_variable.location, "Variable not found or variable not lvalue.");
		success = false;
	}
	if (_valueSize == size_t(-1))
		_valueSize = variableSize == size_t(-1) ? 1 : variableSize;

	m_stackHeight -= _valueSize;

	if (_valueSize != variableSize && variableSize != size_t(-1))
	{
		m_errorReporter.typeError(
			_variable.location,
			"Variable size (" +
			to_string(variableSize) +
			") and value size (" +
			to_string(_valueSize) +
			") do not match."
		);
		success = false;
	}
	return success;
}

Scope& AsmAnalyzer::scope(Block const* _block)
{
	solAssert(m_info.scopes.count(_block) == 1, "Scope requested but not present.");
	auto scopePtr = m_info.scopes.at(_block);
	solAssert(scopePtr, "Scope requested but not present.");
	return *scopePtr;
}
void AsmAnalyzer::expectValidType(string const& type, SourceLocation const& _location)
{
	if (m_dialect.flavour != AsmFlavour::Yul)
		return;

	if (!builtinTypes.count(type))
		m_errorReporter.typeError(
			_location,
			"\"" + type + "\" is not a valid type (user defined types are not yet supported)."
		);
}

bool AsmAnalyzer::warnOnInstructions(std::string const& _instructionIdentifier, langutil::SourceLocation const& _location)
{
	auto const builtin = EVMDialect::strictAssemblyForEVM(EVMVersion{}).builtin(YulString(_instructionIdentifier));
	if (builtin)
		return warnOnInstructions(builtin->instruction.value(), _location);
	else
		return false;
}

bool AsmAnalyzer::warnOnInstructions(dev::eth::Instruction _instr, SourceLocation const& _location)
{
	// We assume that returndatacopy, returndatasize and staticcall are either all available
	// or all not available.
	solAssert(m_evmVersion.supportsReturndata() == m_evmVersion.hasStaticCall(), "");
	// Similarly we assume bitwise shifting and create2 go together.
	solAssert(m_evmVersion.hasBitwiseShifting() == m_evmVersion.hasCreate2(), "");
	solAssert(m_dialect.flavour != AsmFlavour::Yul, "");

	auto errorForVM = [=](string const& vmKindMessage) {
		m_errorReporter.typeError(
			_location,
			"The \"" +
			boost::to_lower_copy(instructionInfo(_instr).name)
			+ "\" instruction is " +
			vmKindMessage +
			" VMs " +
			" (you are currently compiling for \"" +
			m_evmVersion.name() +
			"\")."
		);
	};

	if ((
		_instr == dev::eth::Instruction::RETURNDATACOPY ||
		_instr == dev::eth::Instruction::RETURNDATASIZE
	) && !m_evmVersion.supportsReturndata())
	{
		errorForVM("only available for Byzantium-compatible");
	}
	else if (_instr == dev::eth::Instruction::STATICCALL && !m_evmVersion.hasStaticCall())
	{
		errorForVM("only available for Byzantium-compatible");
	}
	else if ((
		_instr == dev::eth::Instruction::SHL ||
		_instr == dev::eth::Instruction::SHR ||
		_instr == dev::eth::Instruction::SAR
	) && !m_evmVersion.hasBitwiseShifting())
	{
		errorForVM("only available for Constantinople-compatible");
	}
	else if (_instr == dev::eth::Instruction::CREATE2 && !m_evmVersion.hasCreate2())
	{
		errorForVM("only available for Constantinople-compatible");
	}
	else if (_instr == dev::eth::Instruction::EXTCODEHASH && !m_evmVersion.hasExtCodeHash())
	{
		errorForVM("only available for Constantinople-compatible");
	}
	else if (_instr == dev::eth::Instruction::CHAINID && !m_evmVersion.hasChainID())
	{
		errorForVM("only available for Istanbul-compatible");
	}
	else if (_instr == dev::eth::Instruction::SELFBALANCE && !m_evmVersion.hasSelfBalance())
	{
		errorForVM("only available for Istanbul-compatible");
	}
	else if (
		_instr == dev::eth::Instruction::JUMP ||
		_instr == dev::eth::Instruction::JUMPI ||
		_instr == dev::eth::Instruction::JUMPDEST
	)
	{
		m_errorReporter.error(
			Error::Type::SyntaxError,
			_location,
			"Jump instructions and labels are low-level EVM features that can lead to "
			"incorrect stack access. Because of that they are disallowed in strict assembly. "
			"Use functions, \"switch\", \"if\" or \"for\" statements instead."
		);
	}
	else
		return false;

	return true;
}<|MERGE_RESOLUTION|>--- conflicted
+++ resolved
@@ -182,13 +182,8 @@
 bool AsmAnalyzer::operator()(ExpressionStatement const& _statement)
 {
 	int initialStackHeight = m_stackHeight;
-<<<<<<< HEAD
-	bool success = boost::apply_visitor(*this, _statement.expression);
+	bool success = std::visit(*this, _statement.expression);
 	if (success && m_stackHeight != initialStackHeight)
-=======
-	bool success = std::visit(*this, _statement.expression);
-	if (m_stackHeight != initialStackHeight && (m_dialect.flavour != AsmFlavour::Loose || m_errorTypeForLoose))
->>>>>>> 77a537e2
 	{
 		string msg =
 			"Top-level expressions are not supposed to return values (this expression returns " +
