#pragma once

#include "libdevcore/CommonData.h"
#include "IeleFunction.h"
#include "IeleGlobalVariable.h"
#include "IeleValue.h"
#include "SymbolTableListTraits.h"

#include "llvm/ADT/iterator_range.h"
#include "llvm/ADT/Twine.h"

namespace dev {
namespace iele {

class IeleValueSymbolTable;

class IeleContract :
  public IeleValue {
public:
  // The type for the list of functions.
  using IeleFunctionListType = SymbolTableList<IeleFunction>;
  // The type for the list of global variables.
  using IeleGlobalVariableListType = SymbolTableList<IeleGlobalVariable>;
  // The type for the list of external contracts.
  using IeleContractListType = std::vector<IeleContract *>;

  // The function iterator.
  using iterator = IeleFunctionListType::iterator;
  // The function constant iterator.
  using const_iterator = IeleFunctionListType::const_iterator;

  // The global variable iterator.
  using global_iterator = IeleGlobalVariableListType::iterator;
  // The global variable constant iterator.
  using const_global_iterator = IeleGlobalVariableListType::const_iterator;

  // The external contract iterator.
  using contract_iterator = IeleContractListType::iterator;
  // The external contract constant iterator.
  using const_contract_iterator = IeleContractListType::const_iterator;

private:
  IeleFunctionListType IeleFunctionList;
  IeleGlobalVariableListType IeleGlobalVariableList;
  IeleContractListType IeleContractList;
  std::unique_ptr<IeleValueSymbolTable> SymTab;

  friend class SymbolTableListTraits<IeleContract>;

  // IELE runtime related.
  bool IncludeMemoryRuntime;
  void printRuntime(llvm::raw_ostream &OS, unsigned indent = 0) const;

  // IeleContract ctor - If the (optional) IeleContract argument is specified,
  // the contract is automatically inserted into the end of the external
  // contract list for the given contract.
  //
  IeleContract(IeleContext *Ctx, const llvm::Twine &Name= "",
               IeleContract *C = nullptr);

public:
  IeleContract(const IeleContract&) = delete;
  void operator=(const IeleContract&) = delete;

  ~IeleContract();

  static IeleContract *Create(IeleContext *Ctx, const llvm::Twine &Name = "",
                              IeleContract *C = nullptr) {
    return new IeleContract(Ctx, Name, C);
  }

<<<<<<< HEAD
=======
  inline const IeleContract *getParent() const { return Parent; }
  inline       IeleContract *getParent()       { return Parent; }

  bool getIncludeMemoryRuntime() const { return IncludeMemoryRuntime; }
  void setIncludeMemoryRuntime(bool includeMemoryRuntime) {
    IncludeMemoryRuntime = includeMemoryRuntime;
  }

>>>>>>> b8a4464d
  // Get the underlying elements of the IeleContract.
  //
  const IeleFunctionListType &getIeleFunctionList() const {
    return IeleFunctionList;
  }
  IeleFunctionListType &getIeleFunctionList() {
    return IeleFunctionList;
  }

  static IeleFunctionListType
  IeleContract::*getSublistAccess(IeleFunction*) {
    return &IeleContract::IeleFunctionList;
  }

  const IeleGlobalVariableListType &getIeleGlobalVariableList() const {
    return IeleGlobalVariableList;
  }
  IeleGlobalVariableListType &getIeleGlobalVariableList() {
    return IeleGlobalVariableList;
  }

  static IeleGlobalVariableListType
  IeleContract::*getSublistAccess(IeleGlobalVariable*) {
    return &IeleContract::IeleGlobalVariableList;
  }

  const IeleContractListType &getIeleContractList() const {
    return IeleContractList;
  }
  IeleContractListType &getIeleContractList() {
    return IeleContractList;
  }

  static IeleContractListType
  IeleContract::*getSublistAccess(IeleContract*) {
    return &IeleContract::IeleContractList;
  }

  // Return the symbol table if any, otherwise nullptr.
  //
  inline IeleValueSymbolTable *getIeleValueSymbolTable() {
    return SymTab.get();
  }
  inline const IeleValueSymbolTable *getIeleValueSymbolTable() const {
    return SymTab.get();
  }

  // IeleFunction iterator forwarding functions.
  //
  iterator       begin()       { return IeleFunctionList.begin(); }
  const_iterator begin() const { return IeleFunctionList.begin(); }
  iterator       end  ()       { return IeleFunctionList.end();   }
  const_iterator end  () const { return IeleFunctionList.end();   }

  llvm::iterator_range<iterator> functions() {
    return make_range(begin(), end());
  }
  llvm::iterator_range<const_iterator> functions() const {
    return make_range(begin(), end());
  }

  size_t  size() const { return IeleFunctionList.size();  }
  bool   empty() const { return IeleFunctionList.empty(); }

  // IeleGlobalVariable iterator forwarding functions.
  //
  global_iterator global_begin() {
    return IeleGlobalVariableList.begin();
  }
  const_global_iterator global_begin() const {
    return IeleGlobalVariableList.begin();
  }
  global_iterator global_end() {
    return IeleGlobalVariableList.end();
  }
  const_global_iterator global_end() const {
    return IeleGlobalVariableList.end();
  }

  llvm::iterator_range<global_iterator> globals() {
    return make_range(global_begin(), global_end());
  }
  llvm::iterator_range<const_global_iterator> globals() const {
    return make_range(global_begin(), global_end());
  }

  size_t  global_size() const { return IeleGlobalVariableList.size();  }
  bool   global_empty() const { return IeleGlobalVariableList.empty(); }

  // IeleContract iterator forwarding functions.
  //
  contract_iterator contract_begin() {
    return IeleContractList.begin();
  }
  const_contract_iterator contract_begin() const {
    return IeleContractList.begin();
  }
  contract_iterator contract_end() {
    return IeleContractList.end();
  }
  const_contract_iterator contract_end() const {
    return IeleContractList.end();
  }

  size_t  contract_size() const { return IeleContractList.size();  }
  bool   contract_empty() const { return IeleContractList.empty(); }

  void print(llvm::raw_ostream &OS, unsigned indent = 0) const override;
  bytes toBinary() const;

  // Method for support type inquiry through isa, cast, and dyn_cast.
  static bool classof(const IeleValue *V) {
    return V->getIeleValueID() == IeleValue::IeleContractVal;
  }
};

} // end namespace iele
} // end namespace dev<|MERGE_RESOLUTION|>--- conflicted
+++ resolved
@@ -69,17 +69,11 @@
     return new IeleContract(Ctx, Name, C);
   }
 
-<<<<<<< HEAD
-=======
-  inline const IeleContract *getParent() const { return Parent; }
-  inline       IeleContract *getParent()       { return Parent; }
-
   bool getIncludeMemoryRuntime() const { return IncludeMemoryRuntime; }
   void setIncludeMemoryRuntime(bool includeMemoryRuntime) {
     IncludeMemoryRuntime = includeMemoryRuntime;
   }
 
->>>>>>> b8a4464d
   // Get the underlying elements of the IeleContract.
   //
   const IeleFunctionListType &getIeleFunctionList() const {
