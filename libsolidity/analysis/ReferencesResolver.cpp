/*
	This file is part of solidity.

	solidity is free software: you can redistribute it and/or modify
	it under the terms of the GNU General Public License as published by
	the Free Software Foundation, either version 3 of the License, or
	(at your option) any later version.

	solidity is distributed in the hope that it will be useful,
	but WITHOUT ANY WARRANTY; without even the implied warranty of
	MERCHANTABILITY or FITNESS FOR A PARTICULAR PURPOSE.  See the
	GNU General Public License for more details.

	You should have received a copy of the GNU General Public License
	along with solidity.  If not, see <http://www.gnu.org/licenses/>.
*/
// SPDX-License-Identifier: GPL-3.0
/**
 * @author Christian <c@ethdev.com>
 * @date 2015
 * Component that resolves type names to types and annotates the AST accordingly.
 */

#include <libsolidity/analysis/ReferencesResolver.h>
#include <libsolidity/analysis/NameAndTypeResolver.h>
#include <libsolidity/ast/AST.h>

#include <libyul/AsmAnalysis.h>
#include <libyul/AsmAnalysisInfo.h>
#include <libyul/AST.h>
#include <libyul/backends/evm/EVMDialect.h>

#include <liblangutil/ErrorReporter.h>
#include <liblangutil/Exceptions.h>

#include <libsolutil/StringUtils.h>
#include <libsolutil/CommonData.h>

#include <boost/algorithm/string.hpp>
#include <boost/algorithm/string/split.hpp>

using namespace std;
using namespace solidity;
using namespace solidity::langutil;
using namespace solidity::frontend;


bool ReferencesResolver::resolve(ASTNode const& _root)
{
	auto errorWatcher = m_errorReporter.errorWatcher();
	_root.accept(*this);
	return errorWatcher.ok();
}

bool ReferencesResolver::visit(Block const& _block)
{
	if (!m_resolveInsideCode)
		return false;
	m_resolver.setScope(&_block);
	return true;
}

void ReferencesResolver::endVisit(Block const& _block)
{
	if (!m_resolveInsideCode)
		return;

	m_resolver.setScope(_block.scope());
}

bool ReferencesResolver::visit(TryCatchClause const& _tryCatchClause)
{
	if (!m_resolveInsideCode)
		return false;
	m_resolver.setScope(&_tryCatchClause);
	return true;
}

void ReferencesResolver::endVisit(TryCatchClause const& _tryCatchClause)
{
	if (!m_resolveInsideCode)
		return;

	m_resolver.setScope(_tryCatchClause.scope());
}

bool ReferencesResolver::visit(ForStatement const& _for)
{
	if (!m_resolveInsideCode)
		return false;
	m_resolver.setScope(&_for);
	return true;
}

void ReferencesResolver::endVisit(ForStatement const& _for)
{
	if (!m_resolveInsideCode)
		return;
	m_resolver.setScope(_for.scope());
}

void ReferencesResolver::endVisit(VariableDeclarationStatement const& _varDeclStatement)
{
	if (!m_resolveInsideCode)
		return;
	for (auto const& var: _varDeclStatement.declarations())
		if (var)
			m_resolver.activateVariable(var->name());
}

bool ReferencesResolver::visit(VariableDeclaration const& _varDecl)
{
	if (_varDecl.documentation())
		resolveInheritDoc(*_varDecl.documentation(), _varDecl.annotation());

	return true;
}

bool ReferencesResolver::visit(Identifier const& _identifier)
{
	auto declarations = m_resolver.nameFromCurrentScope(_identifier.name());
	if (declarations.empty())
	{
		string suggestions = m_resolver.similarNameSuggestions(_identifier.name());
		string errorMessage = "Undeclared identifier.";
		if (!suggestions.empty())
		{
			if ("\"" + _identifier.name() + "\"" == suggestions)
				errorMessage += " " + std::move(suggestions) + " is not (or not yet) visible at this point.";
			else
				errorMessage += " Did you mean " + std::move(suggestions) + "?";
		}
		m_errorReporter.declarationError(7576_error, _identifier.location(), errorMessage);
	}
	else if (declarations.size() == 1)
		_identifier.annotation().referencedDeclaration = declarations.front();
	else
		_identifier.annotation().candidateDeclarations = declarations;
	return false;
}

bool ReferencesResolver::visit(FunctionDefinition const& _functionDefinition)
{
	m_returnParameters.push_back(_functionDefinition.returnParameterList().get());

	if (_functionDefinition.documentation())
		resolveInheritDoc(*_functionDefinition.documentation(), _functionDefinition.annotation());

	return true;
}

void ReferencesResolver::endVisit(FunctionDefinition const&)
{
	solAssert(!m_returnParameters.empty(), "");
	m_returnParameters.pop_back();
}

bool ReferencesResolver::visit(ModifierDefinition const& _modifierDefinition)
{
	m_returnParameters.push_back(nullptr);

	if (_modifierDefinition.documentation())
		resolveInheritDoc(*_modifierDefinition.documentation(), _modifierDefinition.annotation());

	return true;
}

void ReferencesResolver::endVisit(ModifierDefinition const&)
{
	solAssert(!m_returnParameters.empty(), "");
	m_returnParameters.pop_back();
}

void ReferencesResolver::endVisit(IdentifierPath const& _path)
{
	Declaration const* declaration = m_resolver.pathFromCurrentScope(_path.path());
	if (!declaration)
	{
		m_errorReporter.fatalDeclarationError(7920_error, _path.location(), "Identifier not found or not unique.");
		return;
	}

	_path.annotation().referencedDeclaration = declaration;
}

bool ReferencesResolver::visit(InlineAssembly const& _inlineAssembly)
{
	m_resolver.warnVariablesNamedLikeInstructions();

	m_yulAnnotation = &_inlineAssembly.annotation();
	(*this)(_inlineAssembly.operations());
	m_yulAnnotation = nullptr;

	return false;
}

bool ReferencesResolver::visit(Return const& _return)
{
	solAssert(!m_returnParameters.empty(), "");
	_return.annotation().functionReturnParameters = m_returnParameters.back();
	return true;
}

void ReferencesResolver::operator()(yul::FunctionDefinition const& _function)
{
	validateYulIdentifierName(_function.name, _function.location);
	for (yul::TypedName const& varName: _function.parameters + _function.returnVariables)
		validateYulIdentifierName(varName.name, varName.location);

	bool wasInsideFunction = m_yulInsideFunction;
	m_yulInsideFunction = true;
	this->operator()(_function.body);
	m_yulInsideFunction = wasInsideFunction;
}

void ReferencesResolver::operator()(yul::Identifier const& _identifier)
{
	static set<string> suffixes{"slot", "offset", "length"};
	string suffix;
	for (string const& s: suffixes)
		if (boost::algorithm::ends_with(_identifier.name.str(), "." + s))
			suffix = s;

	// Could also use `pathFromCurrentScope`, split by '.'
	auto declarations = m_resolver.nameFromCurrentScope(_identifier.name.str());
	if (!suffix.empty())
	{
		// special mode to access storage variables
		if (!declarations.empty())
			// the special identifier exists itself, we should not allow that.
			return;
		string realName = _identifier.name.str().substr(0, _identifier.name.str().size() - suffix.size() - 1);
		solAssert(!realName.empty(), "Empty name.");
		declarations = m_resolver.nameFromCurrentScope(realName);
		if (!declarations.empty())
			// To support proper path resolution, we have to use pathFromCurrentScope.
			solAssert(!util::contains(realName, '.'), "");
	}
	if (declarations.size() > 1)
	{
		m_errorReporter.declarationError(
			4718_error,
			_identifier.location,
			"Multiple matching identifiers. Resolving overloaded identifiers is not supported."
		);
		return;
	}
<<<<<<< HEAD
	if (Expression const* length = _typeName.length())
	{
		TypePointer lengthTypeGeneric = length->annotation().type;
		if (!lengthTypeGeneric)
			lengthTypeGeneric = ConstantEvaluator(m_errorReporter).evaluate(*length);
		RationalNumberType const* lengthType = dynamic_cast<RationalNumberType const*>(lengthTypeGeneric.get());
		if (!lengthType || !lengthType->mobileType())
			fatalTypeError(length->location(), "Invalid array length, expected integer literal or constant expression.");
		else if (lengthType->isFractional())
			fatalTypeError(length->location(), "Array with fractional length specified.");
		else if (lengthType->isNegative())
			fatalTypeError(length->location(), "Array with negative length specified.");
		else
			_typeName.annotation().type = make_shared<ArrayType>(DataLocation::Storage, baseType, u256(lengthType->literalValue(nullptr)));
	}
	else
		_typeName.annotation().type = make_shared<ArrayType>(DataLocation::Storage, baseType);
}

bool ReferencesResolver::visit(InlineAssembly const& _inlineAssembly)
{
/*
	m_resolver.warnVariablesNamedLikeInstructions();

	// Errors created in this stage are completely ignored because we do not yet know
	// the type and size of external identifiers, which would result in false errors.
	// The only purpose of this step is to fill the inline assembly annotation with
	// external references.
	ErrorList errors;
	ErrorReporter errorsIgnored(errors);
	julia::ExternalIdentifierAccess::Resolver resolver =
	[&](assembly::Identifier const& _identifier, julia::IdentifierContext, bool _crossesFunctionBoundary) {
		auto declarations = m_resolver.nameFromCurrentScope(_identifier.name);
		bool isSlot = boost::algorithm::ends_with(_identifier.name, "_slot");
		bool isOffset = boost::algorithm::ends_with(_identifier.name, "_offset");
		if (isSlot || isOffset)
=======
	else if (declarations.size() == 0)
	{
		if (
			boost::algorithm::ends_with(_identifier.name.str(), "_slot") ||
			boost::algorithm::ends_with(_identifier.name.str(), "_offset")
		)
			m_errorReporter.declarationError(
				9467_error,
				_identifier.location,
				"Identifier not found. Use \".slot\" and \".offset\" to access storage variables."
			);
		return;
	}
	if (auto var = dynamic_cast<VariableDeclaration const*>(declarations.front()))
		if (var->isLocalVariable() && m_yulInsideFunction)
>>>>>>> c7dfd78e
		{
			m_errorReporter.declarationError(
				6578_error,
				_identifier.location,
				"Cannot access local Solidity variables from inside an inline assembly function."
			);
			return;
		}
<<<<<<< HEAD
		if (declarations.size() != 1)
			return size_t(-1);
		if (auto var = dynamic_cast<VariableDeclaration const*>(declarations.front()))
			if (var->isLocalVariable() && _crossesFunctionBoundary)
			{
				declarationError(_identifier.location, "Cannot access local Solidity variables from inside an inline assembly function.");
				return size_t(-1);
			}
		_inlineAssembly.annotation().externalReferences[&_identifier].isSlot = isSlot;
		_inlineAssembly.annotation().externalReferences[&_identifier].isOffset = isOffset;
		_inlineAssembly.annotation().externalReferences[&_identifier].declaration = declarations.front();
		return size_t(1);
	};

	// Will be re-generated later with correct information
	// We use the latest EVM version because we will re-run it anyway.
	assembly::AsmAnalysisInfo analysisInfo;
	boost::optional<Error::Type> errorTypeForLoose = m_experimental050Mode ? Error::Type::SyntaxError : Error::Type::Warning;
	assembly::AsmAnalyzer(analysisInfo, errorsIgnored, EVMVersion(), errorTypeForLoose, assembly::AsmFlavour::Loose, resolver).analyze(_inlineAssembly.operations());
*/
	return false;
}
=======
>>>>>>> c7dfd78e

	m_yulAnnotation->externalReferences[&_identifier].suffix = move(suffix);
	m_yulAnnotation->externalReferences[&_identifier].declaration = declarations.front();
}

void ReferencesResolver::operator()(yul::VariableDeclaration const& _varDecl)
{
	for (auto const& identifier: _varDecl.variables)
	{
		validateYulIdentifierName(identifier.name, identifier.location);


		if (
			auto declarations = m_resolver.nameFromCurrentScope(identifier.name.str());
			!declarations.empty()
		)
		{
<<<<<<< HEAD
			bool isPointer = true;
			if (_variable.isExternalCallableParameter())
			{
				auto const& contract = dynamic_cast<ContractDefinition const&>(
					*dynamic_cast<Declaration const&>(*_variable.scope()).scope()
				);
				if (contract.isLibrary())
				{
					if (varLoc == Location::Memory)
						fatalTypeError(_variable.location(),
							"Location has to be calldata or storage for external "
							"library functions (remove the \"memory\" keyword)."
						);
				}
				else
				{
					// force location of external function parameters (not return) to calldata
					if (varLoc != Location::Default)
						fatalTypeError(_variable.location(),
							"Location has to be calldata for external functions "
							"(remove the \"memory\" or \"storage\" keyword)."
						);
				}
				if (varLoc == Location::Default)
					typeLoc = DataLocation::Memory;
				else
					typeLoc = varLoc == Location::Memory ? DataLocation::Memory : DataLocation::Storage;
			}
			else if (_variable.isCallableParameter() && dynamic_cast<Declaration const&>(*_variable.scope()).isPublic())
			{
				auto const& contract = dynamic_cast<ContractDefinition const&>(
					*dynamic_cast<Declaration const&>(*_variable.scope()).scope()
=======
			SecondarySourceLocation ssl;
			for (auto const* decl: declarations)
				ssl.append("The shadowed declaration is here:", decl->location());
			if (!ssl.infos.empty())
				m_errorReporter.declarationError(
					3859_error,
					identifier.location,
					ssl,
					"This declaration shadows a declaration outside the inline assembly block."
>>>>>>> c7dfd78e
				);
		}
	}

	if (_varDecl.value)
		visit(*_varDecl.value);
}

void ReferencesResolver::resolveInheritDoc(StructuredDocumentation const& _documentation, StructurallyDocumentedAnnotation& _annotation)
{
	switch (_annotation.docTags.count("inheritdoc"))
	{
	case 0:
		break;
	case 1:
	{
		string const& name = _annotation.docTags.find("inheritdoc")->second.content;
		if (name.empty())
		{
			m_errorReporter.docstringParsingError(
				1933_error,
				_documentation.location(),
				"Expected contract name following documentation tag @inheritdoc."
			);
			return;
		}

		vector<string> path;
		boost::split(path, name, boost::is_any_of("."));
		if (any_of(path.begin(), path.end(), [](auto& _str) { return _str.empty(); }))
		{
			m_errorReporter.docstringParsingError(
				5967_error,
				_documentation.location(),
				"Documentation tag @inheritdoc reference \"" +
				name +
				"\" is malformed."
			);
			return;
		}
		Declaration const* result = m_resolver.pathFromCurrentScope(path);

		if (result == nullptr)
		{
			m_errorReporter.docstringParsingError(
				9397_error,
				_documentation.location(),
				"Documentation tag @inheritdoc references inexistent contract \"" +
				name +
				"\"."
			);
			return;
		}
		else
		{
			_annotation.inheritdocReference = dynamic_cast<ContractDefinition const*>(result);

			if (!_annotation.inheritdocReference)
				m_errorReporter.docstringParsingError(
					1430_error,
					_documentation.location(),
					"Documentation tag @inheritdoc reference \"" +
					name +
					"\" is not a contract."
				);
		}
		break;
	}
	default:
		m_errorReporter.docstringParsingError(
			5142_error,
			_documentation.location(),
			"Documentation tag @inheritdoc can only be given once."
		);
		break;
	}
}

void ReferencesResolver::validateYulIdentifierName(yul::YulString _name, SourceLocation const& _location)
{
	if (util::contains(_name.str(), '.'))
		m_errorReporter.declarationError(
			3927_error,
			_location,
			"User-defined identifiers in inline assembly cannot contain '.'."
		);

	if (set<string>{"this", "super", "_"}.count(_name.str()))
		m_errorReporter.declarationError(
			4113_error,
			_location,
			"The identifier name \"" + _name.str() + "\" is reserved."
		);
}<|MERGE_RESOLUTION|>--- conflicted
+++ resolved
@@ -185,11 +185,13 @@
 
 bool ReferencesResolver::visit(InlineAssembly const& _inlineAssembly)
 {
+/*
 	m_resolver.warnVariablesNamedLikeInstructions();
 
 	m_yulAnnotation = &_inlineAssembly.annotation();
 	(*this)(_inlineAssembly.operations());
 	m_yulAnnotation = nullptr;
+*/
 
 	return false;
 }
@@ -245,44 +247,6 @@
 		);
 		return;
 	}
-<<<<<<< HEAD
-	if (Expression const* length = _typeName.length())
-	{
-		TypePointer lengthTypeGeneric = length->annotation().type;
-		if (!lengthTypeGeneric)
-			lengthTypeGeneric = ConstantEvaluator(m_errorReporter).evaluate(*length);
-		RationalNumberType const* lengthType = dynamic_cast<RationalNumberType const*>(lengthTypeGeneric.get());
-		if (!lengthType || !lengthType->mobileType())
-			fatalTypeError(length->location(), "Invalid array length, expected integer literal or constant expression.");
-		else if (lengthType->isFractional())
-			fatalTypeError(length->location(), "Array with fractional length specified.");
-		else if (lengthType->isNegative())
-			fatalTypeError(length->location(), "Array with negative length specified.");
-		else
-			_typeName.annotation().type = make_shared<ArrayType>(DataLocation::Storage, baseType, u256(lengthType->literalValue(nullptr)));
-	}
-	else
-		_typeName.annotation().type = make_shared<ArrayType>(DataLocation::Storage, baseType);
-}
-
-bool ReferencesResolver::visit(InlineAssembly const& _inlineAssembly)
-{
-/*
-	m_resolver.warnVariablesNamedLikeInstructions();
-
-	// Errors created in this stage are completely ignored because we do not yet know
-	// the type and size of external identifiers, which would result in false errors.
-	// The only purpose of this step is to fill the inline assembly annotation with
-	// external references.
-	ErrorList errors;
-	ErrorReporter errorsIgnored(errors);
-	julia::ExternalIdentifierAccess::Resolver resolver =
-	[&](assembly::Identifier const& _identifier, julia::IdentifierContext, bool _crossesFunctionBoundary) {
-		auto declarations = m_resolver.nameFromCurrentScope(_identifier.name);
-		bool isSlot = boost::algorithm::ends_with(_identifier.name, "_slot");
-		bool isOffset = boost::algorithm::ends_with(_identifier.name, "_offset");
-		if (isSlot || isOffset)
-=======
 	else if (declarations.size() == 0)
 	{
 		if (
@@ -298,7 +262,6 @@
 	}
 	if (auto var = dynamic_cast<VariableDeclaration const*>(declarations.front()))
 		if (var->isLocalVariable() && m_yulInsideFunction)
->>>>>>> c7dfd78e
 		{
 			m_errorReporter.declarationError(
 				6578_error,
@@ -307,31 +270,6 @@
 			);
 			return;
 		}
-<<<<<<< HEAD
-		if (declarations.size() != 1)
-			return size_t(-1);
-		if (auto var = dynamic_cast<VariableDeclaration const*>(declarations.front()))
-			if (var->isLocalVariable() && _crossesFunctionBoundary)
-			{
-				declarationError(_identifier.location, "Cannot access local Solidity variables from inside an inline assembly function.");
-				return size_t(-1);
-			}
-		_inlineAssembly.annotation().externalReferences[&_identifier].isSlot = isSlot;
-		_inlineAssembly.annotation().externalReferences[&_identifier].isOffset = isOffset;
-		_inlineAssembly.annotation().externalReferences[&_identifier].declaration = declarations.front();
-		return size_t(1);
-	};
-
-	// Will be re-generated later with correct information
-	// We use the latest EVM version because we will re-run it anyway.
-	assembly::AsmAnalysisInfo analysisInfo;
-	boost::optional<Error::Type> errorTypeForLoose = m_experimental050Mode ? Error::Type::SyntaxError : Error::Type::Warning;
-	assembly::AsmAnalyzer(analysisInfo, errorsIgnored, EVMVersion(), errorTypeForLoose, assembly::AsmFlavour::Loose, resolver).analyze(_inlineAssembly.operations());
-*/
-	return false;
-}
-=======
->>>>>>> c7dfd78e
 
 	m_yulAnnotation->externalReferences[&_identifier].suffix = move(suffix);
 	m_yulAnnotation->externalReferences[&_identifier].declaration = declarations.front();
@@ -349,40 +287,6 @@
 			!declarations.empty()
 		)
 		{
-<<<<<<< HEAD
-			bool isPointer = true;
-			if (_variable.isExternalCallableParameter())
-			{
-				auto const& contract = dynamic_cast<ContractDefinition const&>(
-					*dynamic_cast<Declaration const&>(*_variable.scope()).scope()
-				);
-				if (contract.isLibrary())
-				{
-					if (varLoc == Location::Memory)
-						fatalTypeError(_variable.location(),
-							"Location has to be calldata or storage for external "
-							"library functions (remove the \"memory\" keyword)."
-						);
-				}
-				else
-				{
-					// force location of external function parameters (not return) to calldata
-					if (varLoc != Location::Default)
-						fatalTypeError(_variable.location(),
-							"Location has to be calldata for external functions "
-							"(remove the \"memory\" or \"storage\" keyword)."
-						);
-				}
-				if (varLoc == Location::Default)
-					typeLoc = DataLocation::Memory;
-				else
-					typeLoc = varLoc == Location::Memory ? DataLocation::Memory : DataLocation::Storage;
-			}
-			else if (_variable.isCallableParameter() && dynamic_cast<Declaration const&>(*_variable.scope()).isPublic())
-			{
-				auto const& contract = dynamic_cast<ContractDefinition const&>(
-					*dynamic_cast<Declaration const&>(*_variable.scope()).scope()
-=======
 			SecondarySourceLocation ssl;
 			for (auto const* decl: declarations)
 				ssl.append("The shadowed declaration is here:", decl->location());
@@ -392,7 +296,6 @@
 					identifier.location,
 					ssl,
 					"This declaration shadows a declaration outside the inline assembly block."
->>>>>>> c7dfd78e
 				);
 		}
 	}
