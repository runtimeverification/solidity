/*
	This file is part of solidity.

	solidity is free software: you can redistribute it and/or modify
	it under the terms of the GNU General Public License as published by
	the Free Software Foundation, either version 3 of the License, or
	(at your option) any later version.

	solidity is distributed in the hope that it will be useful,
	but WITHOUT ANY WARRANTY; without even the implied warranty of
	MERCHANTABILITY or FITNESS FOR A PARTICULAR PURPOSE.  See the
	GNU General Public License for more details.

	You should have received a copy of the GNU General Public License
	along with solidity.  If not, see <http://www.gnu.org/licenses/>.
*/
// SPDX-License-Identifier: GPL-3.0

#pragma once

#include <libsolidity/analysis/TypeChecker.h>
#include <libsolidity/ast/Types.h>
#include <libsolidity/ast/ASTAnnotations.h>
#include <libsolidity/ast/ASTForward.h>
#include <libsolidity/ast/ASTVisitor.h>

namespace solidity::langutil
{
class ErrorReporter;
}

namespace solidity::frontend
{

/**
 * The module that performs syntax analysis on the AST:
 *  - whether continue/break is in a for/while loop.
 *  - whether a modifier contains at least one '_'
 *  - issues deprecation warnings for unary '+'
 *  - issues deprecation warning for throw
 *  - whether the msize instruction is used and the Yul optimizer is enabled at the same time.
 *  - selection of the ABI coder through pragmas.
 */
class SyntaxChecker: private ASTConstVisitor
{
public:
	/// @param _errorReporter provides the error logging functionality.
	SyntaxChecker(langutil::ErrorReporter& _errorReporter, bool _useYulOptimizer):
		m_errorReporter(_errorReporter),
		m_useYulOptimizer(_useYulOptimizer)
	{}

	bool checkSyntax(ASTNode const& _astRoot);

private:

	bool visit(SourceUnit const& _sourceUnit) override;
	void endVisit(SourceUnit const& _sourceUnit) override;
	bool visit(PragmaDirective const& _pragma) override;

	bool visit(ModifierDefinition const& _modifier) override;
	void endVisit(ModifierDefinition const& _modifier) override;

	/// Reports an error if _statement is a VariableDeclarationStatement.
	/// Used by if/while/for to check for single statement variable declarations
	/// without a block.
	void checkSingleStatementVariableDeclaration(ASTNode const& _statement);

	bool visit(IfStatement const& _ifStatement) override;
	bool visit(WhileStatement const& _whileStatement) override;
	void endVisit(WhileStatement const& _whileStatement) override;
	bool visit(ForStatement const& _forStatement) override;
	void endVisit(ForStatement const& _forStatement) override;

	bool visit(Block const& _block) override;
	void endVisit(Block const& _block) override;

	bool visit(Continue const& _continueStatement) override;
	bool visit(Break const& _breakStatement) override;

	bool visit(Throw const& _throwStatement) override;

	bool visit(UnaryOperation const& _operation) override;

	bool visit(InlineAssembly const& _inlineAssembly) override;

<<<<<<< HEAD
	virtual bool visit(InlineAssembly const& _inlineAsm) override;

	virtual bool visit(FunctionDefinition const& _function) override;
	virtual bool visit(FunctionTypeName const& _node) override;
=======
	bool visit(PlaceholderStatement const& _placeholderStatement) override;
>>>>>>> c7dfd78e

	bool visit(ContractDefinition const& _contract) override;
	void endVisit(ContractDefinition const& _contract) override;
	bool visit(FunctionDefinition const& _function) override;
	bool visit(FunctionTypeName const& _node) override;

	bool visit(StructDefinition const& _struct) override;
	bool visit(Literal const& _literal) override;

	langutil::ErrorReporter& m_errorReporter;

	bool m_useYulOptimizer = false;

	/// Flag that indicates whether a function modifier actually contains '_'.
	bool m_placeholderFound = false;

	/// Flag that indicates whether some version pragma was present.
	bool m_versionPragmaFound = false;

	/// Flag that indicates whether we are inside an unchecked block.
	bool m_uncheckedArithmetic = false;

	int m_inLoopDepth = 0;
	std::optional<ContractKind> m_currentContractKind;

	SourceUnit const* m_sourceUnit = nullptr;
};

}<|MERGE_RESOLUTION|>--- conflicted
+++ resolved
@@ -84,14 +84,7 @@
 
 	bool visit(InlineAssembly const& _inlineAssembly) override;
 
-<<<<<<< HEAD
-	virtual bool visit(InlineAssembly const& _inlineAsm) override;
-
-	virtual bool visit(FunctionDefinition const& _function) override;
-	virtual bool visit(FunctionTypeName const& _node) override;
-=======
 	bool visit(PlaceholderStatement const& _placeholderStatement) override;
->>>>>>> c7dfd78e
 
 	bool visit(ContractDefinition const& _contract) override;
 	void endVisit(ContractDefinition const& _contract) override;
