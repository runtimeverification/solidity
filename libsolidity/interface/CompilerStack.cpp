--- conflicted
+++ resolved
@@ -45,12 +45,8 @@
 #include <libsolidity/ast/TypeProvider.h>
 #include <libsolidity/ast/ASTJsonImporter.h>
 #include <libsolidity/codegen/Compiler.h>
-<<<<<<< HEAD
 #include <libsolidity/codegen/IeleCompiler.h>
-#include <libsolidity/formal/SMTChecker.h>
-=======
 #include <libsolidity/formal/ModelChecker.h>
->>>>>>> c7dfd78e
 #include <libsolidity/interface/ABI.h>
 #include <libsolidity/interface/Natspec.h>
 #include <libsolidity/interface/GasEstimator.h>
@@ -72,16 +68,11 @@
 
 #include <libevmasm/Exceptions.h>
 
-<<<<<<< HEAD
 #include "libiele/IeleContract.h"
 
-#include <libdevcore/SwarmHash.h>
-#include <libdevcore/JSON.h>
-=======
 #include <libsolutil/SwarmHash.h>
 #include <libsolutil/IpfsHash.h>
 #include <libsolutil/JSON.h>
->>>>>>> c7dfd78e
 
 #include <json/json.h>
 
@@ -537,9 +528,6 @@
 		if (!parseAndAnalyze(_stopAfter))
 			return false;
 
-<<<<<<< HEAD
-	map<ContractDefinition const*, iele::IeleContract *> compiledContracts;
-=======
 	if (m_stackState >= m_stopAfter)
 		return true;
 
@@ -547,9 +535,8 @@
 		BOOST_THROW_EXCEPTION(CompilerError() << errinfo_comment("Called compile with errors."));
 
 	// Only compile contracts individually which have been requested.
-	map<ContractDefinition const*, shared_ptr<Compiler const>> otherCompilers;
-
->>>>>>> c7dfd78e
+	map<ContractDefinition const*, shared_ptr<IeleCompiler const>> otherCompilers;
+
 	for (Source const* source: m_sourceOrder)
 		for (ASTPointer<ASTNode> const& node: source->ast->nodes())
 			if (auto contract = dynamic_cast<ContractDefinition const*>(node.get()))
@@ -612,11 +599,7 @@
 		contract.second.object.link(m_libraries);
 /*
 		contract.second.runtimeObject.link(m_libraries);
-<<<<<<< HEAD
-		contract.second.cloneObject.link(m_libraries);
 */
-=======
->>>>>>> c7dfd78e
 	}
 }
 
@@ -629,13 +612,8 @@
 		contractNames.push_back(contract.first);
 	return contractNames;
 }
-<<<<<<< HEAD
-/*
-eth::AssemblyItems const* CompilerStack::assemblyItems(string const& _contractName) const
-=======
 
 string const CompilerStack::lastContractName() const
->>>>>>> c7dfd78e
 {
 	if (m_stackState < AnalysisPerformed)
 		BOOST_THROW_EXCEPTION(CompilerError() << errinfo_comment("Parsing was not successful."));
@@ -647,7 +625,7 @@
 				contractName = contract->fullyQualifiedName();
 	return contractName;
 }
-
+/*
 evmasm::AssemblyItems const* CompilerStack::assemblyItems(string const& _contractName) const
 {
 	if (m_stackState != CompilationSuccessful)
@@ -710,27 +688,20 @@
 */
 string const* CompilerStack::sourceMapping(string const& _contractName) const
 {
-<<<<<<< HEAD
 	// TODO: source mapping
 	return nullptr;
 /*
-=======
 	if (m_stackState != CompilationSuccessful)
 		BOOST_THROW_EXCEPTION(CompilerError() << errinfo_comment("Compilation was not successful."));
 
->>>>>>> c7dfd78e
 	Contract const& c = contract(_contractName);
 	if (!c.sourceMapping)
 	{
 		if (auto items = assemblyItems(_contractName))
 			c.sourceMapping.emplace(evmasm::AssemblyItem::computeSourceMapping(*items, sourceIndices()));
 	}
-<<<<<<< HEAD
-	return c.sourceMapping.get();
+	return c.sourceMapping ? &*c.sourceMapping : nullptr;
 */
-=======
-	return c.sourceMapping ? &*c.sourceMapping : nullptr;
->>>>>>> c7dfd78e
 }
 /*
 string const* CompilerStack::runtimeSourceMapping(string const& _contractName) const
@@ -780,13 +751,8 @@
 
 	return contract(_contractName).yulIR;
 }
-<<<<<<< HEAD
-/*
-eth::LinkerObject const& CompilerStack::runtimeObject(string const& _contractName) const
-=======
 
 string const& CompilerStack::yulIROptimized(string const& _contractName) const
->>>>>>> c7dfd78e
 {
 	if (m_stackState != CompilationSuccessful)
 		BOOST_THROW_EXCEPTION(CompilerError() << errinfo_comment("Compilation was not successful."));
@@ -809,10 +775,6 @@
 
 	return contract(_contractName).ewasmObject;
 }
-<<<<<<< HEAD
-*/
-/// FIXME: cache this string
-=======
 
 evmasm::LinkerObject const& CompilerStack::object(string const& _contractName) const
 {
@@ -821,7 +783,7 @@
 
 	return contract(_contractName).object;
 }
-
+/*
 evmasm::LinkerObject const& CompilerStack::runtimeObject(string const& _contractName) const
 {
 	if (m_stackState != CompilationSuccessful)
@@ -829,9 +791,8 @@
 
 	return contract(_contractName).runtimeObject;
 }
-
+*/
 /// TODO: cache this string
->>>>>>> c7dfd78e
 string CompilerStack::assemblyString(string const& _contractName, StringMap _sourceCodes) const
 {
 	if (m_stackState != CompilationSuccessful)
@@ -1215,11 +1176,7 @@
 
 void CompilerStack::compileContract(
 	ContractDefinition const& _contract,
-<<<<<<< HEAD
-	map<ContractDefinition const*, iele::IeleContract *>& _compiledContracts
-=======
-	map<ContractDefinition const*, shared_ptr<Compiler const>>& _otherCompilers
->>>>>>> c7dfd78e
+	map<ContractDefinition const*, shared_ptr<IeleCompiler const>>& _otherCompilers
 )
 {
 	solAssert(m_stackState >= AnalysisPerformed, "");
@@ -1235,37 +1192,10 @@
 	if (!_contract.canBeDeployed())
 		return;
 
-<<<<<<< HEAD
+	Contract& compiledContract = m_contracts.at(_contract.fullyQualifiedName());
+
 	shared_ptr<IeleCompiler> compiler = make_shared<IeleCompiler>();
-	Contract& compiledContract = m_contracts.at(_contract.fullyQualifiedName());
 	compiler->setExperimentalFeatures(_contract.sourceUnit().annotation().experimentalFeatures);
-	string metadata = createMetadata(compiledContract);
-	bytes cborEncodedHash =
-		// CBOR-encoding of the key "bzzr0"
-		bytes{0x65, 'b', 'z', 'z', 'r', '0'}+
-		// CBOR-encoding of the hash
-		bytes{0x58, 0x20} + dev::swarmHash(metadata).asBytes();
-	bytes cborEncodedMetadata;
-	if (onlySafeExperimentalFeaturesActivated(_contract.sourceUnit().annotation().experimentalFeatures))
-		cborEncodedMetadata =
-			// CBOR-encoding of {"bzzr0": dev::swarmHash(metadata)}
-			bytes{0xa1} +
-			cborEncodedHash;
-	else
-		cborEncodedMetadata =
-			// CBOR-encoding of {"bzzr0": dev::swarmHash(metadata), "experimental": true}
-			bytes{0xa2} +
-			cborEncodedHash +
-			bytes{0x6c, 'e', 'x', 'p', 'e', 'r', 'i', 'm', 'e', 'n', 't', 'a', 'l', 0xf5};
-	solAssert(cborEncodedMetadata.size() <= 0xffff, "Metadata too large");
-	// 16-bit big endian length
-	cborEncodedMetadata += toCompactBigEndian(cborEncodedMetadata.size(), 2);
-	compiler->compileContract(_contract, _compiledContracts, cborEncodedMetadata);
-=======
-	Contract& compiledContract = m_contracts.at(_contract.fullyQualifiedName());
-
-	shared_ptr<Compiler> compiler = make_shared<Compiler>(m_evmVersion, m_revertStrings, m_optimiserSettings);
->>>>>>> c7dfd78e
 	compiledContract.compiler = compiler;
 
 	bytes cborEncodedMetadata = createCBORMetadata(compiledContract);
@@ -1280,6 +1210,7 @@
 		solAssert(false, "Optimizer exception during compilation");
 	}
 
+/*
 	compiledContract.evmAssembly = compiler->assemblyPtr();
 	solAssert(compiledContract.evmAssembly, "");
 	try
@@ -1291,14 +1222,11 @@
 	{
 		solAssert(false, "Assembly exception for bytecode");
 	}
-<<<<<<< HEAD
-/*
-=======
 	solAssert(compiledContract.object.immutableReferences.empty(), "Leftover immutables.");
 
 	compiledContract.evmRuntimeAssembly = compiler->runtimeAssemblyPtr();
 	solAssert(compiledContract.evmRuntimeAssembly, "");
->>>>>>> c7dfd78e
+
 	try
 	{
 		// Assemble runtime object.
@@ -1308,29 +1236,6 @@
 	{
 		solAssert(false, "Assembly exception for deployed bytecode");
 	}
-<<<<<<< HEAD
-*/
-	compiledContract.metadata = metadata;
-	_compiledContracts[compiledContract.contract] = &compiler->assembly();
-/*
-	try
-	{
-		if (!_contract.isLibrary())
-		{
-			Compiler cloneCompiler(m_evmVersion, m_optimize, m_optimizeRuns);
-			cloneCompiler.compileClone(_contract, _compiledContracts);
-			compiledContract.cloneObject = cloneCompiler.assembledObject();
-		}
-	}
-	catch (eth::AssemblyException const&)
-	{
-		// In some cases (if the constructor requests a runtime function), it is not
-		// possible to compile the clone.
-
-		// TODO: Report error / warning
-	}
-*/
-=======
 
 	// Throw a warning if EIP-170 limits are exceeded:
 	//   If contract creation initialization returns data with length of more than 0x6000 (214 + 213) bytes,
@@ -1347,6 +1252,7 @@
 			"Consider enabling the optimizer (with a low \"runs\" value!), "
 			"turning off revert strings, or using libraries."
 		);
+*/
 
 	_otherCompilers[compiledContract.contract] = compiler;
 }
@@ -1382,7 +1288,6 @@
 
 	IRGenerator generator(m_evmVersion, m_revertStrings, m_optimiserSettings);
 	tie(compiledContract.yulIR, compiledContract.yulIROptimized) = generator.run(_contract, otherYulSources);
->>>>>>> c7dfd78e
 }
 
 void CompilerStack::generateEVMFromIR(ContractDefinition const& _contract)
