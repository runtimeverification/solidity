/*
	This file is part of solidity.

	solidity is free software: you can redistribute it and/or modify
	it under the terms of the GNU General Public License as published by
	the Free Software Foundation, either version 3 of the License, or
	(at your option) any later version.

	solidity is distributed in the hope that it will be useful,
	but WITHOUT ANY WARRANTY; without even the implied warranty of
	MERCHANTABILITY or FITNESS FOR A PARTICULAR PURPOSE.  See the
	GNU General Public License for more details.

	You should have received a copy of the GNU General Public License
	along with solidity.  If not, see <http://www.gnu.org/licenses/>.
*/
// SPDX-License-Identifier: GPL-3.0
/**
 * @author Christian <c@ethdev.com>
 * @author Gav Wood <g@ethdev.com>
 * @date 2014
 * Full-stack compiler that converts a source code string to bytecode.
 */

#pragma once

#include <libsolidity/interface/ReadFile.h>
#include <libsolidity/interface/OptimiserSettings.h>
#include <libsolidity/interface/Version.h>
#include <libsolidity/interface/DebugSettings.h>

#include <libsolidity/formal/ModelChecker.h>

#include <libsmtutil/SolverInterface.h>

#include <liblangutil/ErrorReporter.h>
#include <liblangutil/EVMVersion.h>
#include <liblangutil/SourceLocation.h>

#include <libevmasm/LinkerObject.h>

#include <libsolutil/Common.h>
#include <libsolutil/FixedHash.h>
#include <libsolutil/LazyInit.h>

#include <boost/noncopyable.hpp>
#include <json/json.h>

#include <functional>
#include <memory>
#include <ostream>
#include <set>
#include <string>
#include <vector>

namespace solidity::langutil
{
class Scanner;
}


namespace solidity::evmasm
{
class Assembly;
class AssemblyItem;
using AssemblyItems = std::vector<AssemblyItem>;
}

<<<<<<< HEAD
namespace iele
{
class IeleContract;
}

namespace solidity
=======
namespace solidity::frontend
>>>>>>> c7dfd78e
{

// forward declarations
class ASTNode;
class ContractDefinition;
class FunctionDefinition;
class SourceUnit;
class Compiler;
class GlobalContext;
class Natspec;
class DeclarationContainer;
class IeleCompiler;

/**
 * Easy to use and self-contained Solidity compiler with as few header dependencies as possible.
 * It holds state and can be used to either step through the compilation stages (and abort e.g.
 * before compilation to bytecode) or run the whole compilation in one call.
 * If error recovery is active, it is possible to progress through the stages even when
 * there are errors. In any case, producing code is only possible without errors.
 */
class CompilerStack: boost::noncopyable
{
public:
	enum State {
		Empty,
		SourcesSet,
		Parsed,
		ParsedAndImported,
		AnalysisPerformed,
		CompilationSuccessful
	};

	enum class MetadataHash {
		IPFS,
		Bzzr1,
		None
	};

	struct Remapping
	{
		std::string context;
		std::string prefix;
		std::string target;
	};

	/// Creates a new compiler stack.
	/// @param _readFile callback used to read files for import statements. Must return
	/// and must not emit exceptions.
	explicit CompilerStack(ReadCallback::Callback _readFile = ReadCallback::Callback());

	~CompilerStack();

	/// @returns the list of errors that occurred during parsing and type checking.
	langutil::ErrorList const& errors() const { return m_errorReporter.errors(); }

	/// @returns the current state.
	State state() const { return m_stackState; }

	bool hasError() const { return m_hasError; }

	bool compilationSuccessful() const { return m_stackState >= CompilationSuccessful; }

	/// Resets the compiler to an empty state. Unless @a _keepSettings is set to true,
	/// all settings are reset as well.
	void reset(bool _keepSettings = false);

	// Parses a remapping of the format "context:prefix=target".
	static std::optional<Remapping> parseRemapping(std::string const& _remapping);

	/// Sets path remappings.
	/// Must be set before parsing.
	void setRemappings(std::vector<Remapping> const& _remappings);

	/// Sets library addresses. Addresses are cleared iff @a _libraries is missing.
	/// Must be set before parsing.
	void setLibraries(std::map<std::string, util::h160> const& _libraries = {});

	/// Changes the optimiser settings.
	/// Must be set before parsing.
	void setOptimiserSettings(bool _optimize, unsigned _runs = 200);

	/// Changes the optimiser settings.
	/// Must be set before parsing.
	void setOptimiserSettings(OptimiserSettings _settings);

	/// Sets whether to strip revert strings, add additional strings or do nothing at all.
	void setRevertStringBehaviour(RevertStrings _revertStrings);

	/// Set whether or not parser error is desired.
	/// When called without an argument it will revert to the default.
	/// Must be set before parsing.
	void setParserErrorRecovery(bool _wantErrorRecovery = false)
	{
		m_parserErrorRecovery = _wantErrorRecovery;
	}

	/// Sets the pipeline to go through the Yul IR or not.
	/// Must be set before parsing.
	void setViaIR(bool _viaIR);

	/// Set the EVM version used before running compile.
	/// When called without an argument it will revert to the default version.
	/// Must be set before parsing.
	void setEVMVersion(langutil::EVMVersion _version = langutil::EVMVersion{});

	/// Set model checker settings.
	void setModelCheckerSettings(ModelCheckerSettings _settings);
	/// Set which SMT solvers should be enabled.
	void setSMTSolverChoice(smtutil::SMTSolverChoice _enabledSolvers);

	/// Sets the requested contract names by source.
	/// If empty, no filtering is performed and every contract
	/// found in the supplied sources is compiled.
	/// Names are cleared iff @a _contractNames is missing.
	void setRequestedContractNames(std::map<std::string, std::set<std::string>> const& _contractNames = std::map<std::string, std::set<std::string>>{})
	{
		m_requestedContractNames = _contractNames;
	}

	/// Enable EVM Bytecode generation. This is enabled by default.
	void enableEvmBytecodeGeneration(bool _enable = true) { m_generateEvmBytecode = _enable; }

	/// Enable experimental generation of Yul IR code.
	void enableIRGeneration(bool _enable = true) { m_generateIR = _enable; }

	/// Enable experimental generation of Ewasm code. If enabled, IR is also generated.
	void enableEwasmGeneration(bool _enable = true) { m_generateEwasm = _enable; }

	/// @arg _metadataLiteralSources When true, store sources as literals in the contract metadata.
	/// Must be set before parsing.
	void useMetadataLiteralSources(bool _metadataLiteralSources);

	/// Sets whether and which hash should be used
	/// to store the metadata in the bytecode.
	/// @param _metadataHash can be IPFS, Bzzr1, None
	void setMetadataHash(MetadataHash _metadataHash);

	/// Sets the sources. Must be set before parsing.
	void setSources(StringMap _sources);

	/// Adds a response to an SMTLib2 query (identified by the hash of the query input).
	/// Must be set before parsing.
	void addSMTLib2Response(util::h256 const& _hash, std::string const& _response);

	/// Parses all source units that were added
	/// @returns false on error.
	bool parse();

	/// Imports given SourceUnits so they can be analyzed. Leads to the same internal state as parse().
	/// Will throw errors if the import fails
	void importASTs(std::map<std::string, Json::Value> const& _sources);

	/// Performs the analysis steps (imports, scopesetting, syntaxCheck, referenceResolving,
	///  typechecking, staticAnalysis) on previously parsed sources.
	/// @returns false on error.
	bool analyze();

	/// Parses and analyzes all source units that were added
	/// @returns false on error.
	bool parseAndAnalyze(State _stopAfter = State::CompilationSuccessful);

	/// Compiles the source units that were previously added and parsed.
	/// @returns false on error.
	bool compile(State _stopAfter = State::CompilationSuccessful);

	/// @returns the list of sources (paths) used
	std::vector<std::string> sourceNames() const;

	/// @returns a mapping assigning each source name its index inside the vector returned
	/// by sourceNames().
	std::map<std::string, unsigned> sourceIndices() const;

	/// @returns the previously used scanner, useful for counting lines during error reporting.
	langutil::Scanner const& scanner(std::string const& _sourceName) const;

	/// @returns the parsed source unit with the supplied name.
	SourceUnit const& ast(std::string const& _sourceName) const;

	/// Helper function for logs printing. Do only use in error cases, it's quite expensive.
	/// line and columns are numbered starting from 1 with following order:
	/// start line, start column, end line, end column
	std::tuple<int, int, int, int> positionFromSourceLocation(langutil::SourceLocation const& _sourceLocation) const;

	/// @returns a list of unhandled queries to the SMT solver (has to be supplied in a second run
	/// by calling @a addSMTLib2Response).
	std::vector<std::string> const& unhandledSMTLib2Queries() const { return m_unhandledSMTLib2Queries; }

	/// @returns a list of the contract names in the sources.
	std::vector<std::string> contractNames() const;

	/// @returns the name of the last contract.
	std::string const lastContractName() const;

	/// @returns either the contract's name or a mixture of its name and source file, sanitized for filesystem use
	std::string const filesystemFriendlyName(std::string const& _contractName) const;

	/// @returns the IR representation of a contract.
	std::string const& yulIR(std::string const& _contractName) const;

	/// @returns the optimized IR representation of a contract.
	std::string const& yulIROptimized(std::string const& _contractName) const;

	/// @returns the Ewasm text representation of a contract.
	std::string const& ewasm(std::string const& _contractName) const;

	/// @returns the Ewasm representation of a contract.
	evmasm::LinkerObject const& ewasmObject(std::string const& _contractName) const;

	/// @returns the assembled object for a contract.
<<<<<<< HEAD
	eth::LinkerObject const& object(std::string const& _contractName) const;
/*
=======
	evmasm::LinkerObject const& object(std::string const& _contractName) const;

>>>>>>> c7dfd78e
	/// @returns the runtime object for the contract.
	evmasm::LinkerObject const& runtimeObject(std::string const& _contractName) const;

	/// @returns normal contract assembly items
	evmasm::AssemblyItems const* assemblyItems(std::string const& _contractName) const;

	/// @returns runtime contract assembly items
<<<<<<< HEAD
	eth::AssemblyItems const* runtimeAssemblyItems(std::string const& _contractName) const;
*/
=======
	evmasm::AssemblyItems const* runtimeAssemblyItems(std::string const& _contractName) const;

	/// @returns an array containing all utility sources generated during compilation.
	/// Format: [ { name: string, id: number, language: "Yul", contents: string }, ... ]
	Json::Value generatedSources(std::string const& _contractName, bool _runtime = false) const;

>>>>>>> c7dfd78e
	/// @returns the string that provides a mapping between bytecode and sourcecode or a nullptr
	/// if the contract does not (yet) have bytecode.
	std::string const* sourceMapping(std::string const& _contractName) const;
/*
	/// @returns the string that provides a mapping between runtime bytecode and sourcecode.
	/// if the contract does not (yet) have bytecode.
	std::string const* runtimeSourceMapping(std::string const& _contractName) const;
*/
	/// @return a verbose text representation of the assembly.
	/// @arg _sourceCodes is the map of input files to source code strings
	/// Prerequisite: Successful compilation.
	std::string assemblyString(std::string const& _contractName, StringMap _sourceCodes = StringMap()) const;
	/// @returns a JSON representation of the assembly.
	/// @arg _sourceCodes is the map of input files to source code strings
	/// Prerequisite: Successful compilation.
<<<<<<< HEAD
	Json::Value assemblyJSON(std::string const& _contractName, StringMap _sourceCodes = StringMap()) const;
=======
	Json::Value assemblyJSON(std::string const& _contractName) const;

>>>>>>> c7dfd78e
	/// @returns a JSON representing the contract ABI.
	/// Prerequisite: Successful call to parse or compile.
	Json::Value const& contractABI(std::string const& _contractName) const;

	/// @returns a JSON representing the storage layout of the contract.
	/// Prerequisite: Successful call to parse or compile.
	Json::Value const& storageLayout(std::string const& _contractName) const;

	/// @returns a JSON representing the contract's user documentation.
	/// Prerequisite: Successful call to parse or compile.
	Json::Value const& natspecUser(std::string const& _contractName) const;

	/// @returns a JSON representing the contract's developer documentation.
	/// Prerequisite: Successful call to parse or compile.
	Json::Value const& natspecDev(std::string const& _contractName) const;

	/// @returns a JSON representing a map of method identifiers (hashes) to function names.
	Json::Value methodIdentifiers(std::string const& _contractName) const;

	/// @returns the Contract Metadata
	std::string const& metadata(std::string const& _contractName) const;
<<<<<<< HEAD
/*
	/// @returns a JSON representing the estimated gas usage for contract creation, internal and external functions
	Json::Value gasEstimates(std::string const& _contractName) const;
*/
=======

	/// @returns the cbor-encoded metadata.
	bytes cborMetadata(std::string const& _contractName) const;

	/// @returns a JSON representing the estimated gas usage for contract creation, internal and external functions
	Json::Value gasEstimates(std::string const& _contractName) const;

	/// Overwrites the release/prerelease flag. Should only be used for testing.
	void overwriteReleaseFlag(bool release) { m_release = release; }
>>>>>>> c7dfd78e
private:
	/// The state per source unit. Filled gradually during parsing.
	struct Source
	{
		std::shared_ptr<langutil::Scanner> scanner;
		std::shared_ptr<SourceUnit> ast;
		util::h256 mutable keccak256HashCached;
		util::h256 mutable swarmHashCached;
		std::string mutable ipfsUrlCached;
		void reset() { *this = Source(); }
		util::h256 const& keccak256() const;
		util::h256 const& swarmHash() const;
		std::string const& ipfsUrl() const;
	};

	/// The state per contract. Filled gradually during compilation.
	struct Contract
	{
		ContractDefinition const* contract = nullptr;
<<<<<<< HEAD
		std::shared_ptr<IeleCompiler> compiler;
		eth::LinkerObject object;
		std::string metadata; ///< The metadata json that will be hashed into the chain.
		mutable std::unique_ptr<Json::Value const> abi;
		mutable std::unique_ptr<Json::Value const> userDocumentation;
		mutable std::unique_ptr<Json::Value const> devDocumentation;
		mutable std::unique_ptr<std::string const> sourceMapping;
		mutable std::unique_ptr<std::string const> runtimeSourceMapping;
=======
		std::shared_ptr<Compiler> compiler;
		std::shared_ptr<evmasm::Assembly> evmAssembly;
		std::shared_ptr<evmasm::Assembly> evmRuntimeAssembly;
		evmasm::LinkerObject object; ///< Deployment object (includes the runtime sub-object).
		evmasm::LinkerObject runtimeObject; ///< Runtime object.
		std::string yulIR; ///< Experimental Yul IR code.
		std::string yulIROptimized; ///< Optimized experimental Yul IR code.
		std::string ewasm; ///< Experimental Ewasm text representation
		evmasm::LinkerObject ewasmObject; ///< Experimental Ewasm code
		util::LazyInit<std::string const> metadata; ///< The metadata json that will be hashed into the chain.
		util::LazyInit<Json::Value const> abi;
		util::LazyInit<Json::Value const> storageLayout;
		util::LazyInit<Json::Value const> userDocumentation;
		util::LazyInit<Json::Value const> devDocumentation;
		util::LazyInit<Json::Value const> generatedSources;
		util::LazyInit<Json::Value const> runtimeGeneratedSources;
		mutable std::optional<std::string const> sourceMapping;
		mutable std::optional<std::string const> runtimeSourceMapping;
>>>>>>> c7dfd78e
	};

	/// Loads the missing sources from @a _ast (named @a _path) using the callback
	/// @a m_readFile and stores the absolute paths of all imports in the AST annotations.
	/// @returns the newly loaded sources.
	StringMap loadMissingSources(SourceUnit const& _ast, std::string const& _path);
	std::string applyRemapping(std::string const& _path, std::string const& _context);
	void resolveImports();

	/// Store the contract definitions in m_contracts.
	void storeContractDefinitions();

	/// @returns true if the source is requested to be compiled.
	bool isRequestedSource(std::string const& _sourceName) const;

	/// @returns true if the contract is requested to be compiled.
	bool isRequestedContract(ContractDefinition const& _contract) const;

	/// Compile a single contract.
	/// @param _otherCompilers provides access to compilers of other contracts, to get
	///                        their bytecode if needed. Only filled after they have been compiled.
	void compileContract(
		ContractDefinition const& _contract,
<<<<<<< HEAD
		std::map<ContractDefinition const*, iele::IeleContract *>& _compiledContracts
=======
		std::map<ContractDefinition const*, std::shared_ptr<Compiler const>>& _otherCompilers
>>>>>>> c7dfd78e
	);

	/// Generate Yul IR for a single contract.
	/// The IR is stored but otherwise unused.
	void generateIR(ContractDefinition const& _contract);

	/// Generate EVM representation for a single contract.
	/// Depends on output generated by generateIR.
	void generateEVMFromIR(ContractDefinition const& _contract);

	/// Generate Ewasm representation for a single contract.
	/// Depends on output generated by generateIR.
	void generateEwasm(ContractDefinition const& _contract);

	/// Links all the known library addresses in the available objects. Any unknown
	/// library will still be kept as an unlinked placeholder in the objects.
	void link();

	/// @returns the contract object for the given @a _contractName.
	/// Can only be called after state is CompilationSuccessful.
	Contract const& contract(std::string const& _contractName) const;

	/// @returns the source object for the given @a _sourceName.
	/// Can only be called after state is SourcesSet.
	Source const& source(std::string const& _sourceName) const;

	/// @returns the parsed contract with the supplied name. Throws an exception if the contract
	/// does not exist.
	ContractDefinition const& contractDefinition(std::string const& _contractName) const;

	/// @returns the metadata JSON as a compact string for the given contract.
	std::string createMetadata(Contract const& _contract) const;

	/// @returns the metadata CBOR for the given serialised metadata JSON.
	bytes createCBORMetadata(Contract const& _contract) const;

	/// @returns the contract ABI as a JSON object.
	/// This will generate the JSON object and store it in the Contract object if it is not present yet.
	Json::Value const& contractABI(Contract const&) const;

	/// @returns the storage layout of the contract as a JSON object.
	/// This will generate the JSON object and store it in the Contract object if it is not present yet.
	Json::Value const& storageLayout(Contract const&) const;

	/// @returns the Natspec User documentation as a JSON object.
	/// This will generate the JSON object and store it in the Contract object if it is not present yet.
	Json::Value const& natspecUser(Contract const&) const;

	/// @returns the Natspec Developer documentation as a JSON object.
	/// This will generate the JSON object and store it in the Contract object if it is not present yet.
	Json::Value const& natspecDev(Contract const&) const;

	/// @returns the Contract Metadata
	/// This will generate the metadata and store it in the Contract object if it is not present yet.
	std::string const& metadata(Contract const&) const;

	/// @returns the offset of the entry point of the given function into the list of assembly items
	/// or zero if it is not found or does not exist.
	size_t functionEntryPoint(
		std::string const& _contractName,
		FunctionDefinition const& _function
	) const;

	ReadCallback::Callback m_readFile;
	OptimiserSettings m_optimiserSettings;
	RevertStrings m_revertStrings = RevertStrings::Default;
	State m_stopAfter = State::CompilationSuccessful;
	bool m_viaIR = false;
	langutil::EVMVersion m_evmVersion;
	ModelCheckerSettings m_modelCheckerSettings;
	smtutil::SMTSolverChoice m_enabledSMTSolvers;
	std::map<std::string, std::set<std::string>> m_requestedContractNames;
	bool m_generateEvmBytecode = true;
	bool m_generateIR = false;
	bool m_generateEwasm = false;
	std::map<std::string, util::h160> m_libraries;
	/// list of path prefix remappings, e.g. mylibrary: github.com/ethereum = /usr/local/ethereum
	/// "context:prefix=target"
	std::vector<Remapping> m_remappings;
	std::map<std::string const, Source> m_sources;
	// if imported, store AST-JSONS for each filename
	std::map<std::string, Json::Value> m_sourceJsons;
	std::vector<std::string> m_unhandledSMTLib2Queries;
	std::map<util::h256, std::string> m_smtlib2Responses;
	std::shared_ptr<GlobalContext> m_globalContext;
	std::vector<Source const*> m_sourceOrder;
	std::map<std::string const, Contract> m_contracts;
	langutil::ErrorList m_errorList;
	langutil::ErrorReporter m_errorReporter;
	bool m_metadataLiteralSources = false;
	MetadataHash m_metadataHash = MetadataHash::IPFS;
	bool m_parserErrorRecovery = false;
	State m_stackState = Empty;
	bool m_importedSources = false;
	/// Whether or not there has been an error during processing.
	/// If this is true, the stack will refuse to generate code.
	bool m_hasError = false;
	bool m_release = VersionIsRelease;
};

}<|MERGE_RESOLUTION|>--- conflicted
+++ resolved
@@ -66,16 +66,13 @@
 using AssemblyItems = std::vector<AssemblyItem>;
 }
 
-<<<<<<< HEAD
-namespace iele
+namespace solidity::iele
 {
 class IeleContract;
 }
 
-namespace solidity
-=======
+
 namespace solidity::frontend
->>>>>>> c7dfd78e
 {
 
 // forward declarations
@@ -285,13 +282,8 @@
 	evmasm::LinkerObject const& ewasmObject(std::string const& _contractName) const;
 
 	/// @returns the assembled object for a contract.
-<<<<<<< HEAD
-	eth::LinkerObject const& object(std::string const& _contractName) const;
+	evmasm::LinkerObject const& object(std::string const& _contractName) const;
 /*
-=======
-	evmasm::LinkerObject const& object(std::string const& _contractName) const;
-
->>>>>>> c7dfd78e
 	/// @returns the runtime object for the contract.
 	evmasm::LinkerObject const& runtimeObject(std::string const& _contractName) const;
 
@@ -299,17 +291,12 @@
 	evmasm::AssemblyItems const* assemblyItems(std::string const& _contractName) const;
 
 	/// @returns runtime contract assembly items
-<<<<<<< HEAD
-	eth::AssemblyItems const* runtimeAssemblyItems(std::string const& _contractName) const;
+	evmasm::AssemblyItems const* runtimeAssemblyItems(std::string const& _contractName) const;
 */
-=======
-	evmasm::AssemblyItems const* runtimeAssemblyItems(std::string const& _contractName) const;
-
 	/// @returns an array containing all utility sources generated during compilation.
 	/// Format: [ { name: string, id: number, language: "Yul", contents: string }, ... ]
 	Json::Value generatedSources(std::string const& _contractName, bool _runtime = false) const;
 
->>>>>>> c7dfd78e
 	/// @returns the string that provides a mapping between bytecode and sourcecode or a nullptr
 	/// if the contract does not (yet) have bytecode.
 	std::string const* sourceMapping(std::string const& _contractName) const;
@@ -325,12 +312,7 @@
 	/// @returns a JSON representation of the assembly.
 	/// @arg _sourceCodes is the map of input files to source code strings
 	/// Prerequisite: Successful compilation.
-<<<<<<< HEAD
-	Json::Value assemblyJSON(std::string const& _contractName, StringMap _sourceCodes = StringMap()) const;
-=======
 	Json::Value assemblyJSON(std::string const& _contractName) const;
-
->>>>>>> c7dfd78e
 	/// @returns a JSON representing the contract ABI.
 	/// Prerequisite: Successful call to parse or compile.
 	Json::Value const& contractABI(std::string const& _contractName) const;
@@ -352,22 +334,16 @@
 
 	/// @returns the Contract Metadata
 	std::string const& metadata(std::string const& _contractName) const;
-<<<<<<< HEAD
+
+	/// @returns the cbor-encoded metadata.
+	bytes cborMetadata(std::string const& _contractName) const;
 /*
 	/// @returns a JSON representing the estimated gas usage for contract creation, internal and external functions
 	Json::Value gasEstimates(std::string const& _contractName) const;
 */
-=======
-
-	/// @returns the cbor-encoded metadata.
-	bytes cborMetadata(std::string const& _contractName) const;
-
-	/// @returns a JSON representing the estimated gas usage for contract creation, internal and external functions
-	Json::Value gasEstimates(std::string const& _contractName) const;
-
 	/// Overwrites the release/prerelease flag. Should only be used for testing.
 	void overwriteReleaseFlag(bool release) { m_release = release; }
->>>>>>> c7dfd78e
+
 private:
 	/// The state per source unit. Filled gradually during parsing.
 	struct Source
@@ -387,21 +363,10 @@
 	struct Contract
 	{
 		ContractDefinition const* contract = nullptr;
-<<<<<<< HEAD
 		std::shared_ptr<IeleCompiler> compiler;
-		eth::LinkerObject object;
-		std::string metadata; ///< The metadata json that will be hashed into the chain.
-		mutable std::unique_ptr<Json::Value const> abi;
-		mutable std::unique_ptr<Json::Value const> userDocumentation;
-		mutable std::unique_ptr<Json::Value const> devDocumentation;
-		mutable std::unique_ptr<std::string const> sourceMapping;
-		mutable std::unique_ptr<std::string const> runtimeSourceMapping;
-=======
-		std::shared_ptr<Compiler> compiler;
 		std::shared_ptr<evmasm::Assembly> evmAssembly;
 		std::shared_ptr<evmasm::Assembly> evmRuntimeAssembly;
 		evmasm::LinkerObject object; ///< Deployment object (includes the runtime sub-object).
-		evmasm::LinkerObject runtimeObject; ///< Runtime object.
 		std::string yulIR; ///< Experimental Yul IR code.
 		std::string yulIROptimized; ///< Optimized experimental Yul IR code.
 		std::string ewasm; ///< Experimental Ewasm text representation
@@ -415,7 +380,6 @@
 		util::LazyInit<Json::Value const> runtimeGeneratedSources;
 		mutable std::optional<std::string const> sourceMapping;
 		mutable std::optional<std::string const> runtimeSourceMapping;
->>>>>>> c7dfd78e
 	};
 
 	/// Loads the missing sources from @a _ast (named @a _path) using the callback
@@ -439,11 +403,7 @@
 	///                        their bytecode if needed. Only filled after they have been compiled.
 	void compileContract(
 		ContractDefinition const& _contract,
-<<<<<<< HEAD
-		std::map<ContractDefinition const*, iele::IeleContract *>& _compiledContracts
-=======
-		std::map<ContractDefinition const*, std::shared_ptr<Compiler const>>& _otherCompilers
->>>>>>> c7dfd78e
+		std::map<ContractDefinition const*, std::shared_ptr<IeleCompiler const>>& _otherCompilers
 	);
 
 	/// Generate Yul IR for a single contract.
