--- conflicted
+++ resolved
@@ -722,14 +722,9 @@
 		solAssert(!isSuper(), "");
 		return encodingType()->calldataEncodedSize(_padded);
 	}
-<<<<<<< HEAD
 	virtual bigint getFixedBitwidth() const override { return bigint(160); }
-	virtual unsigned storageBytes() const override { return 20; }
-	virtual bool canLiveOutsideStorage() const override { return true; }
-=======
 	virtual unsigned storageBytes() const override { solAssert(!isSuper(), ""); return 20; }
 	virtual bool canLiveOutsideStorage() const override { return !isSuper(); }
->>>>>>> 124ca40d
 	virtual unsigned sizeOnStack() const override { return m_super ? 0 : 1; }
 	virtual bool isValueType() const override { return !isSuper(); }
 	virtual std::string toString(bool _short) const override;
@@ -1149,17 +1144,14 @@
 		return _inLibrary ? shared_from_this() : TypePointer();
 	}
 	virtual bool dataStoredIn(DataLocation _location) const override { return _location == DataLocation::Storage; }
-<<<<<<< HEAD
 	virtual bool isDynamicallyEncoded() const override;
 	virtual bigint getFixedBitwidth() const override;
 	virtual bigint storageSize() const override;
 	virtual bool containsInfiniteMapping() const override;
-    bool hasInfiniteKeyspace() const;
-    bool hasHashedKeyspace() const;
-=======
+	bool hasInfiniteKeyspace() const;
+	bool hasHashedKeyspace() const;
 	/// Cannot be stored in memory, but just in case.
 	virtual bool hasSimpleZeroValueInMemory() const override { solAssert(false, ""); }
->>>>>>> 124ca40d
 
 	TypePointer const& keyType() const { return m_keyType; }
 	TypePointer const& valueType() const { return m_valueType; }
