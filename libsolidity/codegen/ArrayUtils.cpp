--- conflicted
+++ resolved
@@ -553,12 +553,8 @@
 
 void ArrayUtils::clearArray(ArrayType const& _typeIn) const
 {
-<<<<<<< HEAD
 /*
-	TypePointer type = _typeIn.shared_from_this();
-=======
 	TypePointer type = &_typeIn;
->>>>>>> c7dfd78e
 	m_context.callLowLevelFunction(
 		"$clearArray_" + _typeIn.identifier(),
 		2,
@@ -666,12 +662,8 @@
 
 void ArrayUtils::resizeDynamicArray(ArrayType const& _typeIn) const
 {
-<<<<<<< HEAD
 /*
-	TypePointer type = _typeIn.shared_from_this();
-=======
 	TypePointer type = &_typeIn;
->>>>>>> c7dfd78e
 	m_context.callLowLevelFunction(
 		"$resizeDynamicArray_" + _typeIn.identifier(),
 		2,
@@ -866,6 +858,7 @@
 
 void ArrayUtils::popStorageArrayElement(ArrayType const& _type) const
 {
+/*
 	solAssert(_type.location() == DataLocation::Storage, "");
 	solAssert(_type.isDynamicallySized(), "");
 	if (!_type.isByteArray() && _type.baseType()->storageBytes() < 32)
@@ -950,15 +943,13 @@
 		// Stack: ArrayReference newLength
 		m_context << Instruction::SWAP1 << Instruction::SSTORE;
 	}
+*/
 }
 
 void ArrayUtils::clearStorageLoop(TypePointer _type) const
 {
-<<<<<<< HEAD
 /*
-=======
 	solAssert(_type->storageBytes() >= 32, "");
->>>>>>> c7dfd78e
 	m_context.callLowLevelFunction(
 		"$clearStorageLoop_" + _type->identifier(),
 		2,
@@ -1160,10 +1151,12 @@
 		break;
 	}
 	}
+*/
 }
 
 void ArrayUtils::accessCallDataArrayElement(ArrayType const& _arrayType, bool _doBoundsCheck) const
 {
+/*
 	solAssert(_arrayType.location() == DataLocation::CallData, "");
 	if (_arrayType.baseType()->isDynamicallyEncoded())
 	{
