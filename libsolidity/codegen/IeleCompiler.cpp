--- conflicted
+++ resolved
@@ -1449,10 +1449,6 @@
   case FunctionType::Kind::Log2:
   case FunctionType::Kind::Log3:
   case FunctionType::Kind::Log4:
-<<<<<<< HEAD
-=======
-  case FunctionType::Kind::Event:
-    solAssert(false, "not implemented yet: logging");
   case FunctionType::Kind::ECRecover: {
     // Visit arguments.
     llvm::SmallVector<iele::IeleValue *, 4> Arguments;
@@ -1496,7 +1492,6 @@
     GasValue = nullptr;
     break;
   }
->>>>>>> 82d42c07
   case FunctionType::Kind::SHA3:
   case FunctionType::Kind::BlockHash:
   case FunctionType::Kind::SHA256:
