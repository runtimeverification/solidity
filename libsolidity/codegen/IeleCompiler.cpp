--- conflicted
+++ resolved
@@ -2619,35 +2619,12 @@
       if (type->category() == Type::Category::Integer) {
         IntegerType const& intType = dynamic_cast<const IntegerType &>(*type);
         if (intType.isSigned()) {
-<<<<<<< HEAD
-          break;
-        } else {
-        }
-      }
-      BOOST_FALLTHROUGH;
-      // Falls through
-      case Type::Category::Contract:
-      case Type::Category::FixedBytes:
-      case Type::Category::Enum:
-        iele::IeleInstruction::CreateBinOp(
-          iele::IeleInstruction::Twos,
-          llvm::dyn_cast<iele::IeleLocalVariable>(AllocedValue), ArgTypeSize, AllocedValue,
-          CompilingBlock);
-        break;
-      case Type::Category::Bool:
-       break;
-      default:
-        solAssert(false, "invalid type");
-      }
-     
-=======
           iele::IeleInstruction::CreateBinOp(
             iele::IeleInstruction::SExt,
             llvm::dyn_cast<iele::IeleLocalVariable>(AllocedValue), ArgTypeSize, AllocedValue,
             CompilingBlock);
 	}
       }
->>>>>>> 6ce70258
     }
     else { // Arbitrary precision
       bigint argLenWidth = bigint(8); // Store length using 8 bytes 
