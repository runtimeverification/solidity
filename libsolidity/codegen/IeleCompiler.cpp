--- conflicted
+++ resolved
@@ -1048,12 +1048,7 @@
     // Compile as a subtraction from zero.
     iele::IeleIntConstant *Zero = iele::IeleIntConstant::getZero(&Context);
     iele::IeleLocalVariable *Result =
-<<<<<<< HEAD
-      appendBinaryOperator(Token::Sub, Zero, SubExprValue,
-                           unaryOperation.annotation().type);
-=======
       appendBinaryOperator(Token::Sub, Zero, SubExprValue, ResultType);
->>>>>>> 4cecfa54
     CompilingExpressionResult.push_back(Result);
     break;
   }
