#include "libsolidity/codegen/IeleCompiler.h"

#include <libsolidity/interface/Exceptions.h>

#include <libdevcore/SHA3.h>

#include "libiele/IeleContract.h"
#include "libiele/IeleGlobalVariable.h"
#include "libiele/IeleIntConstant.h"

#include <iostream>
#include "llvm/Support/raw_ostream.h"

using namespace dev;
using namespace dev::solidity;

const IntegerType &UInt = IntegerType(256);
const IntegerType &SInt = IntegerType(256, IntegerType::Modifier::Signed);
const IntegerType &Address = IntegerType(160, IntegerType::Modifier::Address);

std::string IeleCompiler::getIeleNameForFunction(
    const FunctionDefinition &function) {
  std::string IeleFunctionName;
  if (function.isConstructor())
    IeleFunctionName = "init";
  else if (function.isFallback())
    IeleFunctionName = "deposit";
  else if (function.isPublic())
    IeleFunctionName = function.externalSignature();
  else
    // TODO: overloading on internal functions.
    IeleFunctionName = function.name();

  if (isMostDerived(&function)) {
    return IeleFunctionName;
  } else {
    return contractFor(&function)->name() + "." + IeleFunctionName;
  }
}

std::string IeleCompiler::getIeleNameForStateVariable(
    const VariableDeclaration *stateVariable) {
  std::string IeleVariableName;
  if (isMostDerived(stateVariable)) {
    return stateVariable->name();
  } else {
    return contractFor(stateVariable)->name() + "." + stateVariable->name();
  }
}

// lookup a ModifierDefinition by name (borrowed from CompilerContext.cpp)
const ModifierDefinition &IeleCompiler::functionModifier(
    const std::string &_name) const {
  solAssert(!CompilingContractInheritanceHierarchy.empty(), "CurrentContract not set.");
  for (const ContractDefinition *CurrentContract : CompilingContractInheritanceHierarchy) {
    for (ModifierDefinition const* modifier: CurrentContract->functionModifiers())
      if (modifier->name() == _name)
        return *modifier;
  }
  solAssert(false, "IeleCompiler: Function modifier not found.");
}

bool IeleCompiler::isMostDerived(const FunctionDefinition *d) const {
  solAssert(!CompilingContractInheritanceHierarchy.empty(), "IeleCompiler: current contract not set.");
  for (const ContractDefinition *contract : CompilingContractInheritanceHierarchy) {
    if (d->isConstructor()) {
      return d == contract->constructor();
    }
    for (const FunctionDefinition *decl : contract->definedFunctions()) {
      if (d->name() == decl->name() && !decl->isConstructor() && FunctionType(*decl).hasEqualArgumentTypes(FunctionType(*d))) {
        return d == decl;
      }
    }
  }
  solAssert(false, "Function definition not found.");
  return false; // not reached
}

bool IeleCompiler::isMostDerived(const VariableDeclaration *d) const {
  solAssert(!CompilingContractInheritanceHierarchy.empty(), "IeleCompiler: current contract not set.");
  for (const ContractDefinition *contract : CompilingContractInheritanceHierarchy) {
    for (const VariableDeclaration *decl : contract->stateVariables()) {
      if (d->name() == decl->name()) {
        return d == decl;
      }
    }
  }
  solAssert(false, "Function definition not found.");
  return false; // not reached
}

const ContractDefinition *IeleCompiler::contractFor(const Declaration *d) const {
  solAssert(!CompilingContractInheritanceHierarchy.empty(), "IeleCompiler: current contract not set.");
  for (const ContractDefinition *contract : CompilingContractInheritanceHierarchy) {
    for (const VariableDeclaration *decl : contract->stateVariables()) {
      if (d == decl) {
        return contract;
      }
    }
    for (const FunctionDefinition *decl : contract->definedFunctions()) {
      if (d == decl) {
        return contract;
      }
    }
  }
  solAssert(false, "Declaration not found.");
  return nullptr; //not reached
}

const FunctionDefinition *IeleCompiler::resolveVirtualFunction(const FunctionDefinition &function, std::vector<const ContractDefinition *>::iterator it) {
  for (; it != CompilingContractInheritanceHierarchy.end(); it++) {
    const ContractDefinition *contract = *it;
    for (const FunctionDefinition *decl : contract->definedFunctions()) {
      if (function.name() == decl->name() && !decl->isConstructor() && FunctionType(*decl).hasEqualArgumentTypes(FunctionType(function))) {
        return decl;
      }
    }
  }
  solAssert(false, "Function definition not found.");
  return nullptr; // not reached
}

const FunctionDefinition *IeleCompiler::resolveVirtualFunction(const FunctionDefinition &function) {
  solAssert(!CompilingContractInheritanceHierarchy.empty(), "IeleCompiler: current contract not set.");
  return resolveVirtualFunction(function, CompilingContractInheritanceHierarchy.begin());
}

const FunctionDefinition *IeleCompiler::superFunction(const FunctionDefinition &function, const ContractDefinition &contract) {
  solAssert(!CompilingContractInheritanceHierarchy.empty(), "IeleCompiler: current contract not set.");

  auto it = find(CompilingContractInheritanceHierarchy.begin(), CompilingContractInheritanceHierarchy.end(), &contract);
  solAssert(it != CompilingContractInheritanceHierarchy.end(), "Base not found in inheritance hierarchy.");
  it++;

  return resolveVirtualFunction(function, it);
}

void IeleCompiler::compileContract(
    const ContractDefinition &contract,
    const std::map<const ContractDefinition *, const iele::IeleContract *> &contracts) {

  // Create IeleContract.
  CompilingContract = iele::IeleContract::Create(&Context, contract.name());

  // Visit state variables.
  bigint NextStorageAddress(1);
  std::vector<ContractDefinition const*> bases = contract.annotation().linearizedBaseContracts;
  // Store the current contract
  CompilingContractInheritanceHierarchy = bases;
  bool most_derived = true;

  for (const ContractDefinition *base : bases) {
    CompilingContractASTNode = base;
    for (const VariableDeclaration *stateVariable : base->stateVariables()) {
      std::string VariableName = getIeleNameForStateVariable(stateVariable);
      iele::IeleGlobalVariable *GV =
        iele::IeleGlobalVariable::Create(&Context, VariableName,
                                         CompilingContract);
      GV->setStorageAddress(iele::IeleIntConstant::Create(&Context,
                                                          NextStorageAddress++));

      if (stateVariable->isPublic()) {
        iele::IeleFunction::Create(&Context, true, getIeleNameForStateVariable(stateVariable) + "()",
                                   CompilingContract);
      }
    }
  
    if (base->constructor()) {
      if (most_derived) {
        // Then add the constructor to the symbol table.
        iele::IeleFunction::CreateInit(&Context, CompilingContract);
      } else {
        solAssert(base->constructor()->parameters().empty(), "not implemented yet: base constructor parameters.");
        iele::IeleFunction::Create(&Context, false, base->name() + ".init", CompilingContract);
      }
    }
    // Add the rest of the functions.
    for (const FunctionDefinition *function : base->definedFunctions()) {
      if (function->isConstructor() || function->isFallback() || !function->isImplemented())
        continue;
      std::string FunctionName = getIeleNameForFunction(*function);
      iele::IeleFunction::Create(&Context, function->isPublic(),
                                 FunctionName, CompilingContract);
    }
    most_derived = false;
  }
  // Add all functions to the contract's symbol table.
  if (const FunctionDefinition *fallback = contract.fallbackFunction()) {
    // First add the fallback to the symbol table, since it is not added by the
    // previous loop.
    iele::IeleFunction::CreateDeposit(&Context,
                                      fallback->isPublic(),
                                      CompilingContract);
  }

  CompilingContractASTNode = &contract;

  // Visit fallback.
  if (const FunctionDefinition *fallback = contract.fallbackFunction())
    fallback->accept(*this);

  for (auto it = bases.rbegin(); it != bases.rend(); it++) {
    const ContractDefinition *base = *it;
    CompilingContractASTNode = base;
    if (base == &contract) {
      continue;
    }
    if (const FunctionDefinition *constructor = base->constructor()) {
      constructor->accept(*this);
    } else {
      CompilingFunction =
        iele::IeleFunction::Create(&Context, false, base->name() + ".init", CompilingContract);
      CompilingFunctionStatus = iele::IeleLocalVariable::Create(&Context, "status", CompilingFunction);
      CompilingBlock =
        iele::IeleBlock::Create(&Context, "entry", CompilingFunction);
      appendStateVariableInitialization(base);
      iele::IeleInstruction::CreateRetVoid(CompilingBlock);
      CompilingBlock = nullptr;
      CompilingFunction = nullptr;
    }
  }

  // Visit constructor. If it doesn't exist create an empty @init function as
  // constructor.
  if (const FunctionDefinition *constructor = contract.constructor())
    constructor->accept(*this);
  else {
    CompilingFunction =
      iele::IeleFunction::CreateInit(&Context, CompilingContract);
    CompilingFunctionStatus = iele::IeleLocalVariable::Create(&Context, "status", CompilingFunction);
    CompilingBlock =
      iele::IeleBlock::Create(&Context, "entry", CompilingFunction);
    appendStateVariableInitialization(&contract);
    iele::IeleInstruction::CreateRetVoid(CompilingBlock);
    CompilingBlock = nullptr;
    CompilingFunction = nullptr;
  }

  // Visit functions.
  for (const ContractDefinition *base : bases) {
    CompilingContractASTNode = base;
    for (const FunctionDefinition *function : base->definedFunctions()) {
      if (function->isConstructor() || function->isFallback() || !function->isImplemented())
        continue;
      function->accept(*this);
    }
    for (const VariableDeclaration *stateVariable : base->stateVariables()) {
      if (!stateVariable->isPublic()) {
        continue;
      }
      appendAccessorFunction(stateVariable);
    }
  }

  // Store compilation result.
  CompiledContract = CompilingContract;
}

int IeleCompiler::getNextUniqueIntToken() {
  return NextUniqueIntToken++;
}

std::string IeleCompiler::getNextVarSuffix() {
  return ("_" + std::to_string(getNextUniqueIntToken()));
}

void IeleCompiler::appendAccessorFunction(const VariableDeclaration *stateVariable) {
  std::string name = getIeleNameForStateVariable(stateVariable);

   // Lookup function in the contract's symbol table.
  iele::IeleValueSymbolTable *ST = CompilingContract->getIeleValueSymbolTable();
  solAssert(ST,
            "IeleCompiler: failed to access compiling contract's symbol table.");
  CompilingFunction = llvm::dyn_cast<iele::IeleFunction>(ST->lookup(name + "()"));
  solAssert(CompilingFunction,
            "IeleCompiler: failed to find function in compiling contract's"
            " symbol table");

  // Create the entry block.
  CompilingBlock =
    iele::IeleBlock::Create(&Context, "entry", CompilingFunction);

  appendPayableCheck();

  iele::IeleGlobalVariable *GV = llvm::dyn_cast<iele::IeleGlobalVariable>(ST->lookup(name));
  iele::IeleLocalVariable *LoadedValue =
    iele::IeleLocalVariable::Create(&Context, name + ".val",
                                    CompilingFunction);
  iele::IeleInstruction::CreateSLoad(LoadedValue, GV, CompilingBlock);

  llvm::SmallVector<iele::IeleValue *, 1> Returns;
  Returns.push_back(LoadedValue);

  iele::IeleInstruction::CreateRet(Returns, CompilingBlock);

  appendRevertBlocks();
  CompilingBlock = nullptr;
  CompilingFunction = nullptr;
}

bool IeleCompiler::visit(const FunctionDefinition &function) {
  std::string name = getIeleNameForFunction(function);

  // Lookup function in the contract's symbol table.
  iele::IeleValueSymbolTable *ST = CompilingContract->getIeleValueSymbolTable();
  solAssert(ST,
            "IeleCompiler: failed to access compiling contract's symbol table.");
  CompilingFunction = llvm::dyn_cast<iele::IeleFunction>(ST->lookup(name));
  solAssert(CompilingFunction,
            "IeleCompiler: failed to find function in compiling contract's"
            " symbol table");
  CompilingFunctionASTNode = &function;
  unsigned NumOfModifiers = CompilingFunctionASTNode->modifiers().size();

  // Visit formal arguments.
  for (const ASTPointer<const VariableDeclaration> &arg : function.parameters()) {
    std::string genName = arg->name() + getNextVarSuffix();
    iele::IeleArgument::Create(&Context, genName, CompilingFunction);
    // No need to keep track of the mapping for omitted args, since they will never be referenced.
    if (!(arg->name() == ""))
       VarNameMap[NumOfModifiers][arg->name()] = genName;
  }

  // We store the return params names, which we'll use when generating a default `ret`
  llvm::SmallVector<std::string, 4> ReturnParameterNames;

  // Visit formal return parameters.
  for (const ASTPointer<const VariableDeclaration> &ret : function.returnParameters()) {
    std::string genName = ret->name() + getNextVarSuffix();
    ReturnParameterNames.push_back(genName);
    iele::IeleLocalVariable::Create(&Context, genName, CompilingFunction);
    // No need to keep track of the mapping for omitted return params, since they will never be referenced.
    if (!(ret->name() == ""))
      VarNameMap[NumOfModifiers][ret->name()] = genName; 
  }

  // Visit local variables.
  for (const VariableDeclaration *local: function.localVariables()) {
    std::string genName = local->name() + getNextVarSuffix();
    VarNameMap[NumOfModifiers][local->name()] = genName; 
    iele::IeleLocalVariable::Create(&Context, genName, CompilingFunction);
  }

  CompilingFunctionStatus = iele::IeleLocalVariable::Create(&Context, "status", CompilingFunction);

  // Create the entry block.
  CompilingBlock =
    iele::IeleBlock::Create(&Context, "entry", CompilingFunction);

  if (!function.isPayable()) {
    appendPayableCheck();
  }

  // If the function is a constructor, visit state variables and add
  // initialization code.
  if (function.isConstructor())
    appendStateVariableInitialization(CompilingContractASTNode);

  // Visit function body (inc modifiers). 
  CompilingFunctionASTNode = &function;
  ModifierDepth = -1;
  appendModifierOrFunctionCode();

  // Add a ret if the last block doesn't end with a ret instruction.
  if (!CompilingBlock->endsWithRet()) {
    if (function.returnParameters().size() == 0) { // add a ret void
      iele::IeleInstruction::CreateRetVoid(CompilingBlock);
    } else { // return declared parameters
        llvm::SmallVector<iele::IeleValue *, 4> Returns;

        // Find Symbol Table for this function
        iele::IeleValueSymbolTable *ST =
          CompilingFunction->getIeleValueSymbolTable();
        solAssert(ST,
                  "IeleCompiler: failed to access compiling function's symbol "
                  "table.");

        // Prepare arguments for the `ret` instruction by fetching the param names
        for (const std::string paramName : ReturnParameterNames) {
          iele::IeleValue *param = ST->lookup(paramName);
          solAssert(param, "IeleCompiler: couldn't find parameter name in symbol table.");
          Returns.push_back(param);
        }

        // Create `ret` instruction
        iele::IeleInstruction::CreateRet(Returns, CompilingBlock);
    }
  }

  // Append the exception blocks if needed.
  appendRevertBlocks();

  CompilingBlock = nullptr;
  CompilingFunction = nullptr;
  return false;
}

void IeleCompiler::appendRevertBlocks(void) {
  if (RevertBlock) {
    RevertBlock->insertInto(CompilingFunction);
    RevertBlock = nullptr;
  }
  if (RevertStatusBlock) {
    RevertStatusBlock->insertInto(CompilingFunction);
    RevertStatusBlock = nullptr;
  }
  if (AssertFailBlock) {
    AssertFailBlock->insertInto(CompilingFunction);
    AssertFailBlock = nullptr;
  }
}

bool IeleCompiler::visit(const IfStatement &ifStatement) {
  // Check if we have an if-false block. Our compilation strategy depends on
  // that.
  bool HasIfFalse = ifStatement.falseStatement() != nullptr;

  // Visit condition.
  iele::IeleValue * ConditionValue =
    compileExpression(ifStatement.condition());
  solAssert(ConditionValue, "IeleCompiler: Failed to compile if condition.");

  // If we don't have an if-false block, then we invert the condition.
  if (!HasIfFalse) {
    iele::IeleLocalVariable *InvConditionValue =
      iele::IeleLocalVariable::Create(&Context, "tmp", CompilingFunction);
    iele::IeleInstruction::CreateIsZero(InvConditionValue, ConditionValue,
                                        CompilingBlock);
    ConditionValue = InvConditionValue;
  }

  // If we have an if-false block, then the condition target block is the if-true
  // block, else it is the if-end block.
  iele::IeleBlock *CondTargetBlock =
    iele::IeleBlock::Create(&Context, HasIfFalse ? "if.true" : "if.end");

  // Connect the condition block with a conditional jump to the condition target
  // block.
  connectWithConditionalJump(ConditionValue, CompilingBlock, CondTargetBlock);

  // Append the code for the if-false block if we have one, else append the code
  // for the if-true block. The code is appended to the condition block.
  if (HasIfFalse)
    ifStatement.falseStatement()->accept(*this);
  else
    ifStatement.trueStatement().accept(*this);

  // If we have an if-false block, then we need a new join block to jump to,
  // else the join block is the condition target block.
  iele::IeleBlock *JoinBlock = CondTargetBlock;
  if (HasIfFalse) {
    iele::IeleBlock *IfTrueBlock = CondTargetBlock;
    JoinBlock = iele::IeleBlock::Create(&Context, "if.end");

    connectWithUnconditionalJump(CompilingBlock, JoinBlock);

    // Add the if-true block at the end of the function and generate its code.
    IfTrueBlock->insertInto(CompilingFunction);
    CompilingBlock = IfTrueBlock;
    ifStatement.trueStatement().accept(*this);
  }

  // Add the join block at the end of the function and compilation continues in
  // the join block.
  JoinBlock->insertInto(CompilingFunction);
  CompilingBlock = JoinBlock;
  return false;
}

bool IeleCompiler::visit(const Return &returnStatement) {
  const Expression *returnExpr = returnStatement.expression();

  if (!returnExpr) {
    // Create ret void.
    iele::IeleInstruction::CreateRetVoid(CompilingBlock);
    return false;
  }

  // Visit return expression.
  llvm::SmallVector<iele::IeleValue*, 4> ReturnValues;
  compileTuple(*returnExpr, ReturnValues);
  iele::IeleInstruction::CreateRet(ReturnValues, CompilingBlock);

  return false;
}

void IeleCompiler::appendModifierOrFunctionCode() {
  solAssert(CompilingFunctionASTNode,
         "IeleCompiler: CompilingFunctionASTNode not defined");
  
  Block const* codeBlock = nullptr;

  ModifierDepth++;

  // The function we are processing has no modifiers. 
  // Process function body as normal...
  if (ModifierDepth >= CompilingFunctionASTNode->modifiers().size()) {
    solAssert(CompilingFunctionASTNode->isImplemented(),
              "IeleCompiler: Current function is not implemented");
    codeBlock = &CompilingFunctionASTNode->body();
  }
  // The function we are processing uses modifiers.
  else {
    // Get next modifier invocation
    ASTPointer<ModifierInvocation> const& modifierInvocation =
      CompilingFunctionASTNode->modifiers()[ModifierDepth];

    // constructor call should be excluded (and managed separeately)
    if (dynamic_cast<ContractDefinition const*>(modifierInvocation->name()->annotation().referencedDeclaration)) {
      solAssert(false, "IeleCompiler: function modifiers on constructor not implemented yet.");
      appendModifierOrFunctionCode();
    }
    else {
      // Retrieve modifier definition from its name
      ModifierDefinition const& modifier = functionModifier(modifierInvocation->name()->name());

      // Visit the modifier's parameters
      for (const ASTPointer<const VariableDeclaration> &arg : modifier.parameters()) {
        std::string genName = arg->name() + getNextVarSuffix();
        VarNameMap[ModifierDepth][arg->name()] = genName;
        iele::IeleLocalVariable::Create(&Context, genName, CompilingFunction);
      }

      // Visit the modifier's local variables
      for (const VariableDeclaration *local: modifier.localVariables()) {
        std::string genName = local->name() + getNextVarSuffix();
        VarNameMap[ModifierDepth][local->name()] = genName;
        iele::IeleLocalVariable::Create(&Context, genName, CompilingFunction);
      }

      // Is the modifier invocation well formed?
      solAssert(modifier.parameters().size() == modifierInvocation->arguments().size(),
             "IeleCompiler: modifier has wrong number of parameters!");

      // Get Symbol Table
      iele::IeleValueSymbolTable *ST = CompilingFunction->getIeleValueSymbolTable();
      solAssert(ST,
            "IeleCompiler: failed to access compiling function's symbol "
            "table while processing function modifer. ");

      // Cycle through each parameter-argument pair; for each one, make an assignment.
      // This way, we pass arguments into the modifier.
      for (unsigned i = 0; i < modifier.parameters().size(); ++i) {
        // Extract LHS and RHS from modifier definition and invocation
        VariableDeclaration const& var = *modifier.parameters()[i];
        Expression const& initValue    = *modifierInvocation->arguments()[i];

        // Temporarily set ModiferDepth to the level where all "top-level" (i.e. non-modifer related)
        // variable names are found; then, evaluate the RHS in this context;
        unsigned ModifierDepthCache = ModifierDepth;
        ModifierDepth = CompilingFunctionASTNode->modifiers().size();
        // Compile RHS expression
        iele::IeleValue* RHSValue = compileExpression(initValue);
        // Restore ModiferDepth to its original value
        ModifierDepth = ModifierDepthCache;

        // Lookup LHS from symbol table
        iele::IeleValue *LHSValue = ST->lookup(VarNameMap[ModifierDepth][var.name()]);
        solAssert(LHSValue, "IeleCompiler: Failed to compile argument to modifier invocation");

        // Make assignment
        iele::IeleInstruction::CreateAssign(
            llvm::cast<iele::IeleLocalVariable>(LHSValue), RHSValue, CompilingBlock);
      }

      // Arguments to the modifier have been taken care off. Now move to modifier's body.
      codeBlock = &modifier.body();
    }
  }

  // Visit whatever is next (modifier's body or function body)
  if (codeBlock) {
    codeBlock->accept(*this);
  }

  ModifierDepth--;
}

bool IeleCompiler::visit(const Throw &throwStatement) {
  appendRevert();
  return false;
}

bool IeleCompiler::visit(const WhileStatement &whileStatement) {
  // Create the loop body block.
  iele::IeleBlock *LoopBodyBlock =
    iele::IeleBlock::Create(&Context, "while.loop", CompilingFunction);
  CompilingBlock = LoopBodyBlock;

  // Create the loop condition block, in case of a do-while loop.
  iele::IeleBlock *LoopCondBlock = nullptr;
  if (whileStatement.isDoWhile())
    LoopCondBlock =
      iele::IeleBlock::Create(&Context, "while.cond");

  // Create the loop exit block.
  iele::IeleBlock *LoopExitBlock =
    iele::IeleBlock::Create(&Context, "while.end");

  if (!whileStatement.isDoWhile()) {
    // In a while loop, we first visit the condition.
    iele::IeleValue * ConditionValue =
      compileExpression(whileStatement.condition());
    solAssert(ConditionValue,
           "IeleCompiler: Failed to compile while condition.");

    // Invert the condition.
    iele::IeleLocalVariable *InvConditionValue =
      iele::IeleLocalVariable::Create(&Context, "tmp", CompilingFunction);
    iele::IeleInstruction::CreateIsZero(InvConditionValue, ConditionValue,
                                        CompilingBlock);
    ConditionValue = InvConditionValue;

    // Branch out of the loop if the condition doesn't hold.
    connectWithConditionalJump(ConditionValue, CompilingBlock, LoopExitBlock);
  }

  // Visit loop body.
  iele::IeleBlock *CurrentBreakBlock = BreakBlock;
  iele::IeleBlock *CurrentContinueBlock = ContinueBlock;
  BreakBlock = LoopExitBlock;
  ContinueBlock = whileStatement.isDoWhile() ? LoopCondBlock : LoopBodyBlock;
  whileStatement.body().accept(*this);
  BreakBlock = CurrentBreakBlock;
  ContinueBlock = CurrentContinueBlock;

  if (whileStatement.isDoWhile()) {
    // In a do-while loop, we visit the condition after the loop body.
    LoopCondBlock->insertInto(CompilingFunction);
    CompilingBlock = LoopCondBlock;
    iele::IeleValue * ConditionValue =
      compileExpression(whileStatement.condition());
    solAssert(ConditionValue,
           "IeleCompiler: Failed to compile do-while condition.");

    // Branch to the start of the loop if the condition holds.
    connectWithConditionalJump(ConditionValue, CompilingBlock, LoopBodyBlock);
  } else {
    // In a while loop, we jump to the start of the loop unconditionally.
    connectWithUnconditionalJump(CompilingBlock, LoopBodyBlock);
  }

  // Compilation continues in the loop exit block.
  LoopExitBlock->insertInto(CompilingFunction);
  CompilingBlock = LoopExitBlock;
  return false;
}

bool IeleCompiler::visit(const ForStatement &forStatement) {
  // Visit initialization code if it exists.
  if (forStatement.initializationExpression())
    forStatement.initializationExpression()->accept(*this);

  // Create the loop body block.
  iele::IeleBlock *LoopBodyBlock =
    iele::IeleBlock::Create(&Context, "for.loop", CompilingFunction);
  CompilingBlock = LoopBodyBlock;

  // Create the loop increment block, if needed.
  iele::IeleBlock *LoopIncBlock = nullptr;
  if (forStatement.loopExpression())
    LoopIncBlock = iele::IeleBlock::Create(&Context, "for.inc");

  // Create the loop exit block.
  iele::IeleBlock *LoopExitBlock = iele::IeleBlock::Create(&Context, "for.end");

  // Visit condition, if it exists.
  if (forStatement.condition()) {
    iele::IeleValue * ConditionValue =
      compileExpression(*forStatement.condition());
    solAssert(ConditionValue, "IeleCompiler: Failed to compile for condition.");

    // Invert the condition.
    iele::IeleLocalVariable *InvConditionValue =
      iele::IeleLocalVariable::Create(&Context, "tmp", CompilingFunction);
    iele::IeleInstruction::CreateIsZero(InvConditionValue, ConditionValue,
                                        CompilingBlock);
    ConditionValue = InvConditionValue;

    // Branch out of the loop if the condition doesn't hold.
    connectWithConditionalJump(ConditionValue, CompilingBlock, LoopExitBlock);
  }

  // Visit loop body.
  // TODO: Not sure how to handle break and especially continue appearing in the
  // loop header (i.e. init statement and/or loop increment). Is it even
  // possible?
  iele::IeleBlock *CurrentBreakBlock = BreakBlock;
  iele::IeleBlock *CurrentContinueBlock = ContinueBlock;
  BreakBlock = LoopExitBlock;
  ContinueBlock = forStatement.loopExpression() ? LoopIncBlock : LoopBodyBlock;
  forStatement.body().accept(*this);
  BreakBlock = CurrentBreakBlock;
  ContinueBlock = CurrentContinueBlock;

  if (forStatement.loopExpression()) {
    // Visit the loop increment code.
    LoopIncBlock->insertInto(CompilingFunction);
    CompilingBlock = LoopIncBlock;
    forStatement.loopExpression()->accept(*this);
  }

  // Jump back to the start of the loop.
  connectWithUnconditionalJump(CompilingBlock, LoopBodyBlock);

  // Compilation continues in the loop exit block.
  LoopExitBlock->insertInto(CompilingFunction);
  CompilingBlock = LoopExitBlock;
  return false;
}

bool IeleCompiler::visit(const Continue &continueStatement) {
  connectWithUnconditionalJump(CompilingBlock, ContinueBlock);
  return false;
}

bool IeleCompiler::visit(const Break &breakStatement) {
  connectWithUnconditionalJump(CompilingBlock, BreakBlock);
  return false;
}

bool IeleCompiler::visit(
    const VariableDeclarationStatement &variableDeclarationStatement) {
  if (const Expression* rhsExpr =
        variableDeclarationStatement.initialValue()) {

    // Visit RHS expression.
    llvm::SmallVector<iele::IeleValue*, 4> RHSValues;
    compileTuple(*rhsExpr, RHSValues);

    // Get RHS types
    TypePointers RHSTypes;
    if (const TupleType *tupleType =
          dynamic_cast<const TupleType *>(rhsExpr->annotation().type.get()))
      RHSTypes = tupleType->components();
    else
      RHSTypes = TypePointers{rhsExpr->annotation().type};

    // Visit assignments.
    auto const &assignments =
      variableDeclarationStatement.annotation().assignments;
    solAssert(assignments.size() == RHSValues.size(),
           "IeleCompiler: Missing assignment in variable declaration "
           "statement");
    iele::IeleValueSymbolTable *ST =
      CompilingFunction->getIeleValueSymbolTable();
    solAssert(ST,
          "IeleCompiler: failed to access compiling function's symbol "
          "table.");
    for (unsigned i = 0; i < assignments.size(); ++i) {
      const VariableDeclaration *varDecl = assignments[i];
      if (varDecl) {
        solAssert(varDecl->type()->category() != Type::Category::Function,
                  "not implemented yet");
        // Visit LHS. We lookup the LHS name in the function's symbol table,
        // where we should find it.
        iele::IeleValue *LHSValue =
          ST->lookup(VarNameMap[ModifierDepth][varDecl->name()]);
        solAssert(LHSValue, "IeleCompiler: Failed to compile LHS of variable "
                           "declaration statement");
        // Check if we need to do a memory to storage copy.
        TypePointer LHSType = varDecl->annotation().type;
        TypePointer RHSType = RHSTypes[i];
        iele::IeleValue *RHSValue = RHSValues[i];
        RHSValue = appendTypeConversion(RHSValue, *RHSType, *LHSType);
        solAssert(!shouldCopyStorageToStorage(LHSValue, RHSType),
                  "IeleCompiler: found copy storage to storage in a variable "
                  "declaration statement");
        solAssert(!shouldCopyMemoryToStorage(*LHSType, *RHSType),
                  "IeleCompiler: found copy memory to storage in a variable "
                  "declaration statement");

        // Assign to RHS.
        iele::IeleInstruction::CreateAssign(
            llvm::cast<iele::IeleLocalVariable>(LHSValue), RHSValue,
            CompilingBlock);
      }
    }
  }
  return false;
}

bool IeleCompiler::visit(const ExpressionStatement &expressionStatement) {
  compileExpression(expressionStatement.expression());
  return false;
}

bool IeleCompiler::visit(const PlaceholderStatement &placeholderStatement) {
  appendModifierOrFunctionCode();
  return false;
}

bool IeleCompiler::visit(const InlineAssembly &inlineAssembly) {
  solAssert(false, "not implemented yet");
  return false;
}

bool IeleCompiler::visit(const Conditional &condition) {
  // Visit condition.
  iele::IeleValue *ConditionValue = compileExpression(condition.condition());
  solAssert(ConditionValue, "IeleCompiler: failed to compile conditional condition.");

  iele::IeleLocalVariable *ResultValue =
    appendConditional(ConditionValue, 
      [&condition, this]{
        iele::IeleValue *Result = compileExpression(condition.trueExpression());
        return appendTypeConversion(Result, *condition.trueExpression().annotation().type, *condition.annotation().type);
      },
      [&condition, this]{
        iele::IeleValue *Result = compileExpression(condition.falseExpression());
        return appendTypeConversion(Result, *condition.falseExpression().annotation().type, *condition.annotation().type);
      });
  CompilingExpressionResult.push_back(ResultValue);
  return false;
}

iele::IeleLocalVariable *IeleCompiler::appendConditional(
  iele::IeleValue *ConditionValue,
  const std::function<iele::IeleValue *(void)> &TrueExpression,
  const std::function<iele::IeleValue *(void)> &FalseExpression) {
  // The condition target block is the if-true block.
  iele::IeleBlock *CondTargetBlock =
    iele::IeleBlock::Create(&Context, "if.true");

  // Connect the condition block with a conditional jump to the condition target
  // block.
  connectWithConditionalJump(ConditionValue, CompilingBlock, CondTargetBlock);

  // Declare the final result of the conditional.
  iele::IeleLocalVariable *ResultValue =
    iele::IeleLocalVariable::Create(&Context, "tmp", CompilingFunction);

  // Append the expression for the if-false block and assign it to the result.
  iele::IeleValue *FalseValue = FalseExpression();
  iele::IeleInstruction::CreateAssign(
    ResultValue, FalseValue, CompilingBlock);

  iele::IeleBlock *IfTrueBlock = CondTargetBlock;

  // Since we have an if-false block, we need a new join block to jump to.
  iele::IeleBlock *JoinBlock = iele::IeleBlock::Create(&Context, "if.end");

  connectWithUnconditionalJump(CompilingBlock, JoinBlock);

  // Add the if-true block at the end of the function and generate its code.
  IfTrueBlock->insertInto(CompilingFunction);
  CompilingBlock = IfTrueBlock;

  // Append the expression for the if-true block and assign it to the result.
  iele::IeleValue *TrueValue = TrueExpression();
  iele::IeleInstruction::CreateAssign(
    ResultValue, TrueValue, CompilingBlock);

  // Add the join block at the end of the function and compilation continues in
  // the join block.
  JoinBlock->insertInto(CompilingFunction);
  CompilingBlock = JoinBlock;
  return ResultValue;
}

bool IeleCompiler::visit(const Assignment &assignment) {
  Token::Value op = assignment.assignmentOperator();
  const Expression &LHS = assignment.leftHandSide();
  const Expression &RHS = assignment.rightHandSide();
  solAssert(LHS.annotation().type->category() != Type::Category::Tuple,
            "not implemented yet");

  // Check if we need to do a memory or storage copy.
  TypePointer LHSType = LHS.annotation().type;
  TypePointer RHSType = RHS.annotation().type;

  // Visit RHS.
  iele::IeleValue *RHSValue = compileExpression(RHS);
  solAssert(RHSValue, "IeleCompiler: Failed to compile RHS of assignment");

  RHSValue = appendTypeConversion(RHSValue, *RHSType, *LHSType);

  // Visit LHS.
  iele::IeleValue *LHSValue = compileLValue(LHS);
  solAssert(LHSValue, "IeleCompiler: Failed to compile LHS of assignment");

  if (shouldCopyStorageToStorage(LHSValue, RHSType))
    RHSValue = appendIeleRuntimeStorageToStorageCopy(RHSValue);

  // Check for compound assignment.
  if (op != Token::Assign) {
    Token::Value binOp = Token::AssignmentToBinaryOp(op);
    iele::IeleValue *LHSDeref = appendLValueDereference(LHSValue);
    RHSValue = appendBinaryOperator(binOp, LHSDeref, RHSValue, assignment.annotation().type);
  }

  // Generate assignment code.
  appendLValueAssign(LHSValue, RHSValue);

  // The result of the expression is the RHS.
  CompilingExpressionResult.push_back(RHSValue);
  return false;
}

bool IeleCompiler::visit(const TupleExpression &tuple) {

  llvm::SmallVector<iele::IeleValue *, 4> Results;

  for (unsigned i = 0; i < tuple.components().size(); i++)
    Results.push_back(compileExpression(*tuple.components()[i]));

  CompilingExpressionResult.insert(
    CompilingExpressionResult.end(), Results.begin(), Results.end());

  return false;
}

bool IeleCompiler::visit(const UnaryOperation &unaryOperation) {
  Token::Value UnOperator = unaryOperation.getOperator();
  switch (UnOperator) {
  case Token::Not: {// !
    // Visit subexpression.
    iele::IeleValue *SubExprValue =
      compileExpression(unaryOperation.subExpression());
    solAssert(SubExprValue, "IeleCompiler: Failed to compile operand.");
    // Compile as an iszero.
    iele::IeleLocalVariable *Result =
      iele::IeleLocalVariable::Create(&Context, "tmp", CompilingFunction);
    iele::IeleInstruction::CreateIsZero(Result, SubExprValue, CompilingBlock);
    CompilingExpressionResult.push_back(Result);
    break;
  }
  case Token::Add: { // +
    // Visit subexpression.
    iele::IeleValue *SubExprValue =
      compileExpression(unaryOperation.subExpression());
    solAssert(SubExprValue, "IeleCompiler: Failed to compile operand.");
    // unary add, so basically no-op
    CompilingExpressionResult.push_back(SubExprValue);
    break;
  }
  case Token::Sub: { // -
    // Visit subexpression.
    iele::IeleValue *SubExprValue =
      compileExpression(unaryOperation.subExpression());
    solAssert(SubExprValue, "IeleCompiler: Failed to compile operand.");
    // Compile as a subtraction from zero.
    iele::IeleLocalVariable *Result =
      iele::IeleLocalVariable::Create(&Context, "tmp", CompilingFunction);
    iele::IeleInstruction::CreateBinOp(iele::IeleInstruction::Sub,
                                       Result,
                                       iele::IeleIntConstant::getZero(&Context),
                                       SubExprValue, CompilingBlock);
    CompilingExpressionResult.push_back(Result);
    break;
  }
  case Token::Inc:    // ++ (pre- or postfix)
  case Token::Dec:  { // -- (pre- or postfix)
    Token::Value BinOperator =
      (UnOperator == Token::Inc) ? Token::Add : Token::Sub;
    // Compile subexpression as an lvalue.
    iele::IeleValue *SubExprValue =
      compileLValue(unaryOperation.subExpression());
    solAssert(SubExprValue, "IeleCompiler: Failed to compile operand.");
    // Get the current subexpression value, and save it in case of a postfix
    // oparation.
    iele::IeleValue *Before = appendLValueDereference(SubExprValue);
    // Generate code for the inc/dec operation.
    iele::IeleIntConstant *One = iele::IeleIntConstant::getOne(&Context);
    iele::IeleLocalVariable *After =
      appendBinaryOperator(BinOperator, Before, One, unaryOperation.annotation().type);
    iele::IeleLocalVariable *Result = nullptr;
    if (!unaryOperation.isPrefixOperation()) {
      // Save the initial subexpression value in case of a postfix oparation.
      Result =
        iele::IeleLocalVariable::Create(&Context, "tmp", CompilingFunction);
      iele::IeleInstruction::CreateAssign(Result, Before, CompilingBlock);
    } else {
      // In case of a prefix operation, the result is the value after the
      // inc/dec operation.
      Result = After;
    }
    // Generate assignment code.
    appendLValueAssign(SubExprValue, After);
    // Return result.
    CompilingExpressionResult.push_back(Result);
    break;
  }
  case Token::BitNot: { // ~
    // Visit subexpression.
    iele::IeleValue *SubExprValue =
      compileExpression(unaryOperation.subExpression());
    solAssert(SubExprValue, "IeleCompiler: Failed to compile operand.");

    // Compile as a bitwise negation.
    iele::IeleLocalVariable *Result =
      iele::IeleLocalVariable::Create(&Context, "tmp", CompilingFunction);
    iele::IeleInstruction::CreateNot(Result, SubExprValue, CompilingBlock);
    CompilingExpressionResult.push_back(Result);
    break;
  }
  case Token::Delete: // delete
    solAssert(false, "not implemented yet");
    break;
  default:
    solAssert(false, "IeleCompiler: Invalid unary operator");
    break;
  }

  return false;
}

bool IeleCompiler::visit(const BinaryOperation &binaryOperation) {
  if (binaryOperation.getOperator() == Token::Or || binaryOperation.getOperator() == Token::And) {
    iele::IeleValue *Result =
      appendBooleanOperator(binaryOperation.getOperator(),
                            binaryOperation.leftExpression(),
                            binaryOperation.rightExpression());
    CompilingExpressionResult.push_back(Result);
    return false;
  }
  // Visit operands.
  iele::IeleValue *LeftOperandValue = 
    compileExpression(binaryOperation.leftExpression());
  solAssert(LeftOperandValue, "IeleCompiler: Failed to compile left operand.");
  iele::IeleValue *RightOperandValue = 
    compileExpression(binaryOperation.rightExpression());
  solAssert(RightOperandValue, "IeleCompiler: Failed to compile right operand.");

  const TypePointer &commonType = binaryOperation.annotation().commonType;
  if (commonType->category() == Type::Category::RationalNumber) {
    iele::IeleIntConstant *LiteralValue =
      iele::IeleIntConstant::Create(
        &Context,
        commonType->literalValue(nullptr));
    CompilingExpressionResult.push_back(LiteralValue);
    return false;
  }

  LeftOperandValue = appendTypeConversion(LeftOperandValue,
    *binaryOperation.leftExpression().annotation().type,
    *commonType);
  if (Token::isShiftOp(binaryOperation.getOperator())) {
    RightOperandValue = appendTypeConversion(RightOperandValue,
      *binaryOperation.rightExpression().annotation().type,
      *commonType);
  }
  // Append the IELE code for the binary operator.
  iele::IeleValue *Result =
    appendBinaryOperator(binaryOperation.getOperator(),
                         LeftOperandValue, RightOperandValue,
                         binaryOperation.annotation().type);

  CompilingExpressionResult.push_back(Result);
  return false;
}

bool IeleCompiler::visit(const FunctionCall &functionCall) {
  // Not supported yet cases.
  if (functionCall.annotation().kind == FunctionCallKind::TypeConversion) {
    solAssert(functionCall.arguments().size() == 1, "");
    solAssert(functionCall.names().empty(), "");
    iele::IeleValue *ArgumentValue =
      compileExpression(*functionCall.arguments().front().get());
    solAssert(ArgumentValue,
           "IeleCompiler: Failed to compile conversion target.");
    iele::IeleValue *ResultValue = appendTypeConversion(ArgumentValue,
      *functionCall.arguments().front()->annotation().type,
      *functionCall.annotation().type);
    CompilingExpressionResult.push_back(ResultValue);
    return false;
  }

  if (!functionCall.names().empty()) {
    solAssert(false, "not implemented yet");
    return false;
  }

  const std::vector<ASTPointer<const Expression>> &arguments =
    functionCall.arguments();

  if (functionCall.annotation().kind ==
        FunctionCallKind::StructConstructorCall) {
    const TypeType &type =
      dynamic_cast<const TypeType &>(
          *functionCall.expression().annotation().type);
    const StructType &structType =
      dynamic_cast<const StructType &>(*type.actualType());
    FunctionTypePointer functionType = structType.constructorType();

    solAssert(arguments.size() == functionType->parameterTypes().size(),
           "IeleCompiler: struct constructor called with wrong number "
           "of arguments");
    solAssert(arguments.size() > 0, "IeleCompiler: empty struct found");
    solAssert(functionType->parameterTypes().size() ==
              structType.structDefinition().members().size(),
              "not implemented yet");

    // Allocate memory for the struct.
    iele::IeleValue *StructValue =
      appendIeleRuntimeAllocateMemory(
        iele::IeleIntConstant::Create(&Context,
                                      bigint(arguments.size())));

    // Visit arguments and initialize struct fields.
    for (unsigned i = 0; i < arguments.size(); ++i) {
      iele::IeleValue *InitValue = compileExpression(*arguments[i]);
      InitValue = appendTypeConversion(InitValue, *arguments[i]->annotation().type, *functionType->parameterTypes()[i]);
      iele::IeleValue *AddressValue =
        appendIeleRuntimeMemoryAddress(
            StructValue,
            iele::IeleIntConstant::Create(&Context, bigint(i)));
      iele::IeleInstruction::CreateSStore(InitValue, AddressValue,
                                          CompilingBlock);
    }

    // Return pointer to allocated struct.
    CompilingExpressionResult.push_back(StructValue);

    return false;
  }

  FunctionTypePointer functionType =
    std::dynamic_pointer_cast<const FunctionType>(
        functionCall.expression().annotation().type);

  const FunctionType &function = *functionType;

  switch (function.kind()) {
  case FunctionType::Kind::Send:
  case FunctionType::Kind::Transfer: {
    // Get target address.
    iele::IeleValue *TargetAddressValue =
      compileExpression(functionCall.expression());
    solAssert(TargetAddressValue,
           "IeleCompiler: Failed to compile transfer target address.");

    // Get transfer value.
    iele::IeleValue *TransferValue =
      compileExpression(*arguments.front().get());
    TransferValue = appendTypeConversion(TransferValue,
      *arguments.front()->annotation().type,
      *function.parameterTypes().front());
    solAssert(TransferValue,
           "IeleCompiler: Failed to compile transfer value.");

    llvm::SmallVector<iele::IeleValue *, 0> EmptyArguments;
    llvm::SmallVector<iele::IeleLocalVariable *, 0> EmptyLValues;

    // Create computation for gas
    iele::IeleLocalVariable *GasValue =
      iele::IeleLocalVariable::Create(&Context, "gas", CompilingFunction);
    iele::IeleInstruction::CreateIntrinsicCall(
       iele::IeleInstruction::Gaslimit, GasValue, EmptyArguments,
       CompilingBlock);

    // Create call to deposit.
    iele::IeleGlobalVariable *Deposit =
      iele::IeleGlobalVariable::Create(&Context, "deposit");
    iele::IeleLocalVariable *StatusValue =
      CompilingFunctionStatus;
    iele::IeleInstruction::CreateAccountCall(false, StatusValue, EmptyLValues, Deposit,
                                             TargetAddressValue,
                                             TransferValue, GasValue,
                                             EmptyArguments,
                                             CompilingBlock);
    
    CompilingExpressionResult.push_back(StatusValue);

    if (function.kind() == FunctionType::Kind::Transfer) {
      // For transfer revert if status is not zero.
      appendRevert(StatusValue, StatusValue);
    }
    break;
  }
  case FunctionType::Kind::Revert:
      appendRevert();
      break;
  case FunctionType::Kind::Assert:
  case FunctionType::Kind::Require: {
    // Visit condition.
    iele::IeleValue *ConditionValue =
      compileExpression(*arguments.front().get());
    ConditionValue = appendTypeConversion(ConditionValue,
      *arguments.front()->annotation().type,
      *function.parameterTypes().front());
    solAssert(ConditionValue,
           "IeleCompiler: Failed to compile require/assert condition.");

    // Create check for false.
    iele::IeleLocalVariable *InvConditionValue =
      iele::IeleLocalVariable::Create(&Context, "tmp", CompilingFunction);
    iele::IeleInstruction::CreateIsZero(InvConditionValue, ConditionValue,
                                        CompilingBlock);
    if (function.kind() == FunctionType::Kind::Assert)
      appendInvalid(InvConditionValue);
    else
      appendRevert(InvConditionValue);
    break;
  }
  case FunctionType::Kind::AddMod: {
    iele::IeleValue *Op1 = compileExpression(*arguments[0].get());
    Op1 = appendTypeConversion(Op1, *arguments[0]->annotation().type, SInt);
    solAssert(Op1,
           "IeleCompiler: Failed to compile operand 1 of addmod.");
    iele::IeleValue *Op2 = compileExpression(*arguments[1].get());
    Op2 = appendTypeConversion(Op2, *arguments[1]->annotation().type, SInt);
    solAssert(Op2,
           "IeleCompiler: Failed to compile operand 2 of addmod.");
    iele::IeleValue *Modulus = compileExpression(*arguments[2].get());
    Modulus = appendTypeConversion(Modulus, *arguments[2]->annotation().type, SInt);
    solAssert(Modulus,
           "IeleCompiler: Failed to compile modulus of addmod.");

    iele::IeleLocalVariable *AddModValue =
      iele::IeleLocalVariable::Create(&Context, "tmp", CompilingFunction);
    iele::IeleInstruction::CreateTernOp(iele::IeleInstruction::AddMod,
                                        AddModValue, Op1, Op2, Modulus, 
                                        CompilingBlock);
    CompilingExpressionResult.push_back(AddModValue);
    break;
  }
  case FunctionType::Kind::MulMod: {
    iele::IeleValue *Op1 = compileExpression(*arguments[0].get());
    Op1 = appendTypeConversion(Op1, *arguments[0]->annotation().type, SInt);
    solAssert(Op1,
           "IeleCompiler: Failed to compile operand 1 of addmod.");
    iele::IeleValue *Op2 = compileExpression(*arguments[1].get());
    Op2 = appendTypeConversion(Op2, *arguments[1]->annotation().type, SInt);
    solAssert(Op2,
           "IeleCompiler: Failed to compile operand 2 of addmod.");
    iele::IeleValue *Modulus = compileExpression(*arguments[2].get());
    Modulus = appendTypeConversion(Modulus, *arguments[2]->annotation().type, SInt);
    solAssert(Modulus,
           "IeleCompiler: Failed to compile modulus of addmod.");

    iele::IeleLocalVariable *MulModValue =
      iele::IeleLocalVariable::Create(&Context, "tmp", CompilingFunction);
    iele::IeleInstruction::CreateTernOp(iele::IeleInstruction::MulMod,
                                        MulModValue, Op1, Op2, Modulus, 
                                        CompilingBlock);
    CompilingExpressionResult.push_back(MulModValue);
    break;
  }
  case FunctionType::Kind::ObjectCreation: {
    solAssert(arguments.size() == 1,
              "IeleCompiler: invalid arguments for array creation");

    // Visit argument to get the requested size.
    iele::IeleValue *ArraySizeValue = compileExpression(*arguments[0]);

    // Allocate memory for the array.
    iele::IeleValue *ArrayValue =
      appendIeleRuntimeAllocateMemory(ArraySizeValue);

    // Return pointer to allocated array.
    CompilingExpressionResult.push_back(ArrayValue);
    break;
  }
  case FunctionType::Kind::Internal: {
    // Visit arguments.
    llvm::SmallVector<iele::IeleValue *, 4> Arguments;
    llvm::SmallVector<iele::IeleLocalVariable *, 4> Returns;
    compileFunctionArguments(&Arguments, &Returns, arguments, function);

    // Visit callee.
    iele::IeleGlobalValue *CalleeValue =
      llvm::dyn_cast<iele::IeleGlobalValue>(
          compileExpression(functionCall.expression()));
    solAssert(CalleeValue,
              "IeleCompiler: Failed to compile callee of internal function "
              "call");

    // Generate call and return values.
    iele::IeleInstruction::CreateInternalCall(Returns, CalleeValue, Arguments,
                                              CompilingBlock);
    CompilingExpressionResult.insert(
        CompilingExpressionResult.end(), Returns.begin(), Returns.end());
    break;
  }
  case FunctionType::Kind::Selfdestruct: {
    // Visit argument (target of the Selfdestruct)
    iele::IeleValue *TargetAddress =
      compileExpression(*arguments.front().get());
    TargetAddress = appendTypeConversion(TargetAddress,
      *arguments.front()->annotation().type,
      *function.parameterTypes().front());
    solAssert(TargetAddress,
              "IeleCompiler: Failed to compile Selfdestruct target.");

    // Make IELE instruction
    iele::IeleInstruction::CreateSelfdestruct(TargetAddress, CompilingBlock);
    break;
  }
<<<<<<< HEAD
  case FunctionType::Kind::Event: {
    llvm::SmallVector<iele::IeleValue *, 4> IndexedArguments;
    llvm::SmallVector<iele::IeleValue *, 4> NonIndexedArguments;
    unsigned numIndexed = 0;
    
    // Get the event definition
    auto const& event = 
      dynamic_cast<EventDefinition const&>(function.declaration());
    
    // Include Event ID as first indexed argument
    // (but only if event is not anonymous!)
    if (!event.isAnonymous()) {
      iele::IeleIntConstant *EventID =
        iele::IeleIntConstant::Create(
          &Context,
          bigint(u256(h256::Arith(dev::keccak256(
            function.externalSignature())))),
          true /* print as hex */);
      IndexedArguments.push_back(EventID);
      ++numIndexed;
    }

    // Visit indexed arguments.
    for (unsigned arg = 0; arg < arguments.size(); ++arg) {
      if (event.parameters()[arg]->isIndexed()) {
        numIndexed++;
        // Compile argument
        iele::IeleValue *ArgValue = compileExpression(*arguments[arg]);
        solAssert(ArgValue,
                  "IeleCompiler: Failed to compile indexed event argument ");
        // Store indexed argument
        IndexedArguments.push_back(ArgValue);
      }
    }

    // Max 4 indexed params allowed! 
    solAssert(numIndexed <= 4, "Too many indexed arguments.");
    
    // Visit non indexed params
    for (unsigned arg = 0; arg < arguments.size(); ++arg) {
      if (!event.parameters()[arg]->isIndexed()) {
        // Compile argument
        iele::IeleValue *ArgValue = compileExpression(*arguments[arg]);
        solAssert(ArgValue,
                  "IeleCompiler: Failed to compile non-indexed event argument");
        // Store indexed argument
        NonIndexedArguments.push_back(ArgValue);
      }
    }

    // Since we don't have encoding yet, we assume a single non-indexed args. 
    // TODO: once we have encoding, remove this. 
    solAssert(NonIndexedArguments.size() == 1, 
              "Only a single non-indexed param is allowed (temporarily)");

    // Find out next free location (will store encoding of non-indexed args)     
    iele::IeleLocalVariable *LastUsed =
        iele::IeleLocalVariable::Create(&Context, "last.used", 
                                        CompilingFunction);
    iele::IeleLocalVariable *NextFree =
        iele::IeleLocalVariable::Create(&Context, "next.free", 
                                        CompilingFunction);
    // i.e. %last.used = load 0    
    iele::IeleInstruction::CreateLoad(
      LastUsed, 
      iele::IeleIntConstant::getZero(&Context), 
      CompilingBlock);
    // i.e. %next.free = add %last.used, 1
    iele::IeleInstruction::CreateBinOp(iele::IeleInstruction::Add,
                                       NextFree,
                                       LastUsed, 
                                       iele::IeleIntConstant::getOne(&Context),
                                       CompilingBlock);
    // i.e. store %next.free, 0 (needed?)
    // iele::IeleInstruction::CreateStore(NextFree,
    //                                    iele::IeleIntConstant::getZero(&Context), 
    //                                    CompilingBlock);


    // Store non-indexed args in memory 
    // TODO: encode non-indexed arguments into a single bytestring
    //       (for now, only a single argument is supported)
    iele::IeleInstruction::CreateStore(NonIndexedArguments[0],
                                       NextFree, 
                                       CompilingBlock);

    // build Log instruction
    iele::IeleInstruction::CreateLog(IndexedArguments,
                                     NextFree, // Contains encoded data
                                     CompilingBlock);
    break;
  }
  case FunctionType::Kind::External:
=======
  case FunctionType::Kind::SetGas: {
    functionCall.expression().accept(*this);

    GasValue = compileExpression(*arguments.front());
    GasValue = appendTypeConversion(GasValue, *arguments.front()->annotation().type, UInt);
    break;
  }
  case FunctionType::Kind::SetValue: {
    functionCall.expression().accept(*this);

    TransferValue = compileExpression(*arguments.front());
    TransferValue = appendTypeConversion(TransferValue, *arguments.front()->annotation().type, UInt);
    break;
  }
  case FunctionType::Kind::External: {
    // Visit arguments.
    llvm::SmallVector<iele::IeleValue *, 4> Arguments;
    llvm::SmallVector<iele::IeleLocalVariable *, 4> Returns;
    compileFunctionArguments(&Arguments, &Returns, arguments, function);

    llvm::SmallVector<iele::IeleValue*, 2> CalleeValues;
    compileExpressions(functionCall.expression(), CalleeValues, 2);
    iele::IeleGlobalValue *FunctionCalleeValue =
      llvm::dyn_cast<iele::IeleGlobalValue>(CalleeValues[1]);
    iele::IeleValue *AddressValue =
      CalleeValues[0];

    iele::IeleLocalVariable *StatusValue =
      CompilingFunctionStatus;

    bool StaticCall =
      function.stateMutability() <= StateMutability::View;

    solAssert(!StaticCall || !function.valueSet(), "Value set for staticcall");

    if (!StaticCall && !function.valueSet()) {
      TransferValue = iele::IeleIntConstant::getZero(&Context);
    }

    if (!function.gasSet()) {
      llvm::SmallVector<iele::IeleValue *, 0> EmptyArguments;
      iele::IeleLocalVariable *GasValue =
        iele::IeleLocalVariable::Create(&Context, "gas", CompilingFunction);
      iele::IeleInstruction::CreateIntrinsicCall(
        iele::IeleInstruction::Gas, GasValue, EmptyArguments,
        CompilingBlock);
      this->GasValue = GasValue;
    }

    iele::IeleInstruction::CreateAccountCall(
      StaticCall, StatusValue, Returns, FunctionCalleeValue,
      AddressValue, TransferValue, GasValue, Arguments,
      CompilingBlock);

    appendRevert(StatusValue, StatusValue);

    CompilingExpressionResult.insert(
        CompilingExpressionResult.end(), Returns.begin(), Returns.end());
    TransferValue = nullptr;
    GasValue = nullptr;
    break;
  }
>>>>>>> 60370984
  case FunctionType::Kind::CallCode:
  case FunctionType::Kind::DelegateCall:
  case FunctionType::Kind::BareCall:
  case FunctionType::Kind::BareCallCode:
  case FunctionType::Kind::BareDelegateCall:
    solAssert(false, "low-level function calls not supported in IELE");
  case FunctionType::Kind::Creation:
    solAssert(false, "not implemented yet: new");
  case FunctionType::Kind::Log0:
  case FunctionType::Kind::Log1:
  case FunctionType::Kind::Log2:
  case FunctionType::Kind::Log3:
  case FunctionType::Kind::Log4:
<<<<<<< HEAD
=======
  case FunctionType::Kind::Event:
    solAssert(false, "not implemented yet: logging");
>>>>>>> 60370984
  case FunctionType::Kind::SHA3:
  case FunctionType::Kind::BlockHash:
  case FunctionType::Kind::ECRecover:
  case FunctionType::Kind::SHA256:
  case FunctionType::Kind::RIPEMD160:
    solAssert(false, "not implemented yet: cryptographic functions");
  case FunctionType::Kind::ByteArrayPush:
  case FunctionType::Kind::ArrayPush:
    solAssert(false, "not implemented yet");
    break;
  default:
      solAssert(false, "IeleCompiler: Invalid function type.");
  }

  return false;
}

template <class ArgClass, class ReturnClass>
void IeleCompiler::compileFunctionArguments(ArgClass *Arguments, ReturnClass *Returns, const std::vector<ASTPointer<const Expression>> &arguments, const FunctionType &function) {
    for (unsigned i = 0; i < arguments.size(); ++i) {
      iele::IeleValue *ArgValue = compileExpression(*arguments[i]);
      solAssert(ArgValue,
                "IeleCompiler: Failed to compile internal function call "
                "argument");
      // Check if we need to do a memory to/from storage copy.
      TypePointer ArgType = arguments[i]->annotation().type;
      TypePointer ParamType = function.parameterTypes()[i];
      ArgValue = appendTypeConversion(ArgValue, *ArgType, *ParamType);
      Arguments->push_back(ArgValue);
    }

    // Prepare registers for return values.
    for (unsigned i = 0; i < function.returnParameterTypes().size(); ++i)
      Returns->push_back(
        iele::IeleLocalVariable::Create(&Context, "tmp", CompilingFunction));
}

bool IeleCompiler::visit(const NewExpression &newExpression) {
  solAssert(false, "not implemented yet");
  return false;
}

bool IeleCompiler::visit(const MemberAccess &memberAccess) {
   const std::string& member = memberAccess.memberName();

  // Not supported yet cases.
  if (const FunctionType *funcType =
        dynamic_cast<const FunctionType *>(
            memberAccess.annotation().type.get())) {
    if (funcType->bound()) {
      solAssert(false, "not implemented yet");
      return false;
    }
  }

  const Type *actualType = memberAccess.expression().annotation().type.get();
  if (const TypeType *type = dynamic_cast<const TypeType *>(actualType)) {
    if (dynamic_cast<const ContractType *>(type->actualType().get())) {
      iele::IeleValueSymbolTable *ST = CompilingContract->getIeleValueSymbolTable();
      solAssert(ST,
                "IeleCompiler: failed to access compiling contract's symbol table.");
      if (auto funType = dynamic_cast<const FunctionType *>(memberAccess.annotation().type.get())) {
        switch(funType->kind()) {
        case FunctionType::Kind::Internal:
	  if (const auto * function = dynamic_cast<const FunctionDefinition *>(memberAccess.annotation().referencedDeclaration)) {
            std::string name = getIeleNameForFunction(*function);
            iele::IeleValue *Result = ST->lookup(name);
            CompilingExpressionResult.push_back(Result);
            return false;
          } else {
            solAssert(false, "Function member not found");
          }
        case FunctionType::Kind::External:
        case FunctionType::Kind::Creation:
        case FunctionType::Kind::Send:
        case FunctionType::Kind::Transfer:
          // handled below
          actualType = type->actualType().get();
          break;
        case FunctionType::Kind::BareCall:
        case FunctionType::Kind::BareCallCode:
        case FunctionType::Kind::BareDelegateCall:
        case FunctionType::Kind::DelegateCall:
        case FunctionType::Kind::CallCode:
        default:
          solAssert(false, "not implemented yet");
        }
      } else if (dynamic_cast<const TypeType *>(memberAccess.annotation().type.get())) {
        return false;
        //noop
      } else if (auto variable = dynamic_cast<const VariableDeclaration *>(memberAccess.annotation().referencedDeclaration)) {
        std::string name = getIeleNameForStateVariable(variable);
        iele::IeleValue *Result = ST->lookup(name);
        appendVariable(Result, name);
        return false;
      } else {
        solAssert(false, "not implemented yet");
      }
    } else if (auto enumType = dynamic_cast<const EnumType *>(type->actualType().get())) {
      iele::IeleIntConstant *Result = iele::IeleIntConstant::Create(&Context, bigint(enumType->memberValue(memberAccess.memberName())));
      CompilingExpressionResult.push_back(Result);
      return false;
    } else {
      solAssert(false, "not implemented yet");
    }
  }

  if (auto type = dynamic_cast<const ContractType *>(actualType)) {
 
    if (type->isSuper()) {
      iele::IeleValueSymbolTable *ST = CompilingContract->getIeleValueSymbolTable();
      solAssert(ST,
                "IeleCompiler: failed to access compiling contract's symbol table.");

      const FunctionDefinition *super = superFunction(dynamic_cast<const FunctionDefinition &>(*memberAccess.annotation().referencedDeclaration), type->contractDefinition());
      std::string superName = getIeleNameForFunction(*super);
      iele::IeleValue *Result = ST->lookup(superName);
      solAssert(Result,
                "IeleCompiler: failed to find function in compiling contract's"
                " symbol table");
      CompilingExpressionResult.push_back(Result);
      return false;
    } else {
      memberAccess.expression().accept(*this);
      if (const Declaration *declaration = memberAccess.annotation().referencedDeclaration) {
        std::string name;
        // don't call getIeleNameFor here because this is part of an external call and therefore is only able to
        // see the most-derived function
        if (const auto *variable = dynamic_cast<const VariableDeclaration *>(declaration)) {
          name = variable->name() + "()";
        } else if (const auto *function = dynamic_cast<const FunctionDefinition *>(declaration)) {
          name = function->externalSignature();
        } else {
          solAssert(false, "Contract member is neither variable nor function.");
        }
        iele::IeleValue *Result = iele::IeleFunction::Create(&Context, true, name);
        CompilingExpressionResult.push_back(Result);
        return false;
      }
    }
  }

  const Type &baseType = *actualType;

  // Visit accessed exression (skip in case of magic base expression).
  iele::IeleValue *ExprValue = nullptr;
  if (baseType.category() != Type::Category::Magic) {
    ExprValue = compileExpression(memberAccess.expression());
    solAssert(ExprValue,
              "IeleCompiler: failed to compile base expression for member "
              "access.");
  }

  switch (baseType.category()) {
  case Type::Category::Magic:
    // Reserved members of reserved identifiers. We can ignore the kind of magic
    // and only look at the name of the member.
    if (member == "timestamp") {
      llvm::SmallVector<iele::IeleValue *, 0> EmptyArguments;
      iele::IeleLocalVariable *TimestampValue =
        iele::IeleLocalVariable::Create(&Context, "timestamp", CompilingFunction);
      iele::IeleInstruction::CreateIntrinsicCall(
        iele::IeleInstruction::Timestamp, TimestampValue, EmptyArguments,
        CompilingBlock);
      CompilingExpressionResult.push_back(TimestampValue);
    } else if (member == "difficulty") {
      llvm::SmallVector<iele::IeleValue *, 0> EmptyArguments;
      iele::IeleLocalVariable *DifficultyValue =
        iele::IeleLocalVariable::Create(&Context, "difficulty", CompilingFunction);
      iele::IeleInstruction::CreateIntrinsicCall(
        iele::IeleInstruction::Difficulty, DifficultyValue, EmptyArguments,
        CompilingBlock);
      CompilingExpressionResult.push_back(DifficultyValue);
    } else if (member == "number") {
      llvm::SmallVector<iele::IeleValue *, 0> EmptyArguments;
      iele::IeleLocalVariable *NumberValue =
        iele::IeleLocalVariable::Create(&Context, "number", CompilingFunction);
      iele::IeleInstruction::CreateIntrinsicCall(
        iele::IeleInstruction::Number, NumberValue, EmptyArguments,
        CompilingBlock);
      CompilingExpressionResult.push_back(NumberValue);
    } else if (member == "gaslimit") {
      llvm::SmallVector<iele::IeleValue *, 0> EmptyArguments;
      iele::IeleLocalVariable *GaslimitValue =
        iele::IeleLocalVariable::Create(&Context, "gaslimit", CompilingFunction);
      iele::IeleInstruction::CreateIntrinsicCall(
        iele::IeleInstruction::Gaslimit, GaslimitValue, EmptyArguments,
        CompilingBlock);
      CompilingExpressionResult.push_back(GaslimitValue);
    } else if (member == "sender") {
      llvm::SmallVector<iele::IeleValue *, 0> EmptyArguments;
      iele::IeleLocalVariable *CallerValue =
      iele::IeleLocalVariable::Create(&Context, "caller", CompilingFunction);
      iele::IeleInstruction::CreateIntrinsicCall(
        iele::IeleInstruction::Caller, CallerValue, EmptyArguments,
        CompilingBlock);
      CompilingExpressionResult.push_back(CallerValue);
    } else if (member == "value") {
      llvm::SmallVector<iele::IeleValue *, 0> EmptyArguments;
      iele::IeleLocalVariable *CallvalueValue =
        iele::IeleLocalVariable::Create(&Context, "callvalue", CompilingFunction);
      iele::IeleInstruction::CreateIntrinsicCall(
        iele::IeleInstruction::Callvalue, CallvalueValue, EmptyArguments,
        CompilingBlock);
      CompilingExpressionResult.push_back(CallvalueValue);
    } else if (member == "origin") {
      llvm::SmallVector<iele::IeleValue *, 0> EmptyArguments;
      iele::IeleLocalVariable *OriginValue =
        iele::IeleLocalVariable::Create(&Context, "origin", CompilingFunction);
      iele::IeleInstruction::CreateIntrinsicCall(
        iele::IeleInstruction::Origin, OriginValue, EmptyArguments,
        CompilingBlock);
      CompilingExpressionResult.push_back(OriginValue);
    } else if (member == "gas") {
      llvm::SmallVector<iele::IeleValue *, 0> EmptyArguments;
      iele::IeleLocalVariable *GasValue =
        iele::IeleLocalVariable::Create(&Context, "gas", CompilingFunction);
      iele::IeleInstruction::CreateIntrinsicCall(
        iele::IeleInstruction::Gas, GasValue, EmptyArguments,
        CompilingBlock);
      CompilingExpressionResult.push_back(GasValue);
    } else if (member == "gasprice") {
      llvm::SmallVector<iele::IeleValue *, 0> EmptyArguments;
      iele::IeleLocalVariable *GaspriceValue =
        iele::IeleLocalVariable::Create(&Context, "gasprice", CompilingFunction);
      iele::IeleInstruction::CreateIntrinsicCall(
        iele::IeleInstruction::Gasprice, GaspriceValue, EmptyArguments,
        CompilingBlock);
      CompilingExpressionResult.push_back(GaspriceValue);
    } else if (member == "coinbase") {
      llvm::SmallVector<iele::IeleValue *, 0> EmptyArguments;
      iele::IeleLocalVariable *BeneficiaryValue =
        iele::IeleLocalVariable::Create(&Context, "beneficiary", CompilingFunction);
      iele::IeleInstruction::CreateIntrinsicCall(
        iele::IeleInstruction::Beneficiary, BeneficiaryValue, EmptyArguments,
        CompilingBlock);
      CompilingExpressionResult.push_back(BeneficiaryValue);
    } else if (member == "data")
      solAssert(false, "IeleCompiler: member not supported in IELE");
    else if (member == "sig")
      solAssert(false, "IeleCompiler: member not supported in IELE");
    else
      solAssert(false, "IeleCompiler: Unknown magic member.");
    break;
  case Type::Category::Contract:
  case Type::Category::Integer: {
    solAssert(!(std::set<std::string>{"call", "callcode", "delegatecall"}).count(member),
              "IeleCompiler: member not supported in IELE");
    if (member == "transfer" || member == "send") {
      ExprValue = appendTypeConversion(ExprValue,
        *memberAccess.expression().annotation().type,
        Address);
      solAssert(ExprValue, "IeleCompiler: Failed to compile address");
      CompilingExpressionResult.push_back(ExprValue);
    } else if (member == "balance") {
      ExprValue = appendTypeConversion(ExprValue,
        *memberAccess.expression().annotation().type,
        Address);
      llvm::SmallVector<iele::IeleValue *, 0> Arguments(1, ExprValue);
      iele::IeleLocalVariable *BalanceValue =
        iele::IeleLocalVariable::Create(&Context, "balance", CompilingFunction);
      iele::IeleInstruction::CreateIntrinsicCall(
        iele::IeleInstruction::Balance, BalanceValue, Arguments,
        CompilingBlock);
      CompilingExpressionResult.push_back(BalanceValue);
    } else
      solAssert(false, "IeleCompiler: invalid member for integer value");
    break;
  }
  case Type::Category::Function:
    if (member == "selector")
      solAssert(false, "IeleCompiler: member not supported in IELE");
    else
      solAssert(false, "IeleCompiler: invalid member for function value");
    break;
  case Type::Category::Struct: {
    const StructType &type = dynamic_cast<const StructType &>(baseType);
    iele::IeleValue *OffsetValue =
      iele::IeleIntConstant::Create(
          &Context,
          bigint(getStructMemberIndex(type, member)));
    switch (type.location()) {
    case DataLocation::Storage: {
      if (CompilingLValue) {
        iele::IeleValue *AddressValue =
          appendIeleRuntimeStorageAddress(ExprValue, OffsetValue);
        CompilingExpressionResult.push_back(AddressValue);
        CompilingLValueKind = LValueKind::Storage;
      } else {
        iele::IeleValue *LoadedValue =
          appendIeleRuntimeStorageLoad(ExprValue, OffsetValue);
        CompilingExpressionResult.push_back(LoadedValue);
      }
      break;
    }
    case DataLocation::Memory: {
      if (CompilingLValue) {
        iele::IeleValue *AddressValue =
          appendIeleRuntimeMemoryAddress(ExprValue, OffsetValue);
        CompilingExpressionResult.push_back(AddressValue);
        CompilingLValueKind = LValueKind::Memory;
      } else {
        iele::IeleValue *LoadedValue =
          appendIeleRuntimeMemoryLoad(ExprValue, OffsetValue);
        CompilingExpressionResult.push_back(LoadedValue);
      }
      break;
    }
    default:
      solAssert(false, "IeleCompiler: Illegal data location for struct.");
    }
    break;
  }
  case Type::Category::FixedBytes: {
    const FixedBytesType &type = dynamic_cast<const FixedBytesType &>(baseType);
    if (member != "length")
      solAssert(false, "IeleCompiler: invalid member for bytesN value");
    iele::IeleValue *LengthValue =
      iele::IeleIntConstant::Create(
        &Context,
        bigint(type.numBytes()));
    CompilingExpressionResult.push_back(LengthValue);
    break;
  }
  case Type::Category::Array:
  case Type::Category::Enum:
    solAssert(false, "not implemented yet");
  default:
    solAssert(false, "IeleCompiler: Member access to unknown type.");
  }

  return false;
}

bool IeleCompiler::visit(const IndexAccess &indexAccess) {
  // Visit accessed exression.
  iele::IeleValue *ExprValue = compileExpression(indexAccess.baseExpression());
  solAssert(ExprValue,
            "IeleCompiler: failed to compile base expression for index "
            "access.");

  const Type &baseType = *indexAccess.baseExpression().annotation().type;
  switch (baseType.category()) {
  case Type::Category::Array: {
    const ArrayType &type = dynamic_cast<const ArrayType &>(baseType);

    solAssert(indexAccess.indexExpression(),
              "IeleCompiler: Index expression expected.");

    // Visit index expression.
    iele::IeleValue *IndexValue =
      compileExpression(*indexAccess.indexExpression());
    IndexValue = appendTypeConversion(IndexValue, *indexAccess.indexExpression()->annotation().type, IntegerType(256));
    solAssert(IndexValue,
              "IeleCompiler: failed to compile index expression for index "
              "access.");
    solAssert(!type.isByteArray(), "not implemented yet");
    switch (type.location()) {
    case DataLocation::Storage: {
      if (CompilingLValue) {
        iele::IeleValue *AddressValue =
          appendIeleRuntimeStorageAddress(ExprValue, IndexValue);
        CompilingExpressionResult.push_back(AddressValue);
        CompilingLValueKind = LValueKind::Storage;
      } else {
        iele::IeleValue *LoadedValue =
          appendIeleRuntimeStorageLoad(ExprValue, IndexValue);
        CompilingExpressionResult.push_back(LoadedValue);
      }
      break;
    }
    case DataLocation::Memory: {
      if (CompilingLValue) {
        iele::IeleValue *AddressValue =
          appendIeleRuntimeMemoryAddress(ExprValue, IndexValue);
        CompilingExpressionResult.push_back(AddressValue);
        CompilingLValueKind = LValueKind::Memory;
      } else {
        iele::IeleValue *LoadedValue =
          appendIeleRuntimeMemoryLoad(ExprValue, IndexValue);
        CompilingExpressionResult.push_back(LoadedValue);
      }
      break;
    }
    case DataLocation::CallData:
      solAssert(false, "not implemented yet.");
    }
    break;
  }
  case Type::Category::FixedBytes: {
    const FixedBytesType &type = dynamic_cast<const FixedBytesType &>(baseType);

    solAssert(indexAccess.indexExpression(),
              "IeleCompiler: Index expression expected.");

     // Visit index expression.
    iele::IeleValue *IndexValue =
      compileExpression(*indexAccess.indexExpression());
    IndexValue = appendTypeConversion(IndexValue, *indexAccess.indexExpression()->annotation().type, IntegerType(256));
    solAssert(IndexValue,
              "IeleCompiler: failed to compile index expression for index "
              "access.");

    iele::IeleLocalVariable *OutOfRangeValue =
      iele::IeleLocalVariable::Create(&Context, "index.out.of.range",
                                      CompilingFunction);
    iele::IeleInstruction::CreateBinOp(
      iele::IeleInstruction::CmpLt, OutOfRangeValue, IndexValue, 
      iele::IeleIntConstant::getZero(&Context),
      CompilingBlock);
    appendRevert(OutOfRangeValue);

    iele::IeleInstruction::CreateBinOp(
      iele::IeleInstruction::CmpGe, OutOfRangeValue, IndexValue,
      iele::IeleIntConstant::Create(&Context, bigint(type.numBytes())),
      CompilingBlock);
    appendRevert(OutOfRangeValue);

    iele::IeleLocalVariable *ShiftValue =
      iele::IeleLocalVariable::Create(&Context, "tmp",
                                      CompilingFunction);
    iele::IeleInstruction::CreateBinOp(
      iele::IeleInstruction::Sub, ShiftValue, IndexValue,
      iele::IeleIntConstant::Create(&Context, bigint(type.numBytes())),
      CompilingBlock);
    iele::IeleInstruction::CreateBinOp(
      iele::IeleInstruction::Shift, ShiftValue, ExprValue, ShiftValue, CompilingBlock);
    iele::IeleInstruction::CreateBinOp(
      iele::IeleInstruction::And, ShiftValue, ShiftValue,
      iele::IeleIntConstant::Create(&Context, bigint(255)),
      CompilingBlock);
    CompilingExpressionResult.push_back(ShiftValue);
    break;
  }
  case Type::Category::Mapping:
  case Type::Category::TypeType:
    solAssert(false, "not implemented yet");
  default:
    solAssert(false, "IeleCompiler: Index access to unknown type.");
  }

  return false;
}

void IeleCompiler::endVisit(const Identifier &identifier) {
  // Get the corrent name for the identifier.
  std::string name = identifier.name();
  const Declaration *declaration =
    identifier.annotation().referencedDeclaration;
  if (const FunctionDefinition *functionDef =
        dynamic_cast<const FunctionDefinition *>(declaration))
    name = getIeleNameForFunction(*resolveVirtualFunction(*functionDef)); 

  // Check if identifier is a reserved identifier.
  if (const MagicVariableDeclaration *magicVar =
         dynamic_cast<const MagicVariableDeclaration *>(declaration)) {
    switch (magicVar->type()->category()) {
    case Type::Category::Contract: {
      llvm::SmallVector<iele::IeleValue *, 0> EmptyArguments;
      iele::IeleLocalVariable *This =
        iele::IeleLocalVariable::Create(&Context, "this", CompilingFunction);
      iele::IeleInstruction::CreateIntrinsicCall(iele::IeleInstruction::Address, This, EmptyArguments, CompilingBlock);
      CompilingExpressionResult.push_back(This);
      return;
    }
    case Type::Category::Integer: {
      // Reserved identifier: now.
      llvm::SmallVector<iele::IeleValue *, 0> EmptyArguments;
      iele::IeleLocalVariable *TimestampValue =
      iele::IeleLocalVariable::Create(&Context, "timestamp", CompilingFunction);
      iele::IeleInstruction::CreateIntrinsicCall(
        iele::IeleInstruction::Timestamp, TimestampValue, EmptyArguments,
        CompilingBlock);
      CompilingExpressionResult.push_back(TimestampValue);
      return;
    }
    default:
      // The rest of reserved identifiers appear only as part of a member access
      // expression and are handled there.
      return;
    }
  }

  // Lookup identifier in the function's symbol table.
  iele::IeleValueSymbolTable *ST = CompilingFunction->getIeleValueSymbolTable();
  solAssert(ST,
            "IeleCompiler: failed to access compiling function's symbol "
            "table.");
  if (iele::IeleValue *Identifier =
        ST->lookup(VarNameMap[ModifierDepth][name])) {
    if (CompilingLValue)
      CompilingLValueKind = LValueKind::Reg;
    CompilingExpressionResult.push_back(Identifier);
    return;
  }

  // If not found, lookup identifier in the contract's symbol table.
  ST = CompilingContract->getIeleValueSymbolTable();
  solAssert(ST,
            "IeleCompiler: failed to access compiling contract's symbol "
            "table.");
  if (iele::IeleValue *Identifier = ST->lookup(name)) {
    appendVariable(Identifier, name);
    return;
  }

  // If not found, make a new IeleLocalVariable for the identifier.
  iele::IeleLocalVariable *Identifier =
    iele::IeleLocalVariable::Create(&Context, name, CompilingFunction);
  if (CompilingLValue)
    CompilingLValueKind = LValueKind::Reg;
  CompilingExpressionResult.push_back(Identifier);
  return;
}

void IeleCompiler::appendVariable(iele::IeleValue *Identifier, std::string name) {
    if (iele::IeleGlobalVariable *GV =
          llvm::dyn_cast<iele::IeleGlobalVariable>(Identifier)) {
      // In case of a global variable, if we aren't compiling an lvalue, we have
      // to load the global variable.
      if (!CompilingLValue) {
        iele::IeleLocalVariable *LoadedValue =
          iele::IeleLocalVariable::Create(&Context, name + ".val",
                                          CompilingFunction);
        iele::IeleInstruction::CreateSLoad(LoadedValue, GV, CompilingBlock);
        CompilingExpressionResult.push_back(LoadedValue);
        return;
      } else {
        CompilingLValueKind = LValueKind::Storage;
      }
    } else if (CompilingLValue) {
      CompilingLValueKind = LValueKind::Reg;
    }

    CompilingExpressionResult.push_back(Identifier);
}

void IeleCompiler::endVisit(const Literal &literal) {
  TypePointer type = literal.annotation().type;
  switch (type->category()) {
  case Type::Category::Bool:
  case Type::Category::RationalNumber:
  case Type::Category::Integer: {
    iele::IeleIntConstant *LiteralValue =
      iele::IeleIntConstant::Create(
          &Context,
          type->literalValue(&literal));
    CompilingExpressionResult.push_back(LiteralValue);
    break;
  }
  case Type::Category::StringLiteral:
  default:
    solAssert(false, "not implemented yet");
    break;
  }
}

iele::IeleValue *IeleCompiler::compileExpression(const Expression &expression) {
  // Save current expression compilation status.
  bool SavedCompilingLValue = CompilingLValue;

  // Visit expression.
  CompilingLValue = false;
  expression.accept(*this);

  // Expression visitors should store the value that is the result of the
  // compiled for the expression computation in the CompilingExpressionResult
  // field. This helper should only be used when a scalar value (or void) is
  // expected as the result of the corresponding expression computation.
  iele::IeleValue *Result = nullptr;
  if (CompilingExpressionResult.size() > 0)
    Result = CompilingExpressionResult[0];

  // Restore expression compilation status and return result.
  CompilingExpressionResult.clear();
  CompilingLValue = SavedCompilingLValue;
  return Result;
}

void IeleCompiler::compileExpressions(
  const Expression &expression, 
  llvm::SmallVectorImpl<iele::IeleValue *> &Result,
  unsigned numExpressions) {
  // Save current expression compilation status.
  bool SavedCompilingLValue = CompilingLValue;

  // Visit expression.
  CompilingLValue = false;
  expression.accept(*this);

  // Expression visitors should store the value that is the result of the
  // compiled for the expression computation in the CompilingExpressionResult
  // field. This helper should only be used when a scalar value (or void) is
  // expected as the result of the corresponding expression computation.
  solAssert(CompilingExpressionResult.size() == numExpressions, "expression visitor did not set enough result values");
  Result.insert(Result.end(),
                CompilingExpressionResult.begin(),
                CompilingExpressionResult.begin() + numExpressions);

  // Restore expression compilation status and return result.
  CompilingExpressionResult.clear();
  CompilingLValue = SavedCompilingLValue;
}

void IeleCompiler::compileTuple(
    const Expression &expression,
    llvm::SmallVectorImpl<iele::IeleValue *> &Result) {
  // Save current expression compilation status.
  bool SavedCompilingLValue = CompilingLValue;

  // Visit expression.
  CompilingLValue = false;
  expression.accept(*this);

  // Expression visitors should store the value that is the result of the
  // compiled for the expression computation in the CompilingExpressionResult
  // field. This helper should only be used when tupple value is expected as
  // the result of the corresponding expression computation.
  solAssert(CompilingExpressionResult.size() > 0, "expression visitor did not set a result value");
  Result.insert(Result.end(),
                CompilingExpressionResult.begin(),
                CompilingExpressionResult.end());

  // Restore expression compilation status and return result.
  CompilingExpressionResult.clear();
  CompilingLValue = SavedCompilingLValue;
}

iele::IeleValue *IeleCompiler::compileLValue(const Expression &expression) {
  // Save current expression compilation status.
  bool SavedCompilingLValue = CompilingLValue;

  // Visit expression as LValue.
  CompilingLValue = true;
  expression.accept(*this);

  // Expression visitors should store the value that is the result of the
  // compiled for the expression computation in the CompilingExpressionResult
  // field. This helper should only be used when a scalar lvalue is expected as
  // the result of the corresponding expression computation.
  iele::IeleValue *Result = nullptr;
  solAssert(CompilingExpressionResult.size() > 0,
            "IeleCompiler: Expression visitor did not set a result value");
  Result = CompilingExpressionResult[0];
  solAssert(llvm::isa<iele::IeleLocalVariable>(Result) ||
            llvm::isa<iele::IeleGlobalVariable>(Result),
            "IeleCompiler: Invalid compilation for an lvalue");

  // Restore expression compilation status and return result.
  CompilingExpressionResult.clear();
  CompilingLValue = SavedCompilingLValue;
  return Result;
}

void IeleCompiler::connectWithUnconditionalJump(
    iele::IeleBlock *SourceBlock, iele::IeleBlock *DestinationBlock) {
  iele::IeleInstruction::CreateUncondBr(DestinationBlock, SourceBlock);
}

void IeleCompiler::connectWithConditionalJump(
    iele::IeleValue *Condition, iele::IeleBlock *SourceBlock, 
    iele::IeleBlock *DestinationBlock) {
  iele::IeleInstruction::CreateCondBr(Condition, DestinationBlock,
                                      SourceBlock);
}

void IeleCompiler::appendPayableCheck() {
  llvm::SmallVector<iele::IeleValue *, 0> EmptyArguments;

  iele::IeleLocalVariable *CallvalueValue =
    iele::IeleLocalVariable::Create(&Context, "callvalue", CompilingFunction);
  iele::IeleInstruction::CreateIntrinsicCall(
    iele::IeleInstruction::Callvalue, CallvalueValue, EmptyArguments,
    CompilingBlock);

  appendRevert(CallvalueValue);
}

void IeleCompiler::appendRevert(iele::IeleValue *Condition, iele::IeleValue *Status) {
  iele::IeleBlock *Block;
  if (Status) {
    if (!RevertStatusBlock) {
      // Create the status-specific revert block if it's not already created.
      RevertStatusBlock = iele::IeleBlock::Create(&Context, "throw.status");
      iele::IeleInstruction::CreateRevert(
          CompilingFunctionStatus, RevertStatusBlock);
    }
    Block = RevertStatusBlock;
    if (Status != CompilingFunctionStatus) {
      iele::IeleInstruction::CreateAssign(
          CompilingFunctionStatus, Status, CompilingBlock);
    }
  } else {
    // Create the revert block if it's not already created.
    if (!RevertBlock) {
      RevertBlock = iele::IeleBlock::Create(&Context, "throw");
      iele::IeleInstruction::CreateRevert(
          iele::IeleIntConstant::getMinusOne(&Context), RevertBlock);
    }
    Block = RevertBlock;
  }

  if (Condition)
    connectWithConditionalJump(Condition, CompilingBlock, Block);
  else
    connectWithUnconditionalJump(CompilingBlock, Block);
}

void IeleCompiler::appendInvalid(iele::IeleValue *Condition) {
  // Create the assert-fail block if it's not already created.
  if (!AssertFailBlock) {
    AssertFailBlock = iele::IeleBlock::Create(&Context, "invalid");
  }

  if (Condition)
    connectWithConditionalJump(Condition, CompilingBlock, AssertFailBlock);
  else
    connectWithUnconditionalJump(CompilingBlock, AssertFailBlock);
}

void IeleCompiler::appendStateVariableInitialization(const ContractDefinition *contract) {
  bool found = false;
  for (const ContractDefinition *def : CompilingContractInheritanceHierarchy) {
    if (found) {
      llvm::SmallVector<iele::IeleLocalVariable *, 4> Returns;
      llvm::SmallVector<iele::IeleValue *, 4> Arguments;
      iele::IeleValueSymbolTable *ST = CompilingContract->getIeleValueSymbolTable();
      solAssert(ST,
                "IeleCompiler: failed to access compiling function's symbol "
                "table.");
      iele::IeleValue *ConstructorValue = ST->lookup(def->name() + ".init");
      solAssert(ConstructorValue, "IeleCompiler: failed to find constructor for contract " + def->name());
      iele::IeleGlobalValue *CalleeValue =
        llvm::dyn_cast<iele::IeleGlobalValue>(ConstructorValue);
      iele::IeleInstruction::CreateInternalCall(Returns, CalleeValue, Arguments, CompilingBlock);
      break;
    }
    if (def == contract) {
      found = true;
    }
  }
  for (const VariableDeclaration *stateVariable :
         contract->stateVariables()) {
    // Visit initialization value if it exists.
    iele::IeleValue *InitValue = nullptr;
    TypePointer type = stateVariable->annotation().type;
    if (stateVariable->value())
      InitValue = appendTypeConversion(compileExpression(*stateVariable->value()), *stateVariable->value()->annotation().type, *type);
    // Else, check if we need to allocate storage memory for a reference type.
    else if (type->dataStoredIn(DataLocation::Storage)) {
      iele::IeleValue *SizeValue;
      if (type->category() == Type::Category::Array) {
        SizeValue = iele::IeleIntConstant::getZero(&Context);
      } else {
        solAssert(type->category() == Type::Category::Struct,
                  "not implemented yet");
        const StructType &structType =
          dynamic_cast<const StructType &>(*type);
        SizeValue =
          iele::IeleIntConstant::Create(
              &Context,
              bigint(structType.structDefinition().members().size()));
      }
      InitValue = appendIeleRuntimeAllocateStorage(SizeValue);
    }

    if (!InitValue)
      continue;

    // Lookup the state variable name in the contract's symbol table.
    iele::IeleValueSymbolTable *ST =
      CompilingContract->getIeleValueSymbolTable();
    solAssert(ST,
              "IeleCompiler: failed to access compiling contract's symbol "
              "table.");
    iele::IeleValue *LHSValue = ST->lookup(getIeleNameForStateVariable(stateVariable));
    solAssert(LHSValue, "IeleCompiler: Failed to compile LHS of state variable"
                        " initialization");

    // Add assignment in constructor's body.
    iele::IeleInstruction::CreateSStore(InitValue, LHSValue, CompilingBlock);
  }
}

iele::IeleLocalVariable *IeleCompiler::appendIeleRuntimeAllocateMemory(
     iele::IeleValue *NumElems) {
  iele::IeleLocalVariable *Result =
    iele::IeleLocalVariable::Create(&Context, "tmp", CompilingFunction);
  iele::IeleGlobalVariable *Callee =
    iele::IeleGlobalVariable::Create(&Context, "iele.memory.allocate");
  llvm::SmallVector<iele::IeleLocalVariable *, 1> Results(1, Result);
  llvm::SmallVector<iele::IeleValue *, 1> Arguments(1, NumElems);
  iele::IeleInstruction::CreateInternalCall(Results, Callee, Arguments,
                                            CompilingBlock);
  return Result;
}

iele::IeleLocalVariable *IeleCompiler::appendIeleRuntimeAllocateStorage(
     iele::IeleValue *NumElems) {
  iele::IeleLocalVariable *Result =
    iele::IeleLocalVariable::Create(&Context, "tmp", CompilingFunction);
  iele::IeleGlobalVariable *Callee =
    iele::IeleGlobalVariable::Create(&Context, "iele.storage.allocate");
  llvm::SmallVector<iele::IeleLocalVariable *, 1> Results(1, Result);
  llvm::SmallVector<iele::IeleValue *, 1> Arguments(1, NumElems);
  iele::IeleInstruction::CreateInternalCall(Results, Callee, Arguments,
                                            CompilingBlock);
  return Result;
}

iele::IeleLocalVariable *IeleCompiler::appendIeleRuntimeMemoryAddress(
     iele::IeleValue *Base, iele::IeleValue *Offset) {
  iele::IeleLocalVariable *Result =
    iele::IeleLocalVariable::Create(&Context, "tmp", CompilingFunction);
  iele::IeleGlobalVariable *Callee =
    iele::IeleGlobalVariable::Create(&Context, "iele.memory.address");
  llvm::SmallVector<iele::IeleLocalVariable *, 1> Results(1, Result);
  llvm::SmallVector<iele::IeleValue *, 2> Arguments;
  Arguments.push_back(Base);
  Arguments.push_back(Offset);
  iele::IeleInstruction::CreateInternalCall(Results, Callee, Arguments,
                                            CompilingBlock);
  return Result;
}

iele::IeleLocalVariable *IeleCompiler::appendIeleRuntimeStorageAddress(
    iele::IeleValue *Base, iele::IeleValue *Offset) {
  iele::IeleLocalVariable *Result =
    iele::IeleLocalVariable::Create(&Context, "tmp", CompilingFunction);
  iele::IeleGlobalVariable *Callee =
    iele::IeleGlobalVariable::Create(&Context, "iele.storage.address");
  llvm::SmallVector<iele::IeleLocalVariable *, 1> Results(1, Result);
  llvm::SmallVector<iele::IeleValue *, 2> Arguments;
  Arguments.push_back(Base);
  Arguments.push_back(Offset);
  iele::IeleInstruction::CreateInternalCall(Results, Callee, Arguments,
                                            CompilingBlock);
  return Result;
}

iele::IeleLocalVariable *IeleCompiler::appendIeleRuntimeMemoryLoad(
    iele::IeleValue *Base, iele::IeleValue *Offset) {
  iele::IeleLocalVariable *Result =
    iele::IeleLocalVariable::Create(&Context, "tmp", CompilingFunction);
  iele::IeleGlobalVariable *Callee =
    iele::IeleGlobalVariable::Create(&Context, "iele.memory.load");
  llvm::SmallVector<iele::IeleLocalVariable *, 1> Results(1, Result);
  llvm::SmallVector<iele::IeleValue *, 2> Arguments;
  Arguments.push_back(Base);
  Arguments.push_back(Offset);
  iele::IeleInstruction::CreateInternalCall(Results, Callee, Arguments,
                                            CompilingBlock);
  return Result;
}

iele::IeleLocalVariable *IeleCompiler::appendIeleRuntimeStorageLoad(
    iele::IeleValue *Base, iele::IeleValue *Offset) {
  iele::IeleLocalVariable *Result =
    iele::IeleLocalVariable::Create(&Context, "tmp", CompilingFunction);
  iele::IeleGlobalVariable *Callee =
    iele::IeleGlobalVariable::Create(&Context, "iele.storage.load");
  llvm::SmallVector<iele::IeleLocalVariable *, 1> Results(1, Result);
  llvm::SmallVector<iele::IeleValue *, 2> Arguments;
  Arguments.push_back(Base);
  Arguments.push_back(Offset);
  iele::IeleInstruction::CreateInternalCall(Results, Callee, Arguments,
                                            CompilingBlock);
  return Result;
}

iele::IeleLocalVariable *IeleCompiler::appendIeleRuntimeStorageToStorageCopy(
    iele::IeleValue *From) {
  iele::IeleLocalVariable *Result =
    iele::IeleLocalVariable::Create(&Context, "tmp", CompilingFunction);
  iele::IeleGlobalVariable *Callee =
    iele::IeleGlobalVariable::Create(&Context, "iele.storage.copy.to.storage");
  llvm::SmallVector<iele::IeleLocalVariable *, 1> Results(1, Result);
  llvm::SmallVector<iele::IeleValue *, 1> Arguments(1, From);
  iele::IeleInstruction::CreateInternalCall(Results, Callee, Arguments,
                                            CompilingBlock);
  return Result;
}

iele::IeleLocalVariable *IeleCompiler::appendIeleRuntimeMemoryToStorageCopy(
    iele::IeleValue *From) {
  iele::IeleLocalVariable *Result =
    iele::IeleLocalVariable::Create(&Context, "tmp", CompilingFunction);
  iele::IeleGlobalVariable *Callee =
    iele::IeleGlobalVariable::Create(&Context, "iele.memory.copy.to.storage");
  llvm::SmallVector<iele::IeleLocalVariable *, 1> Results(1, Result);
  llvm::SmallVector<iele::IeleValue *, 1> Arguments(1, From);
  iele::IeleInstruction::CreateInternalCall(Results, Callee, Arguments,
                                            CompilingBlock);
  return Result;
}

iele::IeleLocalVariable *IeleCompiler::appendIeleRuntimeStorageToMemoryCopy(
    iele::IeleValue *From) {
  iele::IeleLocalVariable *Result =
    iele::IeleLocalVariable::Create(&Context, "tmp", CompilingFunction);
  iele::IeleGlobalVariable *Callee =
    iele::IeleGlobalVariable::Create(&Context, "iele.storage.copy.to.memory");
  llvm::SmallVector<iele::IeleLocalVariable *, 1> Results(1, Result);
  llvm::SmallVector<iele::IeleValue *, 1> Arguments(1, From);
  iele::IeleInstruction::CreateInternalCall(Results, Callee, Arguments,
                                            CompilingBlock);
  return Result;
}

iele::IeleLocalVariable *IeleCompiler::appendLValueDereference(
    iele::IeleValue *LValue) {
  // If the LValue is a pointer to storage (e.g. state variable) we need to
  // perform an sload, if it is a pointer to memory then a load, else
  // dereference is a noop.
  iele::IeleLocalVariable *LoadedValue = nullptr;
  switch (CompilingLValueKind) {
  case LValueKind::Storage: {
    LoadedValue = iele::IeleLocalVariable::Create(
                     &Context, "tmp", CompilingFunction);
    iele::IeleInstruction::CreateSLoad(LoadedValue, LValue, CompilingBlock);
    break;
  }
  case LValueKind::Memory: {
    LoadedValue = iele::IeleLocalVariable::Create(
                     &Context, "tmp", CompilingFunction);
    iele::IeleInstruction::CreateLoad(LoadedValue, LValue, CompilingBlock);
    break;
  }
  case LValueKind::Reg: {
    LoadedValue = llvm::cast<iele::IeleLocalVariable>(LValue);
    break;
  }
  }

  return LoadedValue;
}

void IeleCompiler::appendLValueAssign(iele::IeleValue *LValue,
                                      iele::IeleValue *RValue) {
  // If the LValue is a pointer to storage (e.g. state variable) we need to
  // perform an sstore, if it is a pointer to memory then a store, else a simple
  // assignment.
  switch (CompilingLValueKind) {
  case LValueKind::Storage:
    iele::IeleInstruction::CreateSStore(RValue, LValue, CompilingBlock);
    break;
  case LValueKind::Memory:
    iele::IeleInstruction::CreateStore(RValue, LValue, CompilingBlock);
    break;
  case LValueKind::Reg:
    iele::IeleInstruction::CreateAssign(
        llvm::cast<iele::IeleLocalVariable>(LValue), RValue, CompilingBlock);
    break;
  }
}

iele::IeleLocalVariable *IeleCompiler::appendBooleanOperator(
    Token::Value Opcode,
    const Expression &LeftOperand,
    const Expression &RightOperand) {
  solAssert(Opcode == Token::Or || Opcode == Token::And, "IeleCompiler: invalid boolean operator");

  iele::IeleValue *LeftOperandValue = 
    compileExpression(LeftOperand);
  solAssert(LeftOperandValue, "IeleCompiler: Failed to compile left operand.");
  if (Opcode == Token::Or) {

    return appendConditional(
      LeftOperandValue, 
      [this]{return iele::IeleIntConstant::getOne(&Context); },
      [&RightOperand, this]{return compileExpression(RightOperand);});
  } else {
    return appendConditional(
      LeftOperandValue, 
      [&RightOperand, this]{return compileExpression(RightOperand);},
      [this]{return iele::IeleIntConstant::getZero(&Context); });
  }
}

iele::IeleLocalVariable *IeleCompiler::appendBinaryOperator(
    Token::Value Opcode,
    iele::IeleValue *LeftOperand,
    iele::IeleValue *RightOperand,
    TypePointer ResultType) {
  // Find corresponding IELE binary opcode.
  iele::IeleInstruction::IeleOps BinOpcode;

  bool fixed = false, issigned = false;
  int nbytes;
  switch (ResultType->category()) {
  case Type::Category::Integer: {
    const IntegerType *type = dynamic_cast<const IntegerType *>(ResultType.get());
    fixed = type->numBits() != 256;
    nbytes = type->numBits() / 8;
    issigned = type->isSigned();
    break;
  }
  case Type::Category::FixedBytes: {
    const FixedBytesType *type = dynamic_cast<const FixedBytesType *>(ResultType.get());
    fixed = true;
    nbytes = type->numBytes();
    break;
  }
  default: break;
  }

  switch (Opcode) {
  case Token::Add:                BinOpcode = iele::IeleInstruction::Add; break;
  case Token::Sub:                BinOpcode = iele::IeleInstruction::Sub; break;
  case Token::Mul: {
    if (fixed) {
      // Create the instruction.
      iele::IeleValue *ModulusValue =
        iele::IeleIntConstant::Create(&Context, bigint(1) << (nbytes * 8));
      iele::IeleLocalVariable *Result =
        iele::IeleLocalVariable::Create(&Context, "tmp", CompilingFunction);
      iele::IeleInstruction::CreateTernOp(
        iele::IeleInstruction::MulMod, Result, LeftOperand, RightOperand,
        ModulusValue, CompilingBlock);


      iele::IeleValue *NBytesValue =
        iele::IeleIntConstant::Create(&Context, bigint(nbytes-1));
      if (issigned) {
        iele::IeleInstruction::CreateBinOp(
          iele::IeleInstruction::SExt, Result,NBytesValue, Result,
          CompilingBlock);
      }
      return Result;
    }
    BinOpcode = iele::IeleInstruction::Mul; break;
  }
  case Token::Div:                BinOpcode = iele::IeleInstruction::Div; break;
  case Token::Mod:                BinOpcode = iele::IeleInstruction::Mod; break;
  case Token::Exp: {
    if (fixed) {
      // Create the instruction.
      iele::IeleValue *ModulusValue =
        iele::IeleIntConstant::Create(&Context, bigint(1) << (nbytes * 8));
      iele::IeleLocalVariable *Result =
        iele::IeleLocalVariable::Create(&Context, "tmp", CompilingFunction);
      iele::IeleInstruction::CreateTernOp(
        iele::IeleInstruction::ExpMod, Result, LeftOperand, RightOperand,
        ModulusValue, CompilingBlock);

      iele::IeleValue *NBytesValue =
        iele::IeleIntConstant::Create(&Context, bigint(nbytes-1));
      if (issigned) {
        iele::IeleInstruction::CreateBinOp(
          iele::IeleInstruction::SExt, Result, NBytesValue, Result,
          CompilingBlock);
      }
      return Result;
    }
    BinOpcode = iele::IeleInstruction::Exp; break;
  }
  case Token::Equal:              BinOpcode = iele::IeleInstruction::CmpEq; break;
  case Token::NotEqual:           BinOpcode = iele::IeleInstruction::CmpNe; break;
  case Token::GreaterThanOrEqual: BinOpcode = iele::IeleInstruction::CmpGe; break;
  case Token::LessThanOrEqual:    BinOpcode = iele::IeleInstruction::CmpLe; break;
  case Token::GreaterThan:        BinOpcode = iele::IeleInstruction::CmpGt; break;
  case Token::LessThan:           BinOpcode = iele::IeleInstruction::CmpLt; break;
  case Token::BitAnd:             BinOpcode = iele::IeleInstruction::And; break;
  case Token::BitOr:              BinOpcode = iele::IeleInstruction::Or; break;
  case Token::BitXor:             BinOpcode = iele::IeleInstruction::Xor; break;
  case Token::SAR: {
    iele::IeleLocalVariable *ShiftValue =
      iele::IeleLocalVariable::Create(&Context, "tmp", CompilingFunction);
    iele::IeleInstruction::CreateBinOp(
      iele::IeleInstruction::Sub, ShiftValue,
      iele::IeleIntConstant::getZero(&Context),
      RightOperand, CompilingBlock);
    RightOperand = ShiftValue;
    // fall through
  }
  case Token::SHL:                BinOpcode = iele::IeleInstruction::Shift; break;
  
  default:
    solAssert(false, "not implemented yet");
    solAssert(false, "IeleCompiler: Invalid binary operator");
  }

  // Create the instruction.
  iele::IeleLocalVariable *Result =
    iele::IeleLocalVariable::Create(&Context, "tmp", CompilingFunction);
  iele::IeleInstruction::CreateBinOp(
      BinOpcode, Result, LeftOperand, RightOperand, CompilingBlock);

  if (fixed) {
    switch(Opcode) {
    case Token::Add:
    case Token::Sub:
    case Token::Div:
    case Token::Mod:
    case Token::SHL: appendMask(Result, Result, nbytes, issigned); break;
    case Token::Mul:
    case Token::Exp: break; //handled above
    case Token::Equal:
    case Token::NotEqual:
    case Token::GreaterThanOrEqual:
    case Token::LessThanOrEqual:
    case Token::GreaterThan:
    case Token::LessThan:
    case Token::BitAnd:
    case Token::BitOr:
    case Token::BitXor:
    case Token::SAR: break; // can't overflow
  
    default:
      solAssert(false, "not implemented yet");
      solAssert(false, "IeleCompiler: Invalid binary operator");
    }
  }

  return Result;
}

void IeleCompiler::appendShiftBy(iele::IeleLocalVariable *ResultValue, iele::IeleValue *Value, int shiftAmount) {
  iele::IeleIntConstant *ShiftValue =
    iele::IeleIntConstant::Create(&Context, bigint(shiftAmount));
  iele::IeleInstruction::CreateBinOp(
    iele::IeleInstruction::Shift, ResultValue, Value, ShiftValue, CompilingBlock);
}

iele::IeleValue *IeleCompiler::appendTypeConversion(iele::IeleValue *Value, const Type& SourceType, const Type& TargetType) {
  if (SourceType == TargetType) {
    return Value;
  }
  iele::IeleLocalVariable *convertedValue =
    iele::IeleLocalVariable::Create(&Context, "type.converted", CompilingFunction);
  switch (SourceType.category()) {
  case Type::Category::FixedBytes: {
    const FixedBytesType &srcType = dynamic_cast<const FixedBytesType &>(SourceType);
    if (TargetType.category() == Type::Category::Integer) {
      IntegerType const& targetType = dynamic_cast<const IntegerType &>(TargetType);
      if (targetType.numBits() < srcType.numBytes() * 8) {
        appendMask(convertedValue, Value, targetType.numBits() / 8, targetType.isSigned());
        return convertedValue;
      }
      return Value;
    } else {
      solAssert(TargetType.category() == Type::Category::FixedBytes, "Invalid type conversion requested.");
      const FixedBytesType &targetType = dynamic_cast<const FixedBytesType &>(TargetType);
      appendShiftBy(convertedValue, Value, 8 * (targetType.numBytes() - srcType.numBytes()));
      return convertedValue;
    }
  }
  case Type::Category::Enum:
    solAssert(SourceType == TargetType || TargetType.category() == Type::Category::Integer, "Invalid enum conversion");
    return Value;
  case Type::Category::FixedPoint:
  case Type::Category::Tuple:
  case Type::Category::Function: {
    solAssert(false, "not implemented yet");
    break;
  case Type::Category::Struct:
  case Type::Category::Array:
    if (shouldCopyStorageToMemory(TargetType, SourceType))
      return appendIeleRuntimeStorageToMemoryCopy(Value);
    else if (shouldCopyMemoryToStorage(TargetType, SourceType))
      return appendIeleRuntimeMemoryToStorageCopy(Value);
    return Value;
  case Type::Category::Integer:
  case Type::Category::RationalNumber:
  case Type::Category::Contract: {
    switch(TargetType.category()) {
    case Type::Category::FixedBytes: {
      solAssert(SourceType.category() == Type::Category::Integer || SourceType.category() == Type::Category::RationalNumber,
        "Invalid conversion to FixedBytesType requested.");
      if (auto srcType = dynamic_cast<const IntegerType *>(&SourceType)) {
        const FixedBytesType &targetType = dynamic_cast<const FixedBytesType &>(TargetType);
        if (targetType.numBytes() * 8 < srcType->numBits()) {
          appendMask(convertedValue, Value, targetType.numBytes(), false);
          return convertedValue;
        }
      }
      return Value;
    }
    case Type::Category::Enum: {
      auto &enumType = dynamic_cast<const EnumType &>(TargetType);
      solAssert(enumType.numberOfMembers() > 0, "Invalid empty enum");
      if (iele::IeleIntConstant *constant = llvm::dyn_cast<iele::IeleIntConstant>(Value)) {
        if (constant->getValue() < 0 || constant->getValue() >= enumType.numberOfMembers()) {
          appendRevert();
        }
      } else {
        iele::IeleLocalVariable *OutOfRangeValue =
          iele::IeleLocalVariable::Create(&Context, "enum.out.of.range",
                                          CompilingFunction);
        iele::IeleInstruction::CreateBinOp(
          iele::IeleInstruction::CmpLt, OutOfRangeValue, Value, 
          iele::IeleIntConstant::getZero(&Context),
          CompilingBlock);
        appendRevert(OutOfRangeValue);
  
        iele::IeleInstruction::CreateBinOp(
          iele::IeleInstruction::CmpGe, OutOfRangeValue, Value,
          iele::IeleIntConstant::Create(&Context, bigint(enumType.numberOfMembers())),
          CompilingBlock);
        appendRevert(OutOfRangeValue);
      }
      return Value;
    }
    case Type::Category::StringLiteral:
      solAssert(false, "not implemented yet");
      break;
    case Type::Category::FixedPoint:
      solUnimplemented("Not yet implemented - FixedPointType.");
      break;
    case Type::Category::Integer:
    case Type::Category::Contract: {
      IntegerType const& targetType = TargetType.category() == Type::Category::Integer
        ? dynamic_cast<const IntegerType &>(TargetType) : Address;
      if (SourceType.category() == Type::Category::RationalNumber) {
        solAssert(!dynamic_cast<const RationalNumberType &>(SourceType).isFractional(), "not implemented yet");
      }
      if (targetType.numBits() == 256) {
        if (!targetType.isSigned()) {
          if (iele::IeleIntConstant *constant = llvm::dyn_cast<iele::IeleIntConstant>(Value)) {
            if (constant->getValue() < 0) {
              appendRevert();
            }
          } else {
            iele::IeleLocalVariable *OutOfRange =
              iele::IeleLocalVariable::Create(&Context, "integer.out.of.range", CompilingFunction);
            iele::IeleInstruction::CreateBinOp(
              iele::IeleInstruction::CmpLt, OutOfRange, Value,
              iele::IeleIntConstant::getZero(&Context),
              CompilingBlock);
            appendRevert(OutOfRange);
          }
        }
        return Value;
      }
      if (iele::IeleIntConstant *constant = llvm::dyn_cast<iele::IeleIntConstant>(Value)) {
        if (constant->getValue() < (targetType.isSigned() ? bigint(1) << targetType.numBits() - 1 : bigint(1) << targetType.numBits())
          && constant->getValue() >= (targetType.isSigned() ? -(bigint(1) << targetType.numBits() - 1) : bigint(0))) {
          return Value;
        }
      }
      appendMask(convertedValue, Value, targetType.numBits() / 8, targetType.isSigned());
      return convertedValue;
    }
    default:
      solAssert(false, "Invalid type conversion requested.");
      return nullptr;
    }
  }
  case Type::Category::Bool:
    solAssert(SourceType == TargetType, "Invalid conversion for bool.");
    return Value;
  }
  default:
    solAssert(false, "Invalid type conversion requested.");
    return nullptr;
  }
}

void IeleCompiler::appendMask(iele::IeleLocalVariable *Result, iele::IeleValue *Value, int nbytes, bool issigned) {
  iele::IeleValue *NBytesValue =
    iele::IeleIntConstant::Create(&Context, bigint(nbytes));
  iele::IeleInstruction::CreateBinOp(
    iele::IeleInstruction::Twos, Result, NBytesValue, Value,
    CompilingBlock);
  if (issigned) {
    NBytesValue =
      iele::IeleIntConstant::Create(&Context, bigint(nbytes-1));
    iele::IeleInstruction::CreateBinOp(
      iele::IeleInstruction::SExt, Result, NBytesValue, Result,
      CompilingBlock);
  }
}

bool IeleCompiler::shouldCopyStorageToStorage(iele::IeleValue *To,
                                              TypePointer From) const {
  return llvm::isa<iele::IeleGlobalVariable>(To) &&
         From->dataStoredIn(DataLocation::Storage);
}

bool IeleCompiler::shouldCopyMemoryToStorage(const Type &To,
                                             const Type &From) const {
  return To.dataStoredIn(DataLocation::Storage) &&
         From.dataStoredIn(DataLocation::Memory);
}

bool IeleCompiler::shouldCopyStorageToMemory(const Type &To,
                                             const Type &From) const {
  return To.dataStoredIn(DataLocation::Memory) &&
         From.dataStoredIn(DataLocation::Storage);
}

unsigned IeleCompiler::getStructMemberIndex(const StructType &type,
                                            const std::string &member) const {
  unsigned Index = 0;
  for (const auto memberDecl : type.structDefinition().members()) {
    if (member == memberDecl->name())
      return Index;
    ++Index;
  }

  solAssert(false, "IeleCompiler: look up for non-existing member");
  return 0;
}<|MERGE_RESOLUTION|>--- conflicted
+++ resolved
@@ -1287,7 +1287,6 @@
     iele::IeleInstruction::CreateSelfdestruct(TargetAddress, CompilingBlock);
     break;
   }
-<<<<<<< HEAD
   case FunctionType::Kind::Event: {
     llvm::SmallVector<iele::IeleValue *, 4> IndexedArguments;
     llvm::SmallVector<iele::IeleValue *, 4> NonIndexedArguments;
@@ -1380,8 +1379,6 @@
                                      CompilingBlock);
     break;
   }
-  case FunctionType::Kind::External:
-=======
   case FunctionType::Kind::SetGas: {
     functionCall.expression().accept(*this);
 
@@ -1444,7 +1441,6 @@
     GasValue = nullptr;
     break;
   }
->>>>>>> 60370984
   case FunctionType::Kind::CallCode:
   case FunctionType::Kind::DelegateCall:
   case FunctionType::Kind::BareCall:
@@ -1458,11 +1454,6 @@
   case FunctionType::Kind::Log2:
   case FunctionType::Kind::Log3:
   case FunctionType::Kind::Log4:
-<<<<<<< HEAD
-=======
-  case FunctionType::Kind::Event:
-    solAssert(false, "not implemented yet: logging");
->>>>>>> 60370984
   case FunctionType::Kind::SHA3:
   case FunctionType::Kind::BlockHash:
   case FunctionType::Kind::ECRecover:
