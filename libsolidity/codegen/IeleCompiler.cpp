#include "libsolidity/codegen/IeleCompiler.h"
#include "libsolidity/codegen/IeleLValue.h"

#include <libsolidity/interface/Exceptions.h>

#include <libdevcore/SHA3.h>

#include "libiele/IeleContract.h"
#include "libiele/IeleGlobalVariable.h"
#include "libiele/IeleIntConstant.h"

#include <iostream>
#include "llvm/Support/raw_ostream.h"

using namespace dev;
using namespace dev::solidity;

auto UInt = std::make_shared<IntegerType>();
auto SInt = std::make_shared<IntegerType>(IntegerType::Modifier::Signed);
auto Address = std::make_shared<IntegerType>(160, IntegerType::Modifier::Address);

iele::IeleValue *IeleCompiler::Value::rval(iele::IeleBlock *Block) {
  return isLValue ? LValue->read(Block) : RValue;
}

std::string IeleCompiler::getIeleNameForFunction(
    const FunctionDefinition &function) {
  std::string IeleFunctionName;
  if (function.isConstructor())
    IeleFunctionName = "init";
  else if (function.isFallback())
    IeleFunctionName = "deposit";
  else if (function.isPublic())
    IeleFunctionName = function.externalSignature();
  else
    IeleFunctionName = function.name() + "." + function.type()->identifier();

  if (isMostDerived(&function)) {
    return IeleFunctionName;
  } else {
    return getIeleNameForContract(contractFor(&function)) + "." + IeleFunctionName;
  }
}

std::string IeleCompiler::getIeleNameForStateVariable(
    const VariableDeclaration *stateVariable) {
  if (isMostDerived(stateVariable)) {
    return stateVariable->name();
  } else {
    return getIeleNameForContract(contractFor(stateVariable)) + "." + stateVariable->name();
  }
}

std::string IeleCompiler::getIeleNameForContract(
    const ContractDefinition *contract) {
  return contract->fullyQualifiedName();
}

// lookup a ModifierDefinition by name (borrowed from CompilerContext.cpp)
const ModifierDefinition *IeleCompiler::functionModifier(
    const std::string &_name) const {
  solAssert(!CompilingContractInheritanceHierarchy.empty(), "CurrentContract not set.");
  for (const ContractDefinition *CurrentContract : CompilingContractInheritanceHierarchy) {
    for (ModifierDefinition const* modifier: CurrentContract->functionModifiers())
      if (modifier->name() == _name)
        return modifier;
  }
  solAssert(false, "IeleCompiler: Function modifier not found.");
}

bool IeleCompiler::isMostDerived(const FunctionDefinition *d) const {
  solAssert(!CompilingContractInheritanceHierarchy.empty(), "IeleCompiler: current contract not set.");
  for (const ContractDefinition *contract : CompilingContractInheritanceHierarchy) {
    if (d->isConstructor()) {
      return d == contract->constructor();
    }
    for (const FunctionDefinition *decl : contract->definedFunctions()) {
      if (d->name() == decl->name() && !decl->isConstructor() && FunctionType(*decl).hasEqualArgumentTypes(FunctionType(*d))) {
        return d == decl;
      }
    }
  }
  return false;
}

bool IeleCompiler::isMostDerived(const VariableDeclaration *d) const {
  solAssert(!CompilingContractInheritanceHierarchy.empty(), "IeleCompiler: current contract not set.");
  for (const ContractDefinition *contract : CompilingContractInheritanceHierarchy) {
    for (const VariableDeclaration *decl : contract->stateVariables()) {
      if (d->name() == decl->name()) {
        return d == decl;
      }
    }
  }
  return false;
}

const ContractDefinition *IeleCompiler::contractFor(const Declaration *d) const {
  return dynamic_cast<const ContractDefinition *>(d->scope());
}

const FunctionDefinition *IeleCompiler::resolveVirtualFunction(const FunctionDefinition &function, std::vector<const ContractDefinition *>::iterator it) {
  for (; it != CompilingContractInheritanceHierarchy.end(); it++) {
    const ContractDefinition *contract = *it;
    for (const FunctionDefinition *decl : contract->definedFunctions()) {
      if (function.name() == decl->name() && !decl->isConstructor() && FunctionType(*decl).hasEqualArgumentTypes(FunctionType(function))) {
        return decl;
      }
    }
  }
  solAssert(false, "Function definition not found.");
  return nullptr; // not reached
}

const FunctionDefinition *IeleCompiler::resolveVirtualFunction(const FunctionDefinition &function) {
  solAssert(!CompilingContractInheritanceHierarchy.empty(), "IeleCompiler: current contract not set.");
  return resolveVirtualFunction(function, CompilingContractInheritanceHierarchy.begin());
}

const FunctionDefinition *IeleCompiler::superFunction(const FunctionDefinition &function, const ContractDefinition &contract) {
  solAssert(!CompilingContractInheritanceHierarchy.empty(), "IeleCompiler: current contract not set.");

  auto it = find(CompilingContractInheritanceHierarchy.begin(), CompilingContractInheritanceHierarchy.end(), &contract);
  solAssert(it != CompilingContractInheritanceHierarchy.end(), "Base not found in inheritance hierarchy.");
  it++;

  return resolveVirtualFunction(function, it);
}

bool hasTwoFunctions(const FunctionType &function, bool isConstructor, bool isLibrary) {
  if (isConstructor || isLibrary) {
    return false;
  }
  if (function.declaration().visibility() != Declaration::Visibility::Public) {
    return false;
  }
  for (TypePointer type : function.parameterTypes()) {
    if (!type->isValueType()) {
      return true;
    }
  }
  for (TypePointer type : function.returnParameterTypes()) {
    if (!type->isValueType()) {
      return true;
    }
  }
  return false;
}

iele::IeleGlobalValue *IeleCompiler::convertFunctionToInternal(iele::IeleGlobalValue *Callee) {
  if (iele::IeleFunction *function = llvm::dyn_cast<iele::IeleFunction>(Callee)) {
    iele::IeleValueSymbolTable *ST = CompilingContract->getIeleValueSymbolTable();
    solAssert(ST,
              "IeleCompiler: failed to access compiling contract's symbol table.");
    std::string name = function->getName();
    return llvm::dyn_cast<iele::IeleGlobalValue>(ST->lookup(name + ".internal"));
  }
  solAssert(false, "not implemented yet: function pointers");
}

void IeleCompiler::compileContract(
    const ContractDefinition &contract,
    const std::map<const ContractDefinition *, iele::IeleContract *> &contracts) {


  CompiledContracts = contracts;

  // Create IeleContract.
  CompilingContract = iele::IeleContract::Create(&Context, getIeleNameForContract(&contract));

  // Add IELE global variables and functions to contract's symbol table by
  // iterating over state variables and functions of this contract and its base
  // contracts.
  std::vector<ContractDefinition const*> bases =
    contract.annotation().linearizedBaseContracts;
  // Store the current contract.
  CompilingContractInheritanceHierarchy = bases;
  bool most_derived = true;
  
  // Compute and store info for handling multiple inheritance
  computeCtorsAuxParams();

  for (const ContractDefinition *base : bases) {
    // Add global variables corresponding to the current contract in the
    // inheritance hierarchy.
    for (const VariableDeclaration *stateVariable : base->stateVariables()) {
      std::string VariableName = getIeleNameForStateVariable(stateVariable);
      if (!stateVariable->isConstant()) {
        iele::IeleGlobalVariable *GV =
          iele::IeleGlobalVariable::Create(&Context, VariableName,
                                           CompilingContract);
        GV->setStorageAddress(iele::IeleIntConstant::Create(
                                  &Context, NextStorageAddress));
      }

      if (stateVariable->isPublic()) {
        iele::IeleFunction::Create(&Context, true, VariableName + "()",
                                   CompilingContract);
      }

      NextStorageAddress += stateVariable->annotation().type->storageSize();
    }

    // Add a constructor function corresponding to the current contract in the
    // inheritance hierarchy.
    if (base->constructor()) {
      if (most_derived) {
        // This is the actual constructo, add it to the symbol table.
        iele::IeleFunction::CreateInit(&Context, CompilingContract);
      } else {
        // Generate a proxy function for the base contract's constructor and add
        // it to the symbol table.
        iele::IeleFunction::Create(&Context, false, getIeleNameForContract(base) + ".init",
                                   CompilingContract);
      }
    }

    // Add the rest of the functions found in the current contract of the
    // inheritance hierarchy.
    for (const FunctionDefinition *function : base->definedFunctions()) {
      if (function->isConstructor() || function->isFallback() ||
          !function->isImplemented())
        continue;
      std::string FunctionName = getIeleNameForFunction(*function);
      iele::IeleFunction::Create(&Context, function->isPublic(),
                                 FunctionName, CompilingContract);
      // here we don't call isPublic because we want to exclude external functions
      if (hasTwoFunctions(FunctionType(*function), false, false)) {
        iele::IeleFunction::Create(&Context, false, FunctionName + ".internal", CompilingContract);
      }
    }
    most_derived = false;
  }

  for (auto dep : contract.annotation().contractDependencies) {
    if (dep->isLibrary()) {
      for (const FunctionDefinition *function : dep->definedFunctions()) {
        if (function->isConstructor() || function->isFallback() ||
            !function->isImplemented())
          continue;
        std::string FunctionName = getIeleNameForFunction(*function);
        iele::IeleFunction::Create(&Context, function->isPublic(),
                                   FunctionName, CompilingContract);
      }
    }
  }


  // Finally add the fallback function to the contract's symbol table.
  if (const FunctionDefinition *fallback = contract.fallbackFunction()) {
    // First add the fallback to the symbol table, since it is not added by the
    // previous loop.
    iele::IeleFunction::CreateDeposit(&Context,
                                      fallback->isPublic(),
                                      CompilingContract);
  }

  CompilingContractASTNode = &contract;

  // Visit fallback.
  if (const FunctionDefinition *fallback = contract.fallbackFunction())
    fallback->accept(*this);

  // Visit base constructors. If any don't exist create an
  // @<base-contract-name>init function that contains only state variable
  // initialization.
  for (auto it = bases.rbegin(); it != bases.rend(); it++) {
    const ContractDefinition *base = *it;
    CompilingContractASTNode = base;
    if (base == &contract) {
      continue;
    }
    if (const FunctionDefinition *constructor = base->constructor()) {
      constructor->accept(*this);
    } else {
      CompilingFunction =
        iele::IeleFunction::Create(&Context, false, getIeleNameForContract(base) + ".init", CompilingContract);
      CompilingFunctionStatus = iele::IeleLocalVariable::Create(&Context, "status", CompilingFunction);
      CompilingBlock =
        iele::IeleBlock::Create(&Context, "entry", CompilingFunction);

      // Add constructor's aux params
      auto auxParams = ctorAuxParams[CompilingContractASTNode];
      if (!auxParams.empty()) {
        // Make iterator
        std::map<const ContractDefinition *, 
                std::pair<std::vector<std::string>, const ContractDefinition *>>::iterator it;

        for(it = auxParams.begin(); it != auxParams.end(); ++it) {
          auto forwardingAuxParams = it -> second;
          auto paramNames = forwardingAuxParams.first;

          for (std::string paramName : paramNames) {
            if (!paramName.empty()) {
              iele::IeleArgument::Create(&Context, paramName, CompilingFunction);
              VarNameMap[0][paramName] = paramName;
            }
          }
        }
      }
      
      appendDefaultConstructor(CompilingContractASTNode);

      iele::IeleInstruction::CreateRetVoid(CompilingBlock);
      appendRevertBlocks();
      CompilingBlock = nullptr;
      CompilingFunction = nullptr;
    }
  }

  CompilingContractASTNode = &contract;

  // Similarly visit the contract's constructor.
  if (const FunctionDefinition *constructor = contract.constructor())
    constructor->accept(*this);
  else {
    CompilingFunction =
      iele::IeleFunction::CreateInit(&Context, CompilingContract);
    CompilingFunctionStatus = iele::IeleLocalVariable::Create(&Context, "status", CompilingFunction);
    CompilingBlock =
      iele::IeleBlock::Create(&Context, "entry", CompilingFunction);
    
    // Add constructor's aux params
    auto auxParams = ctorAuxParams[CompilingContractASTNode];
      if (!auxParams.empty()) {
        // Make iterator
        std::map<const ContractDefinition *, 
                std::pair<std::vector<std::string>, const ContractDefinition *>>::iterator it;

        for(it = auxParams.begin(); it != auxParams.end(); ++it) {
          auto forwardingAuxParams = it -> second;
          auto paramNames = forwardingAuxParams.first;

          for (std::string paramName : paramNames) {
            if (!paramName.empty()) {
              iele::IeleArgument::Create(&Context, paramName, CompilingFunction);
              VarNameMap[0][paramName] = paramName;
          }
        }
      }
    }
    
    appendDefaultConstructor(CompilingContractASTNode);
    iele::IeleInstruction::CreateRetVoid(CompilingBlock);
    appendRevertBlocks();
    CompilingBlock = nullptr;
    CompilingFunction = nullptr;
  }

  for (auto dep : contract.annotation().contractDependencies) {
    if (dep->isLibrary()) {
      for (const FunctionDefinition *function : dep->definedFunctions()) {
        if (function->isConstructor() || function->isFallback() || !function->isImplemented())
          continue;
        function->accept(*this);
      }
    }
  }

  // Visit functions.
  for (const ContractDefinition *base : bases) {
    CompilingContractASTNode = base;
    for (const FunctionDefinition *function : base->definedFunctions()) {
      if (function->isConstructor() || function->isFallback() || !function->isImplemented())
        continue;
      function->accept(*this);
    }
    for (const VariableDeclaration *stateVariable : base->stateVariables()) {
      if (!stateVariable->isPublic()) {
        continue;
      }
      appendAccessorFunction(stateVariable);
    }
  }

  // Store compilation result.
  CompiledContract = CompilingContract;
}

int IeleCompiler::getNextUniqueIntToken() {
  return NextUniqueIntToken++;
}

std::string IeleCompiler::getNextVarSuffix() {
  return ("_" + std::to_string(getNextUniqueIntToken()));
}

void IeleCompiler::appendAccessorFunction(const VariableDeclaration *stateVariable) {
  std::string name = getIeleNameForStateVariable(stateVariable);

   // Lookup function in the contract's symbol table.
  iele::IeleValueSymbolTable *ST = CompilingContract->getIeleValueSymbolTable();
  solAssert(ST,
            "IeleCompiler: failed to access compiling contract's symbol table.");
  CompilingFunction = llvm::dyn_cast<iele::IeleFunction>(ST->lookup(name + "()"));
  solAssert(CompilingFunction,
            "IeleCompiler: failed to find function in compiling contract's"
            " symbol table");

  // Create the entry block.
  CompilingBlock =
    iele::IeleBlock::Create(&Context, "entry", CompilingFunction);

  appendPayableCheck();

  iele::IeleValue *LoadedValue;
  if (stateVariable->isConstant()) {
    LoadedValue = compileExpression(*stateVariable->value());
    TypePointer rhsType = stateVariable->value()->annotation().type;
    LoadedValue = appendTypeConversion(LoadedValue, rhsType, stateVariable->annotation().type);
    if (auto arrayType = dynamic_cast<const ArrayType *>(stateVariable->annotation().type.get())) {
      if (arrayType->isByteArray()) {
        LoadedValue = encoding(LoadedValue, stateVariable->annotation().type);
      }
    }
  } else {
    iele::IeleGlobalVariable *GV = llvm::dyn_cast<iele::IeleGlobalVariable>(ST->lookup(name));
  
    if (auto arrayType = dynamic_cast<const ArrayType *>(stateVariable->annotation().type.get())) {
      if (arrayType->isByteArray()) {
        LoadedValue = encoding(GV, stateVariable->annotation().type);
      } else {
        // TODO: complex accessors
        LoadedValue = GV;
      }
    } else {
      LoadedValue = 
        iele::IeleLocalVariable::Create(&Context, stateVariable->name() + ".val",
                                        CompilingFunction);
      iele::IeleInstruction::CreateSLoad(llvm::dyn_cast<iele::IeleLocalVariable>(LoadedValue), GV, CompilingBlock);
    }
  }
  
  llvm::SmallVector<iele::IeleValue *, 1> Returns;
  Returns.push_back(LoadedValue);

  iele::IeleInstruction::CreateRet(Returns, CompilingBlock);

  appendRevertBlocks();
  CompilingBlock = nullptr;
  CompilingFunction = nullptr;
}

bool IeleCompiler::visit(const FunctionDefinition &function) {
  std::string name = getIeleNameForFunction(function);

  // Lookup function in the contract's symbol table.
  iele::IeleValueSymbolTable *ST = CompilingContract->getIeleValueSymbolTable();
  solAssert(ST,
            "IeleCompiler: failed to access compiling contract's symbol table.");
  CompilingFunctionASTNode = &function;

  if (hasTwoFunctions(FunctionType(function), function.isConstructor(), contractFor(&function)->isLibrary())) {
    CompilingFunction = llvm::dyn_cast<iele::IeleFunction>(ST->lookup(name));
    solAssert(CompilingFunction,
              "IeleCompiler: failed to find function in compiling contract's"
              " symbol table");
    name = name + ".internal";
    llvm::SmallVector<iele::IeleArgument *, 4> parameters;
    llvm::SmallVector<iele::IeleValue *, 4> paramValues;
    // Visit formal arguments.
    for (const ASTPointer<const VariableDeclaration> &arg : function.parameters()) {
      std::string genName = arg->name() + getNextVarSuffix();
      auto param = iele::IeleArgument::Create(&Context, genName, CompilingFunction);
      parameters.push_back(param);
      paramValues.push_back(param);
    }
    llvm::SmallVector<iele::IeleLocalVariable *, 4> ReturnParameters;
    llvm::SmallVector<iele::IeleValue *, 4> ReturnParameterValues;
 
    // Visit formal return parameters.
    for (const ASTPointer<const VariableDeclaration> &ret : function.returnParameters()) {
      std::string genName = ret->name() + getNextVarSuffix();
      auto param = iele::IeleLocalVariable::Create(&Context, genName, CompilingFunction);
      ReturnParameters.push_back(param);
    }
  
    // Create the entry block.
    CompilingBlock =
      iele::IeleBlock::Create(&Context, "entry", CompilingFunction);
 
    for (unsigned i = 0; i < function.parameters().size(); i++) {
      const auto &arg = *function.parameters()[i];
      iele::IeleArgument *ieleArg = parameters[i];
      const auto &argType = arg.type();
      if (argType->isValueType()) {
        appendRangeCheck(ieleArg, *argType);
      } else {
        iele::IeleInstruction::CreateAssign(
          ieleArg, decoding(ieleArg, argType),
          CompilingBlock);
      }
    }
    iele::IeleFunction *Callee = llvm::dyn_cast<iele::IeleFunction>(ST->lookup(name));
    iele::IeleInstruction::CreateInternalCall(
      ReturnParameters, Callee, paramValues, CompilingBlock);

    for (unsigned i = 0; i < function.returnParameters().size(); i++) {
      ReturnParameterValues.push_back(encoding(ReturnParameters[i], function.returnParameters()[i]->type()));
    }

    iele::IeleInstruction::CreateRet(ReturnParameterValues, CompilingBlock);
    appendRevertBlocks();
  }

  CompilingFunction = llvm::dyn_cast<iele::IeleFunction>(ST->lookup(name));
  solAssert(CompilingFunction,
            "IeleCompiler: failed to find function in compiling contract's"
            " symbol table");

  unsigned NumOfModifiers = CompilingFunctionASTNode->modifiers().size();

  // We store the formal argument names, which we'll use when generating in-range
  // checks in case of a public function.
  std::vector<iele::IeleArgument *> parameters;
  // returnParameters.clear(); // otherwise, stuff keep getting added, regardless
  //                           // of which function we are in (i.e. it breaks)

  // Visit formal arguments.
  for (const ASTPointer<const VariableDeclaration> &arg : function.parameters()) {
    std::string genName = arg->name() + getNextVarSuffix();
    parameters.push_back(iele::IeleArgument::Create(&Context, genName, CompilingFunction));
    // No need to keep track of the mapping for omitted args, since they will
    // never be referenced.
    if (!(arg->name() == ""))
       VarNameMap[NumOfModifiers][arg->name()] = genName;
  }

  // Add aux constructor params 
  if (function.isConstructor()) {
    auto auxParams = ctorAuxParams[CompilingContractASTNode];
    if (!auxParams.empty()) {
      
      // Make iterator
      std::map<const ContractDefinition *, 
               std::pair<std::vector<std::string>, const ContractDefinition *>>::iterator it;

      for(it = auxParams.begin(); it != auxParams.end(); ++it) {
        auto forwardingAuxParams = it -> second;
        auto paramNames = forwardingAuxParams.first;

        for (std::string paramName : paramNames) {
          if (!paramName.empty()) {
            iele::IeleArgument::Create(&Context, paramName, CompilingFunction);
            VarNameMap[NumOfModifiers][paramName] = paramName;
          }
        }
      }
    }
  }

  // We store the return params names, which we'll use when generating a default
  // `ret`.
  llvm::SmallVector<std::string, 4> ReturnParameterNames;
  llvm::SmallVector<TypePointer, 4> ReturnParameterTypes;

  // Visit formal return parameters.
  for (const ASTPointer<const VariableDeclaration> &ret : function.returnParameters()) {
    std::string genName = ret->name() + getNextVarSuffix();
    ReturnParameterNames.push_back(genName);
    ReturnParameterTypes.push_back(ret->type());
    CompilingFunctionReturnParameters.push_back(iele::IeleLocalVariable::Create(&Context, genName, CompilingFunction));
    // No need to keep track of the mapping for omitted return params, since
    // they will never be referenced.
    if (!(ret->name() == ""))
      VarNameMap[NumOfModifiers][ret->name()] = genName; 
  }

  // Visit local variables.
  for (const VariableDeclaration *local: function.localVariables()) {
    std::string genName = local->name() + getNextVarSuffix();
    VarNameMap[NumOfModifiers][local->name()] = genName; 
    iele::IeleLocalVariable::Create(&Context, genName, CompilingFunction);
  }

  CompilingFunctionStatus =
    iele::IeleLocalVariable::Create(&Context, "status", CompilingFunction);

  // Create the entry block.
  CompilingBlock =
    iele::IeleBlock::Create(&Context, "entry", CompilingFunction);

  if (!function.isPayable()
      && !contractFor(&function)->isLibrary()) {
    appendPayableCheck();
  }
  if (function.stateMutability() > StateMutability::View
      && CompilingContractASTNode->isLibrary()) {
    appendRevert();
  }

  if (function.isPublic() && !hasTwoFunctions(FunctionType(function), function.isConstructor(), false) && !contractFor(&function)->isLibrary()) {
    for (unsigned i = 0; i < function.parameters().size(); i++) {
      const auto &arg = *function.parameters()[i];
      iele::IeleArgument *ieleArg = parameters[i];
      const auto &argType = arg.type();
      if (argType->isValueType()) {
        appendRangeCheck(ieleArg, *argType);
      } else {
        iele::IeleInstruction::CreateAssign(
          ieleArg, decoding(ieleArg, argType),
          CompilingBlock);
      }
    }
  }
  // If the function is a constructor, visit state variables and add
  // initialization code.
  if (function.isConstructor())
    appendDefaultConstructor(CompilingContractASTNode);

  // Initialize local variables and return params.
  iele::IeleValueSymbolTable *FunST =
    CompilingFunction->getIeleValueSymbolTable();
  solAssert(FunST,
            "IeleCompiler: failed to access compiling function's symbol "
            "table.");
  for (const VariableDeclaration *local: function.localVariables()) {
    iele::IeleValue *Local =
      FunST->lookup(VarNameMap[NumOfModifiers][local->name()]);
    solAssert(Local, "IeleCompiler: missing local variable");
    appendLocalVariableInitialization(
      llvm::cast<iele::IeleLocalVariable>(Local), local);
  }
  for (unsigned i = 0; i < function.returnParameters().size(); i++) {
    const ASTPointer<const VariableDeclaration> &ret = function.returnParameters()[i];
    std::string name = ReturnParameterNames[i];
    iele::IeleValue *RetParam =
      FunST->lookup(name);
    solAssert(RetParam, "IeleCompiler: missing return parameter");
    appendLocalVariableInitialization(
      llvm::cast<iele::IeleLocalVariable>(RetParam), &*ret);
  }

  // Make return block 
  iele::IeleBlock *retBlock = iele::IeleBlock::Create(
    &Context, "return");
  
  // Add it to stack of return locations
  ReturnBlocks.push(retBlock);

  // Visit function body (inc modifiers). 
  CompilingFunctionASTNode = &function;
  ModifierDepth = -1;
  appendModifierOrFunctionCode();

  // Append return block
  appendReturn(function, ReturnParameterNames, ReturnParameterTypes);

  // Append the exception blocks if needed.
  appendRevertBlocks();

  CompilingBlock = nullptr;
  CompilingFunction = nullptr;
  CompilingFunctionReturnParameters.clear(); // otherwise, stuff keep getting added, regardless
                            // of which function we are in (i.e. it breaks)
  return false;
}

void IeleCompiler::appendReturn(const FunctionDefinition &function, 
    llvm::SmallVector<std::string, 4> ReturnParameterNames,
    llvm::SmallVector<TypePointer, 4> ReturnParameterTypes) {

  solAssert(!ReturnBlocks.empty(), "IeleCompiler: appendReturn error");

  auto retBlock = ReturnBlocks.top();

  // Append block
  retBlock -> insertInto(CompilingFunction);
  
  // Set it as currently compiling block
  CompilingBlock = retBlock;

  if (function.returnParameters().size() == 0) { // add a ret void
    iele::IeleInstruction::CreateRetVoid(CompilingBlock);
  } else { // return declared parameters
      llvm::SmallVector<iele::IeleValue *, 4> Returns;

      // Find Symbol Table for this function
      iele::IeleValueSymbolTable *ST =
        CompilingFunction->getIeleValueSymbolTable();
      solAssert(ST,
                "IeleCompiler: failed to access compiling function's symbol "
                "table.");

      // Prepare arguments for the `ret` instruction by fetching the param names
      // for (const std::string paramName : ReturnParameterNames) {
      //   iele::IeleValue *param = ST->lookup(paramName);
      //   solAssert(param, "IeleCompiler: couldn't find return parameter name in symbol table:");
      //   Returns.push_back(param);
      // }

      for (unsigned i = 0; i < ReturnParameterNames.size(); i++) {
          const std::string paramName = ReturnParameterNames[i];
          TypePointer paramType = ReturnParameterTypes[i];
          iele::IeleValue *param = ST->lookup(paramName);
          solAssert(param, "IeleCompiler: couldn't find parameter name in symbol table.");
          if (function.isPublic() && !hasTwoFunctions(FunctionType(function), function.isConstructor(), false) && !contractFor(&function)->isLibrary()) {
            Returns.push_back(encoding(param, paramType));
          } else {
            Returns.push_back(param);
          }
        }

      iele::IeleInstruction::CreateRet(Returns, CompilingBlock);
  }
}

void IeleCompiler::appendRevertBlocks(void) {
  if (RevertBlock) {
    RevertBlock->insertInto(CompilingFunction);
    RevertBlock = nullptr;
  }
  if (RevertStatusBlock) {
    RevertStatusBlock->insertInto(CompilingFunction);
    RevertStatusBlock = nullptr;
  }
  if (AssertFailBlock) {
    AssertFailBlock->insertInto(CompilingFunction);
    AssertFailBlock = nullptr;
  }
}

bool IeleCompiler::visit(const IfStatement &ifStatement) {
  // Check if we have an if-false block. Our compilation strategy depends on
  // that.
  bool HasIfFalse = ifStatement.falseStatement() != nullptr;

  // Visit condition.
  iele::IeleValue * ConditionValue =
    compileExpression(ifStatement.condition());
  solAssert(ConditionValue, "IeleCompiler: Failed to compile if condition.");

  // If we don't have an if-false block, then we invert the condition.
  if (!HasIfFalse) {
    iele::IeleLocalVariable *InvConditionValue =
      iele::IeleLocalVariable::Create(&Context, "tmp", CompilingFunction);
    iele::IeleInstruction::CreateIsZero(InvConditionValue, ConditionValue,
                                        CompilingBlock);
    ConditionValue = InvConditionValue;
  }

  // If we have an if-false block, then the condition target block is the if-true
  // block, else it is the if-end block.
  iele::IeleBlock *CondTargetBlock =
    iele::IeleBlock::Create(&Context, HasIfFalse ? "if.true" : "if.end");

  // Connect the condition block with a conditional jump to the condition target
  // block.
  connectWithConditionalJump(ConditionValue, CompilingBlock, CondTargetBlock);

  // Append the code for the if-false block if we have one, else append the code
  // for the if-true block. The code is appended to the condition block.
  if (HasIfFalse)
    ifStatement.falseStatement()->accept(*this);
  else
    ifStatement.trueStatement().accept(*this);

  // If we have an if-false block, then we need a new join block to jump to,
  // else the join block is the condition target block.
  iele::IeleBlock *JoinBlock = CondTargetBlock;
  if (HasIfFalse) {
    iele::IeleBlock *IfTrueBlock = CondTargetBlock;
    JoinBlock = iele::IeleBlock::Create(&Context, "if.end");

    connectWithUnconditionalJump(CompilingBlock, JoinBlock);

    // Add the if-true block at the end of the function and generate its code.
    IfTrueBlock->insertInto(CompilingFunction);
    CompilingBlock = IfTrueBlock;
    ifStatement.trueStatement().accept(*this);
  }

  // Add the join block at the end of the function and compilation continues in
  // the join block.
  JoinBlock->insertInto(CompilingFunction);
  CompilingBlock = JoinBlock;
  return false;
}

bool IeleCompiler::visit(const Return &returnStatement) {
  const Expression *returnExpr = returnStatement.expression();

  solAssert(!ReturnBlocks.empty(), "IeleCompiler: return jmp destination not set");
  
  if (!returnExpr) {
    connectWithUnconditionalJump(CompilingBlock, ReturnBlocks.top());    
    return false;
  }

  // Visit return expression.
  llvm::SmallVector<iele::IeleValue*, 4> Values;
  compileTuple(*returnExpr, Values);

  llvm::SmallVector<iele::IeleValue *, 4> ReturnValues;

  TypePointers returnTypes = FunctionType(*CompilingFunctionASTNode).returnParameterTypes();
  
  appendTypeConversions(ReturnValues, Values, returnExpr->annotation().type, returnTypes);

  llvm::SmallVector<iele::IeleValue *, 4> EncodedReturnValues;
  for (unsigned i = 0; i < ReturnValues.size(); i++) {
    iele::IeleValue *Value = ReturnValues[i];
    TypePointer type = returnTypes[i];
    if (CompilingFunctionASTNode->isPublic() && !hasTwoFunctions(FunctionType(*CompilingFunctionASTNode), CompilingFunctionASTNode->isConstructor(), false) && !contractFor(CompilingFunctionASTNode)->isLibrary()) {
      EncodedReturnValues.push_back(encoding(Value, type));
    } else {
      EncodedReturnValues.push_back(Value);
    }
  }

  for (unsigned i = 0; i < EncodedReturnValues.size(); ++i) {
    iele::IeleInstruction::CreateAssign(
      CompilingFunctionReturnParameters[i], EncodedReturnValues[i], CompilingBlock);        
  }

  connectWithUnconditionalJump(CompilingBlock, ReturnBlocks.top());

  return false;
}

void IeleCompiler::appendModifierOrFunctionCode() {
  solAssert(CompilingFunctionASTNode,
         "IeleCompiler: CompilingFunctionASTNode not defined");
  
  Block const* codeBlock = nullptr;

  ModifierDepth++;

  // The function we are processing has no modifiers. 
  // Process function body as normal...
  if (ModifierDepth >= CompilingFunctionASTNode->modifiers().size()) {
    solAssert(CompilingFunctionASTNode->isImplemented(),
              "IeleCompiler: Current function is not implemented");
    codeBlock = &CompilingFunctionASTNode->body();
  }
  // The function we are processing uses modifiers.
  else {
    // Get next modifier invocation
    ASTPointer<ModifierInvocation> const& modifierInvocation =
      CompilingFunctionASTNode->modifiers()[ModifierDepth];

    // constructor call should be excluded (and managed separeately)
    if (dynamic_cast<ContractDefinition const*>(modifierInvocation->name()->annotation().referencedDeclaration)) {
      appendModifierOrFunctionCode();
    }
    else {
      // Retrieve modifier definition from its name
      const ModifierDefinition *modifier;
      if (contractFor(CompilingFunctionASTNode)->isLibrary()) {
        for (ModifierDefinition const* mod: contractFor(CompilingFunctionASTNode)->functionModifiers())
          if (mod->name() == modifierInvocation->name()->name())
            modifier = mod;
      } else {
        modifier = functionModifier(modifierInvocation->name()->name());
      }
      solAssert(modifier, "Could not find modifier");

      // Visit the modifier's parameters
      for (const ASTPointer<const VariableDeclaration> &arg : modifier->parameters()) {
        std::string genName = arg->name() + getNextVarSuffix();
        VarNameMap[ModifierDepth][arg->name()] = genName;
        iele::IeleLocalVariable::Create(&Context, genName, CompilingFunction);
      }

      // Visit and initialize the modifier's local variables
      for (const VariableDeclaration *local: modifier->localVariables()) {
        std::string genName = local->name() + getNextVarSuffix();
        VarNameMap[ModifierDepth][local->name()] = genName;
        iele::IeleLocalVariable *Local =
          iele::IeleLocalVariable::Create(&Context, genName, CompilingFunction);
        appendLocalVariableInitialization(Local, local);
      }

      std::vector<ASTPointer<Expression>> const& modifierArguments =
        modifierInvocation->arguments() ? *modifierInvocation->arguments() : std::vector<ASTPointer<Expression>>();
      // Is the modifier invocation well formed?
      solAssert(modifier->parameters().size() == modifierArguments.size(),
             "IeleCompiler: modifier has wrong number of parameters!");

      // Get Symbol Table
      iele::IeleValueSymbolTable *ST = CompilingFunction->getIeleValueSymbolTable();
      solAssert(ST,
            "IeleCompiler: failed to access compiling function's symbol "
            "table while processing function modifer. ");

      // Cycle through each parameter-argument pair; for each one, make an assignment.
      // This way, we pass arguments into the modifier.
      for (unsigned i = 0; i < modifier->parameters().size(); ++i) {
        // Extract LHS and RHS from modifier definition and invocation
        VariableDeclaration const& var = *modifier->parameters()[i];
        Expression const& initValue    = *modifierArguments[i];

        // Temporarily set ModiferDepth to the level where all "top-level" (i.e. non-modifer related)
        // variable names are found; then, evaluate the RHS in this context;
        unsigned ModifierDepthCache = ModifierDepth;
        ModifierDepth = CompilingFunctionASTNode->modifiers().size();
        // Compile RHS expression
        iele::IeleValue* RHSValue = compileExpression(initValue);
        // Restore ModiferDepth to its original value
        ModifierDepth = ModifierDepthCache;

        // Lookup LHS from symbol table
        iele::IeleValue *LHSValue = ST->lookup(VarNameMap[ModifierDepth][var.name()]);
        solAssert(LHSValue, "IeleCompiler: Failed to compile argument to modifier invocation");

        // Make assignment
        iele::IeleInstruction::CreateAssign(
            llvm::cast<iele::IeleLocalVariable>(LHSValue), RHSValue, CompilingBlock);
      }

      // Arguments to the modifier have been taken care off. Now move to modifier's body.
      codeBlock = &modifier->body();
    }
  }

  // Visit whatever is next (modifier's body or function body)
  if (codeBlock) {
    iele::IeleBlock *JumpTarget;
    if (ModifierDepth != 0) {
      JumpTarget = iele::IeleBlock::Create(
        &Context, "ret_jmp_dest");
      ReturnBlocks.push(JumpTarget);
    }
    
    codeBlock->accept(*this);

    if (ModifierDepth != 0) {
      JumpTarget -> insertInto(CompilingFunction);
      CompilingBlock = JumpTarget;
      ReturnBlocks.pop();
    }

  }

  ModifierDepth--;
}

bool IeleCompiler::visit(const Throw &throwStatement) {
  appendRevert();
  return false;
}

bool IeleCompiler::visit(const WhileStatement &whileStatement) {
  // Create the loop body block.
  iele::IeleBlock *LoopBodyBlock =
    iele::IeleBlock::Create(&Context, "while.loop", CompilingFunction);
  CompilingBlock = LoopBodyBlock;

  // Create the loop condition block, in case of a do-while loop.
  iele::IeleBlock *LoopCondBlock = nullptr;
  if (whileStatement.isDoWhile())
    LoopCondBlock =
      iele::IeleBlock::Create(&Context, "while.cond");

  // Create the loop exit block.
  iele::IeleBlock *LoopExitBlock =
    iele::IeleBlock::Create(&Context, "while.end");

  if (!whileStatement.isDoWhile()) {
    // In a while loop, we first visit the condition.
    iele::IeleValue * ConditionValue =
      compileExpression(whileStatement.condition());
    solAssert(ConditionValue,
           "IeleCompiler: Failed to compile while condition.");

    // Invert the condition.
    iele::IeleLocalVariable *InvConditionValue =
      iele::IeleLocalVariable::Create(&Context, "tmp", CompilingFunction);
    iele::IeleInstruction::CreateIsZero(InvConditionValue, ConditionValue,
                                        CompilingBlock);
    ConditionValue = InvConditionValue;

    // Branch out of the loop if the condition doesn't hold.
    connectWithConditionalJump(ConditionValue, CompilingBlock, LoopExitBlock);
  }

  // Visit loop body.
  iele::IeleBlock *CurrentBreakBlock = BreakBlock;
  iele::IeleBlock *CurrentContinueBlock = ContinueBlock;
  BreakBlock = LoopExitBlock;
  ContinueBlock = whileStatement.isDoWhile() ? LoopCondBlock : LoopBodyBlock;
  whileStatement.body().accept(*this);
  BreakBlock = CurrentBreakBlock;
  ContinueBlock = CurrentContinueBlock;

  if (whileStatement.isDoWhile()) {
    // In a do-while loop, we visit the condition after the loop body.
    LoopCondBlock->insertInto(CompilingFunction);
    CompilingBlock = LoopCondBlock;
    iele::IeleValue * ConditionValue =
      compileExpression(whileStatement.condition());
    solAssert(ConditionValue,
           "IeleCompiler: Failed to compile do-while condition.");

    // Branch to the start of the loop if the condition holds.
    connectWithConditionalJump(ConditionValue, CompilingBlock, LoopBodyBlock);
  } else {
    // In a while loop, we jump to the start of the loop unconditionally.
    connectWithUnconditionalJump(CompilingBlock, LoopBodyBlock);
  }

  // Compilation continues in the loop exit block.
  LoopExitBlock->insertInto(CompilingFunction);
  CompilingBlock = LoopExitBlock;
  return false;
}

bool IeleCompiler::visit(const ForStatement &forStatement) {
  // Visit initialization code if it exists.
  if (forStatement.initializationExpression())
    forStatement.initializationExpression()->accept(*this);

  // Create the loop body block.
  iele::IeleBlock *LoopBodyBlock =
    iele::IeleBlock::Create(&Context, "for.loop", CompilingFunction);
  CompilingBlock = LoopBodyBlock;

  // Create the loop increment block, if needed.
  iele::IeleBlock *LoopIncBlock = nullptr;
  if (forStatement.loopExpression())
    LoopIncBlock = iele::IeleBlock::Create(&Context, "for.inc");

  // Create the loop exit block.
  iele::IeleBlock *LoopExitBlock = iele::IeleBlock::Create(&Context, "for.end");

  // Visit condition, if it exists.
  if (forStatement.condition()) {
    iele::IeleValue * ConditionValue =
      compileExpression(*forStatement.condition());
    solAssert(ConditionValue, "IeleCompiler: Failed to compile for condition.");

    // Invert the condition.
    iele::IeleLocalVariable *InvConditionValue =
      iele::IeleLocalVariable::Create(&Context, "tmp", CompilingFunction);
    iele::IeleInstruction::CreateIsZero(InvConditionValue, ConditionValue,
                                        CompilingBlock);
    ConditionValue = InvConditionValue;

    // Branch out of the loop if the condition doesn't hold.
    connectWithConditionalJump(ConditionValue, CompilingBlock, LoopExitBlock);
  }

  // Visit loop body.
  // TODO: Not sure how to handle break and especially continue appearing in the
  // loop header (i.e. init statement and/or loop increment). Is it even
  // possible?
  iele::IeleBlock *CurrentBreakBlock = BreakBlock;
  iele::IeleBlock *CurrentContinueBlock = ContinueBlock;
  BreakBlock = LoopExitBlock;
  ContinueBlock = forStatement.loopExpression() ? LoopIncBlock : LoopBodyBlock;
  forStatement.body().accept(*this);
  BreakBlock = CurrentBreakBlock;
  ContinueBlock = CurrentContinueBlock;

  if (forStatement.loopExpression()) {
    // Visit the loop increment code.
    LoopIncBlock->insertInto(CompilingFunction);
    CompilingBlock = LoopIncBlock;
    forStatement.loopExpression()->accept(*this);
  }

  // Jump back to the start of the loop.
  connectWithUnconditionalJump(CompilingBlock, LoopBodyBlock);

  // Compilation continues in the loop exit block.
  LoopExitBlock->insertInto(CompilingFunction);
  CompilingBlock = LoopExitBlock;
  return false;
}

bool IeleCompiler::visit(const Continue &continueStatement) {
  connectWithUnconditionalJump(CompilingBlock, ContinueBlock);
  return false;
}

bool IeleCompiler::visit(const Break &breakStatement) {
  connectWithUnconditionalJump(CompilingBlock, BreakBlock);
  return false;
}

bool IeleCompiler::visit(
    const VariableDeclarationStatement &variableDeclarationStatement) {
  if (const Expression* rhsExpr =
        variableDeclarationStatement.initialValue()) {

    // Visit RHS expression.
    llvm::SmallVector<iele::IeleValue*, 4> RHSValues;
    compileTuple(*rhsExpr, RHSValues);

    // Get RHS types
    TypePointers RHSTypes;
    if (const TupleType *tupleType =
          dynamic_cast<const TupleType *>(rhsExpr->annotation().type.get()))
      RHSTypes = tupleType->components();
    else
      RHSTypes = TypePointers{rhsExpr->annotation().type};

    // Visit assignments.
    auto const &assignments =
      variableDeclarationStatement.annotation().assignments;
    solAssert(assignments.size() == RHSValues.size(),
           "IeleCompiler: Missing assignment in variable declaration "
           "statement");
    iele::IeleValueSymbolTable *ST =
      CompilingFunction->getIeleValueSymbolTable();
    solAssert(ST,
          "IeleCompiler: failed to access compiling function's symbol "
          "table.");
    for (unsigned i = 0; i < assignments.size(); ++i) {
      const VariableDeclaration *varDecl = assignments[i];
      if (varDecl) {
        solAssert(varDecl->type()->category() != Type::Category::Function,
                  "not implemented yet");
        // Visit LHS. We lookup the LHS name in the function's symbol table,
        // where we should find it.
        iele::IeleValue *LHSValue =
          ST->lookup(VarNameMap[ModifierDepth][varDecl->name()]);
        solAssert(LHSValue, "IeleCompiler: Failed to compile LHS of variable "
                           "declaration statement");
        // Check if we need to do a storage to memory copy.
        TypePointer LHSType = varDecl->annotation().type;
        TypePointer RHSType = RHSTypes[i];
        iele::IeleValue *RHSValue = RHSValues[i];
        RHSValue = appendTypeConversion(RHSValue, RHSType, LHSType);

        // Assign to RHS.
        iele::IeleInstruction::CreateAssign(
            llvm::cast<iele::IeleLocalVariable>(LHSValue), RHSValue,
            CompilingBlock);
      }
    }
  }
  return false;
}

bool IeleCompiler::visit(const ExpressionStatement &expressionStatement) {
  llvm::SmallVector<iele::IeleValue*, 4> Values;
  compileTuple(expressionStatement.expression(), Values);
  return false;
}

bool IeleCompiler::visit(const PlaceholderStatement &placeholderStatement) {
  appendModifierOrFunctionCode();
  return false;
}

bool IeleCompiler::visit(const InlineAssembly &inlineAssembly) {
  solAssert(false, "not implemented yet");
  return false;
}

bool IeleCompiler::visit(const Conditional &condition) {
  // Visit condition.
  iele::IeleValue *ConditionValue = compileExpression(condition.condition());
  solAssert(ConditionValue, "IeleCompiler: failed to compile conditional condition.");

  llvm::SmallVector<iele::IeleLocalVariable *, 4> Results;
  appendConditional(ConditionValue, Results,
    [&condition, this](llvm::SmallVectorImpl<iele::IeleValue *> &Results){
      appendConditionalBranch(Results, condition.trueExpression(), condition.annotation().type);
    },
    [&condition, this](llvm::SmallVectorImpl<iele::IeleValue *> &Results){
      appendConditionalBranch(Results, condition.falseExpression(), condition.annotation().type);
    });
  CompilingExpressionResult.insert(
    CompilingExpressionResult.end(), Results.begin(), Results.end());
  return false;
}

void IeleCompiler::appendConditionalBranch(
  llvm::SmallVectorImpl<iele::IeleValue *> &Results,
  const Expression &Expression,
  TypePointer Type) {

  llvm::SmallVector<iele::IeleValue *, 4> RHSValues;
  compileTuple(Expression, RHSValues);

  TypePointers LHSTypes;
  if (const TupleType *tupleType =
        dynamic_cast<const TupleType *>(Type.get())) {
    LHSTypes = tupleType->components();
  } else {
    LHSTypes = TypePointers{Type};
  }

  appendTypeConversions(Results, RHSValues, Expression.annotation().type, LHSTypes);
}

void IeleCompiler::appendConditional(
  iele::IeleValue *ConditionValue,
  llvm::SmallVectorImpl<iele::IeleLocalVariable *> &ResultValues,
  const std::function<void(llvm::SmallVectorImpl<iele::IeleValue *> &)> &TrueExpression,
  const std::function<void(llvm::SmallVectorImpl<iele::IeleValue *> &)> &FalseExpression) {
  // The condition target block is the if-true block.
  iele::IeleBlock *CondTargetBlock =
    iele::IeleBlock::Create(&Context, "if.true");

  // Connect the condition block with a conditional jump to the condition target
  // block.
  connectWithConditionalJump(ConditionValue, CompilingBlock, CondTargetBlock);

  // Append the expression for the if-false block and assign it to the result.
  llvm::SmallVector<iele::IeleValue *, 4> FalseValues;
  FalseExpression(FalseValues);

  for (iele::IeleValue *FalseValue : FalseValues) {
    iele::IeleLocalVariable *ResultValue =
      iele::IeleLocalVariable::Create(&Context, "tmp", CompilingFunction);
    iele::IeleInstruction::CreateAssign(
      ResultValue, FalseValue, CompilingBlock);
    ResultValues.push_back(ResultValue);
  }

  iele::IeleBlock *IfTrueBlock = CondTargetBlock;

  // Since we have an if-false block, we need a new join block to jump to.
  iele::IeleBlock *JoinBlock = iele::IeleBlock::Create(&Context, "if.end");

  connectWithUnconditionalJump(CompilingBlock, JoinBlock);

  // Add the if-true block at the end of the function and generate its code.
  IfTrueBlock->insertInto(CompilingFunction);
  CompilingBlock = IfTrueBlock;

  // Append the expression for the if-true block and assign it to the result.
  llvm::SmallVector<iele::IeleValue *, 4> TrueValues;
  TrueExpression(TrueValues);
  solAssert(TrueValues.size() == FalseValues.size(), "mismatch in number of result values of conditional");

  for (unsigned i = 0; i < TrueValues.size(); i++) {
    iele::IeleValue *TrueValue = TrueValues[i];
    iele::IeleLocalVariable *ResultValue = ResultValues[i];
    iele::IeleInstruction::CreateAssign(
      ResultValue, TrueValue, CompilingBlock);
  }

  // Add the join block at the end of the function and compilation continues in

  JoinBlock->insertInto(CompilingFunction);
  CompilingBlock = JoinBlock;
}

bool IeleCompiler::visit(const Assignment &assignment) {
  Token::Value op = assignment.assignmentOperator();
  const Expression &LHS = assignment.leftHandSide();
  const Expression &RHS = assignment.rightHandSide();
  solAssert(LHS.annotation().type->category() != Type::Category::Tuple,
            "not implemented yet");

  TypePointer LHSType = LHS.annotation().type;
  TypePointer RHSType = RHS.annotation().type;

  // Visit RHS.
  iele::IeleValue *RHSValue = compileExpression(RHS);
  solAssert(RHSValue, "IeleCompiler: Failed to compile RHS of assignment");

  RHSValue = appendTypeConversion(RHSValue, RHSType, LHSType);

  // Visit LHS.
  IeleLValue *LHSValue = compileLValue(LHS);
  solAssert(LHSValue, "IeleCompiler: Failed to compile LHS of assignment");

  // Check if we need to do a memory/storage to storage copy. Only happens when
  // assigning to a state variable of refernece type.
  RHSType = RHSType->mobileType();
  if (shouldCopyStorageToStorage(LHSValue, *RHSType))
    appendCopyFromStorageToStorage(LHSValue, LHSType, RHSValue, RHSType);
  else if (shouldCopyMemoryToStorage(*LHSType, LHSValue, *RHSType))
    appendCopyFromMemoryToStorage(LHSValue, LHSType, RHSValue, RHSType);
  else if (shouldCopyMemoryToMemory(*LHSType, LHSValue, *RHSType))
    appendCopyFromMemoryToMemory(LHSValue, LHSType, RHSValue, RHSType);
  else {
    // Check for compound assignment.
    if (op != Token::Assign) {
      Token::Value binOp = Token::AssignmentToBinaryOp(op);
      iele::IeleValue *LHSDeref = LHSValue->read(CompilingBlock);
      RHSValue = appendBinaryOperator(binOp, LHSDeref, RHSValue, assignment.annotation().type);
    }

    // Generate assignment code.
    LHSValue->write(RHSValue, CompilingBlock);
  }

  // The result of the expression is the RHS.
  CompilingExpressionResult.push_back(RHSValue);
  return false;
}

bool IeleCompiler::visit(const TupleExpression &tuple) {

  solAssert(!tuple.isInlineArray(), "not implemented yet");

  llvm::SmallVector<Value, 4> Results;

  for (unsigned i = 0; i < tuple.components().size(); i++) {
    solAssert(tuple.components()[i], "not implemented yet");
    if (CompilingLValue) {
      Results.push_back(compileLValue(*tuple.components()[i]));
    } else {
      Results.push_back(compileExpression(*tuple.components()[i]));
    }
  }

  CompilingExpressionResult.insert(
    CompilingExpressionResult.end(), Results.begin(), Results.end());

  return false;
}

bool IeleCompiler::visit(const UnaryOperation &unaryOperation) {
  // First check for constants.
  TypePointer ResultType = unaryOperation.annotation().type;
  if (ResultType->category() == Type::Category::RationalNumber) {
    iele::IeleIntConstant *LiteralValue =
      iele::IeleIntConstant::Create(
          &Context, 
          ResultType->literalValue(nullptr));
    CompilingExpressionResult.push_back(LiteralValue);
    return false;
  }

  Token::Value UnOperator = unaryOperation.getOperator();
  switch (UnOperator) {
  case Token::Not: {// !
    // Visit subexpression.
    iele::IeleValue *SubExprValue =
      compileExpression(unaryOperation.subExpression());
    solAssert(SubExprValue, "IeleCompiler: Failed to compile operand.");
    // Compile as an iszero.
    iele::IeleLocalVariable *Result =
      iele::IeleLocalVariable::Create(&Context, "tmp", CompilingFunction);
    iele::IeleInstruction::CreateIsZero(Result, SubExprValue, CompilingBlock);
    CompilingExpressionResult.push_back(Result);
    break;
  }
  case Token::Add: { // +
    // Visit subexpression.
    iele::IeleValue *SubExprValue =
      compileExpression(unaryOperation.subExpression());
    solAssert(SubExprValue, "IeleCompiler: Failed to compile operand.");
    // unary add, so basically no-op
    CompilingExpressionResult.push_back(SubExprValue);
    break;
  }
  case Token::Sub: { // -
    // Visit subexpression.
    iele::IeleValue *SubExprValue =
      compileExpression(unaryOperation.subExpression());
    solAssert(SubExprValue, "IeleCompiler: Failed to compile operand.");
    // Compile as a subtraction from zero.
    iele::IeleIntConstant *Zero = iele::IeleIntConstant::getZero(&Context);
    iele::IeleLocalVariable *Result =
      appendBinaryOperator(Token::Sub, Zero, SubExprValue, ResultType);
    CompilingExpressionResult.push_back(Result);
    break;
  }
  case Token::Inc:    // ++ (pre- or postfix)
  case Token::Dec:  { // -- (pre- or postfix)
    Token::Value BinOperator =
      (UnOperator == Token::Inc) ? Token::Add : Token::Sub;
    // Compile subexpression as an lvalue.
    IeleLValue *SubExprValue =
      compileLValue(unaryOperation.subExpression());
    solAssert(SubExprValue, "IeleCompiler: Failed to compile operand.");
    // Get the current subexpression value, and save it in case of a postfix
    // oparation.
    iele::IeleValue *Before = SubExprValue->read(CompilingBlock);;
    // Generate code for the inc/dec operation.
    iele::IeleIntConstant *One = iele::IeleIntConstant::getOne(&Context);
    iele::IeleLocalVariable *After =
      appendBinaryOperator(BinOperator, Before, One, ResultType);
    iele::IeleLocalVariable *Result = nullptr;
    if (!unaryOperation.isPrefixOperation()) {
      // Save the initial subexpression value in case of a postfix oparation.
      Result =
        iele::IeleLocalVariable::Create(&Context, "tmp", CompilingFunction);
      iele::IeleInstruction::CreateAssign(Result, Before, CompilingBlock);
    } else {
      // In case of a prefix operation, the result is the value after the
      // inc/dec operation.
      Result = After;
    }
    // Generate assignment code.
    SubExprValue->write(After, CompilingBlock);
    // Return result.
    CompilingExpressionResult.push_back(Result);
    break;
  }
  case Token::BitNot: { // ~
    // Visit subexpression.
    iele::IeleValue *SubExprValue =
      compileExpression(unaryOperation.subExpression());
    solAssert(SubExprValue, "IeleCompiler: Failed to compile operand.");

    bool fixed = false, issigned = false;
    int nbytes;
    switch (ResultType->category()) {
    case Type::Category::Integer: {
      const IntegerType *type = dynamic_cast<const IntegerType *>(ResultType.get());
      fixed = !type->isUnbound();
      nbytes = fixed ? type->numBits() / 8 : 0;
      issigned = type->isSigned();
      break;
    }
    case Type::Category::FixedBytes: {
      const FixedBytesType *type = dynamic_cast<const FixedBytesType *>(ResultType.get());
      fixed = true;
      nbytes = type->numBytes();
      break;
    }
    default: break;
    }

    solAssert(fixed || issigned,
              "IeleCompiler: found bitwise negation on unbound unsigned "
              "integer");

    // Compile as a bitwise negation.
    iele::IeleLocalVariable *Result =
      iele::IeleLocalVariable::Create(&Context, "tmp", CompilingFunction);
    iele::IeleInstruction::CreateNot(Result, SubExprValue, CompilingBlock);

    // Mask in case of fixed-size operation.
    if (fixed && !issigned) {
      appendMask(Result, Result, nbytes, false);
    }

    CompilingExpressionResult.push_back(Result);
    break;
  }
  case Token::Delete: { // delete
    llvm::SmallVector<IeleLValue *, 4> LValues;
    compileLValues(unaryOperation.subExpression(), LValues);

    solAssert(LValues.size() == 1, "not implemented yet");
    TypePointer type = unaryOperation.subExpression().annotation().type;
    appendLValueDelete(LValues[0], type);
    break;
  }
  default:
    solAssert(false, "IeleCompiler: Invalid unary operator");
    break;
  }

  return false;
}

IeleLValue *IeleCompiler::makeLValue(iele::IeleValue *Address, TypePointer type, DataLocation Loc, iele::IeleValue *Offset) {
  if (Offset) {
    return ByteArrayLValue::Create(this, Address, Offset, Loc);
  }
  if (type->isValueType() || (type->isDynamicallySized() && Loc == DataLocation::Memory)) {
    if (auto arrayType = dynamic_cast<const ArrayType *>(type.get())) {
      if (arrayType->isByteArray()) {
        return ReadOnlyLValue::Create(Address);
      }
    }
    return AddressLValue::Create(this, Address, Loc);
  }
  return ReadOnlyLValue::Create(Address);
}

void IeleCompiler::appendLValueDelete(IeleLValue *LValue, TypePointer type) {
  if (type->isValueType()) {
    LValue->write(iele::IeleIntConstant::getZero(&Context), CompilingBlock);
    return;
  }
  iele::IeleValue *Address = LValue->read(CompilingBlock);
  if (!type->isDynamicallyEncoded()) {
    iele::IeleValue *SizeValue = getReferenceTypeSize(*type, Address);
    if (type->dataStoredIn(DataLocation::Storage)) {
      appendIeleRuntimeFill(Address, SizeValue, 
        iele::IeleIntConstant::getZero(&Context),
        DataLocation::Storage);
    } else {
      solAssert(type->dataStoredIn(DataLocation::Memory), "reference type should be in memory or storage");
      appendIeleRuntimeFill(Address, SizeValue, 
        iele::IeleIntConstant::getZero(&Context),
        DataLocation::Memory);
    }
    return;
  }
  switch (type->category()) {
  case Type::Category::Struct: {
    const StructType &structType = dynamic_cast<const StructType &>(*type);
    for (const auto &member : structType.members(nullptr)) {
      // First compute the offset from the start of the struct.
      bigint offset;
      switch (structType.location()) {
      case DataLocation::Storage: {
        const auto& offsets = structType.storageOffsetsOfMember(member.name);
        offset = offsets.first;
        break;
      }
      case DataLocation::Memory: {
        offset = structType.memoryOffsetOfMember(member.name);
        break;
      case DataLocation::CallData: 
        solAssert(false, "Call data not supported in IELE");
      }
      }

      iele::IeleLocalVariable *Member =
        iele::IeleLocalVariable::Create(&Context, "fill.address", CompilingFunction);
      iele::IeleValue *OffsetValue =
        iele::IeleIntConstant::Create(&Context, offset);
      iele::IeleInstruction::CreateBinOp(
        iele::IeleInstruction::Add, Member, Address, OffsetValue,
        CompilingBlock);

      appendLValueDelete(makeLValue(Member, member.type, structType.location()), member.type);
    }
    break;
  }
  case Type::Category::Array: {
    const ArrayType &arrayType = dynamic_cast<const ArrayType &>(*type);
    const Type &elementType = *arrayType.baseType();
    if (!elementType.isDynamicallyEncoded()) {
      iele::IeleValue *SizeValue = getReferenceTypeSize(*type, Address);
        appendIeleRuntimeFill(Address, SizeValue, 
          iele::IeleIntConstant::getZero(&Context),
          arrayType.location());
      return;
    }

    iele::IeleLocalVariable *SizeVariable =
      iele::IeleLocalVariable::Create(&Context, "array.size", CompilingFunction);
    iele::IeleLocalVariable *Element =
      iele::IeleLocalVariable::Create(&Context, "fill.address", CompilingFunction);
    if (type->isDynamicallySized()) {
      arrayType.location() == DataLocation::Storage ?
        iele::IeleInstruction::CreateSLoad(
          SizeVariable, Address,
          CompilingBlock) :
        iele::IeleInstruction::CreateLoad(
          SizeVariable, Address,
          CompilingBlock) ;

      // copy the size field
      arrayType.location() == DataLocation::Storage ?
        iele::IeleInstruction::CreateSStore(
          iele::IeleIntConstant::getZero(&Context), Address,
          CompilingBlock) :
        iele::IeleInstruction::CreateStore(
          iele::IeleIntConstant::getZero(&Context), Address,
          CompilingBlock) ;

      iele::IeleInstruction::CreateBinOp(
          iele::IeleInstruction::Add, Element, Address,
          iele::IeleIntConstant::getOne(&Context),
          CompilingBlock);
    } else {
      iele::IeleInstruction::CreateAssign(
        SizeVariable, iele::IeleIntConstant::Create(&Context, bigint(arrayType.length())),
        CompilingBlock);
      iele::IeleInstruction::CreateAssign(
        Element, Address, CompilingBlock);
    }

    iele::IeleBlock *LoopBodyBlock =
      iele::IeleBlock::Create(&Context, "delete.loop", CompilingFunction);
    CompilingBlock = LoopBodyBlock;

    iele::IeleBlock *LoopExitBlock =
      iele::IeleBlock::Create(&Context, "delete.loop.end");

    iele::IeleLocalVariable *DoneValue =
      iele::IeleLocalVariable::Create(&Context, "done", CompilingFunction);
    iele::IeleInstruction::CreateIsZero(
      DoneValue, SizeVariable, CompilingBlock);
    connectWithConditionalJump(DoneValue, CompilingBlock, LoopExitBlock);

    bigint elementSize;
    switch (arrayType.location()) {
    case DataLocation::Storage: {
      elementSize = elementType.storageSize();
      break;
    }
    case DataLocation::Memory: {
      elementSize = elementType.memorySize();
      break;
    }
    case DataLocation::CallData:
      solAssert(false, "not supported by IELE.");
    }

    appendLValueDelete(makeLValue(Element, arrayType.baseType(), arrayType.location()), arrayType.baseType());

    iele::IeleValue *ElementSizeValue =
        iele::IeleIntConstant::Create(&Context, elementSize);

    iele::IeleInstruction::CreateBinOp(
        iele::IeleInstruction::Add, Element, Element,
        ElementSizeValue,
        CompilingBlock);
    iele::IeleInstruction::CreateBinOp(
        iele::IeleInstruction::Sub, SizeVariable, SizeVariable,
        iele::IeleIntConstant::getOne(&Context),
        CompilingBlock);

    connectWithUnconditionalJump(CompilingBlock, LoopBodyBlock);
    LoopExitBlock->insertInto(CompilingFunction);
    CompilingBlock = LoopExitBlock;
    break;
  }
  case Type::Category::Mapping:
    // Delete on whole mappings is a noop in Solidity.
    break;
  default:
    solAssert(false, "not implemented yet");
  }
}

bool IeleCompiler::visit(const BinaryOperation &binaryOperation) {
  // Short-circuiting cases.
  if (binaryOperation.getOperator() == Token::Or || binaryOperation.getOperator() == Token::And) {
    iele::IeleValue *Result =
      appendBooleanOperator(binaryOperation.getOperator(),
                            binaryOperation.leftExpression(),
                            binaryOperation.rightExpression());
    CompilingExpressionResult.push_back(Result);
    return false;
  }

  const TypePointer &commonType = binaryOperation.annotation().commonType;

  // Check for compile-time constants.
  if (commonType->category() == Type::Category::RationalNumber) {
    iele::IeleIntConstant *LiteralValue =
      iele::IeleIntConstant::Create(
        &Context,
        commonType->literalValue(nullptr));
    CompilingExpressionResult.push_back(LiteralValue);
    return false;
  }

  // Visit operands.
  iele::IeleValue *LeftOperandValue = 
    compileExpression(binaryOperation.leftExpression());
  solAssert(LeftOperandValue, "IeleCompiler: Failed to compile left operand.");
  iele::IeleValue *RightOperandValue = 
    compileExpression(binaryOperation.rightExpression());
  solAssert(RightOperandValue, "IeleCompiler: Failed to compile right operand.");

  LeftOperandValue = appendTypeConversion(LeftOperandValue,
    binaryOperation.leftExpression().annotation().type,
    commonType);
  if (!Token::isShiftOp(binaryOperation.getOperator())) {
    RightOperandValue = appendTypeConversion(RightOperandValue,
      binaryOperation.rightExpression().annotation().type,
      commonType);
  }
  // Append the IELE code for the binary operator.
  iele::IeleValue *Result =
    appendBinaryOperator(binaryOperation.getOperator(),
                         LeftOperandValue, RightOperandValue,
                         binaryOperation.annotation().type);

  CompilingExpressionResult.push_back(Result);
  return false;
}

/// Perform encoding of the given values, and returns a register containing it
iele::IeleValue *IeleCompiler::encoding(
    iele::IeleValue *argument,
    TypePointer type,
    bool hash) {
  if (type->isValueType() || type->category() == Type::Category::Mapping) {
    return argument;
  }

  // Allocate cell 
  iele::IeleLocalVariable *NextFree = appendMemorySpill();

  llvm::SmallVector<iele::IeleValue *, 1> arguments;
  arguments.push_back(argument);

  TypePointers types;
  types.push_back(type);

  // Call version of `encoding` that writes destination loc (NextFree)
  encoding(arguments, types, NextFree, !hash);

  // Init register to be returned
  iele::IeleLocalVariable *EncodedVal = 
    iele::IeleLocalVariable::Create(&Context, "encoded.val", CompilingFunction);
  if (hash) {
    iele::IeleInstruction::CreateSha3(
      EncodedVal, NextFree, CompilingBlock);
  } else {
    // Load encoding into regster to be returned
    iele::IeleInstruction::CreateLoad(EncodedVal, NextFree, CompilingBlock);
  }
  
  // Return register holding encoded bytestring
  return EncodedVal;
}

void IeleCompiler::appendByteWidth(iele::IeleLocalVariable *Result, iele::IeleValue *Value) {
   // Calculate width in bytes of argument:
   // width_bytes(n) = ((log2(n) + 2) + 7) / 8
   //                = (log2(n) + 9) / 8
   //                = (log2(n) + 9) >> 3
  llvm::SmallVector<iele::IeleLocalVariable *, 1> Results;
   appendConditional(Value, Results,
    [&Value, this](llvm::SmallVectorImpl<iele::IeleValue *> &Results){
      iele::IeleLocalVariable *Result =
        iele::IeleLocalVariable::Create(&Context, "logarithm.base.2", CompilingFunction);
      iele::IeleInstruction::CreateLog2(Result, Value, CompilingBlock); 
      Results.push_back(Result);
    },
    [this](llvm::SmallVectorImpl<iele::IeleValue *> &Results){
      Results.push_back(iele::IeleIntConstant::getZero(&Context));
    });
   solAssert(Results.size() == 1, "Invalid number of conditional results in appendByteWidth");
   iele::IeleInstruction::CreateBinOp(
     iele::IeleInstruction::Add, Result, 
     Results[0],
     iele::IeleIntConstant::Create(&Context, 9), 
     CompilingBlock);
   iele::IeleInstruction::CreateBinOp(
     iele::IeleInstruction::Shift, Result, 
     Result,
     iele::IeleIntConstant::Create(&Context, bigint(-3)), 
     CompilingBlock);
}

/// Perform encoding of the given values, and writes in provided the destination
iele::IeleValue *IeleCompiler::encoding(
    llvm::SmallVectorImpl<iele::IeleValue *> &arguments, 
    TypePointers types,
    iele::IeleLocalVariable *NextFree,
    bool appendWidths) {
  bool bigEndian = !appendWidths;
  solAssert(arguments.size() == types.size(), "invalid number of arguments to encoding");
  if (types.size() == 1 && types[0]->isValueType()) {
    appendWidths = false;
  }

  // Create local vars needed for encoding
  iele::IeleLocalVariable *CrntPos = 
    iele::IeleLocalVariable::Create(&Context, "crnt.pos", CompilingFunction);
  iele::IeleLocalVariable *ArgTypeSize = 
    iele::IeleLocalVariable::Create(&Context, "arg.type.size", 
                                    CompilingFunction);
  iele::IeleLocalVariable *ArgLen = 
    iele::IeleLocalVariable::Create(&Context, "arg.len", CompilingFunction);
 
  iele::IeleInstruction::CreateAssign(
    CrntPos, iele::IeleIntConstant::getZero(&Context), CompilingBlock);    
  for (unsigned i = 0; i < arguments.size(); i++) {
    doEncode(NextFree, CrntPos, ReadOnlyLValue::Create(arguments[i]), ArgTypeSize, ArgLen, types[i], appendWidths, bigEndian);
  }
  return CrntPos;
}

void IeleCompiler::doEncode(
    iele::IeleValue *NextFree,
    iele::IeleLocalVariable *CrntPos, IeleLValue *LValue, 
    iele::IeleLocalVariable *ArgTypeSize, iele::IeleLocalVariable *ArgLen,
    TypePointer type, bool appendWidths, bool bigEndian) {
  iele::IeleValue *ArgValue = LValue->read(CompilingBlock);
  switch (type->category()) {
  case Type::Category::Contract:
  case Type::Category::FixedBytes:
  case Type::Category::Enum:
  case Type::Category::Bool:
  case Type::Category::Integer: {
    // width of given type, in bits, or 0 arbitrary precision
    bigint bitwidth = type->getFixedBitwidth();
    if (bitwidth != 0) { // Fixed-precision 
      // width of given type, in bytes
      bigint size = (bitwidth + 7) / 8;
      // codegen
      iele::IeleInstruction::CreateAssign(
        ArgTypeSize, 
        iele::IeleIntConstant::Create(&Context, size), 
        CompilingBlock);    
      iele::IeleValue *Bswapped;
      if (bigEndian) {
        Bswapped = iele::IeleLocalVariable::Create(&Context, "byte.swapped", CompilingFunction);
        iele::IeleInstruction::CreateBinOp(
          iele::IeleInstruction::BSwap, 
          llvm::dyn_cast<iele::IeleLocalVariable>(Bswapped), ArgTypeSize, ArgValue,
          CompilingBlock);
      } else {
        Bswapped = ArgValue;
      }
      iele::IeleInstruction::CreateStore(
        Bswapped, NextFree, CrntPos, 
        ArgTypeSize, CompilingBlock);
      iele::IeleInstruction::CreateBinOp(
        iele::IeleInstruction::Add, CrntPos, CrntPos, 
        ArgTypeSize, CompilingBlock);
    }
    else { // Arbitrary precision
      bigint argLenWidth = bigint(8); // Store length using 8 bytes 
      // Calculate width in bytes of argument:
      // width_bytes(n) = ((log2(n) + 1) + 7) / 8
      //                = (log2(n) + 8) / 8
      appendByteWidth(ArgLen, ArgValue);
      if (appendWidths) {
        iele::IeleInstruction::CreateAssign(
          ArgTypeSize, iele::IeleIntConstant::Create(&Context, argLenWidth), 
          CompilingBlock);
        iele::IeleInstruction::CreateStore(
          ArgLen, NextFree, CrntPos, ArgTypeSize, CompilingBlock);
        iele::IeleInstruction::CreateBinOp(
          iele::IeleInstruction::Add, CrntPos, CrntPos, 
          ArgTypeSize, CompilingBlock);
      }
      iele::IeleValue *Bswapped;
      if (bigEndian) {
        Bswapped = iele::IeleLocalVariable::Create(&Context, "byte.swapped", CompilingFunction);
        iele::IeleInstruction::CreateBinOp(
          iele::IeleInstruction::BSwap, 
          llvm::dyn_cast<iele::IeleLocalVariable>(Bswapped), ArgLen, ArgValue,
          CompilingBlock);
      } else {
        Bswapped = ArgValue;
      }
      iele::IeleInstruction::CreateStore(
        Bswapped, NextFree, CrntPos, ArgLen, CompilingBlock);
      iele::IeleInstruction::CreateBinOp(
        iele::IeleInstruction::Add, CrntPos, CrntPos, ArgLen, CompilingBlock);
    }
    break;
  }
  case Type::Category::Mapping:
    // we do not actually encode mappings
    break;
  case Type::Category::Array: {
    const ArrayType &arrayType = dynamic_cast<const ArrayType &>(*type);
    TypePointer elementType = arrayType.baseType();
    if (arrayType.isByteArray()) {
      bigint argLenWidth = bigint(8); // Store length using 8 bytes 
      arrayType.location() == DataLocation::Storage ?
        iele::IeleInstruction::CreateSLoad(
          ArgLen, ArgValue,
          CompilingBlock) :
        iele::IeleInstruction::CreateLoad(
          ArgLen, ArgValue,
          CompilingBlock) ;

      if (appendWidths) {
        iele::IeleInstruction::CreateAssign(
          ArgTypeSize, iele::IeleIntConstant::Create(&Context, argLenWidth), 
          CompilingBlock);
        iele::IeleInstruction::CreateStore(
          ArgLen, NextFree, CrntPos, ArgTypeSize, CompilingBlock);
        iele::IeleInstruction::CreateBinOp(
          iele::IeleInstruction::Add, CrntPos, CrntPos, 
          ArgTypeSize, CompilingBlock);
      }
      iele::IeleLocalVariable *StringAddress =
        iele::IeleLocalVariable::Create(&Context, "string.address", CompilingFunction);
      iele::IeleLocalVariable *StringValue =
        iele::IeleLocalVariable::Create(&Context, "string.value", CompilingFunction);
      iele::IeleInstruction::CreateBinOp(
        iele::IeleInstruction::Add, StringAddress, ArgValue,
        iele::IeleIntConstant::getOne(&Context),
        CompilingBlock);
      arrayType.location() == DataLocation::Storage ?
        iele::IeleInstruction::CreateSLoad(
          StringValue, StringAddress,
          CompilingBlock) :
        iele::IeleInstruction::CreateLoad(
          StringValue, StringAddress,
          CompilingBlock) ;
      iele::IeleValue *Bswapped;
      // register is already little endian, so we need to reverse this condition
      if (!bigEndian) {
        Bswapped = iele::IeleLocalVariable::Create(&Context, "byte.swapped", CompilingFunction);
        iele::IeleInstruction::CreateBinOp(
          iele::IeleInstruction::BSwap, 
          llvm::dyn_cast<iele::IeleLocalVariable>(Bswapped), ArgLen, StringValue,
          CompilingBlock);
      } else {
        Bswapped = StringValue;
      }
      iele::IeleInstruction::CreateStore(
        Bswapped, NextFree, CrntPos, ArgLen, CompilingBlock);
      iele::IeleInstruction::CreateBinOp(
        iele::IeleInstruction::Add, CrntPos, CrntPos, ArgLen, CompilingBlock);
    } else {
      iele::IeleLocalVariable *ArrayLen =
        iele::IeleLocalVariable::Create(&Context, "array.length", CompilingFunction);
      iele::IeleLocalVariable *Element =
        iele::IeleLocalVariable::Create(&Context, "array.element", CompilingFunction);
      if (arrayType.isDynamicallySized()) {
        arrayType.location() == DataLocation::Storage ?
          iele::IeleInstruction::CreateSLoad(
            ArrayLen, ArgValue,
            CompilingBlock) :
          iele::IeleInstruction::CreateLoad(
            ArrayLen, ArgValue,
            CompilingBlock) ;
        appendByteWidth(ArgLen, ArrayLen);
        if (appendWidths) {
          iele::IeleInstruction::CreateAssign(
            ArgTypeSize, iele::IeleIntConstant::getOne(&Context), 
            CompilingBlock);    
          iele::IeleInstruction::CreateStore(
            ArgLen, NextFree, CrntPos, ArgTypeSize, CompilingBlock);
          iele::IeleInstruction::CreateBinOp(
            iele::IeleInstruction::Add, CrntPos, CrntPos, 
            ArgTypeSize, CompilingBlock);
          iele::IeleInstruction::CreateStore(
            ArrayLen, NextFree, CrntPos, ArgLen, CompilingBlock);
          iele::IeleInstruction::CreateBinOp(
            iele::IeleInstruction::Add, CrntPos, CrntPos, ArgLen, CompilingBlock);
        }
        iele::IeleInstruction::CreateBinOp(
          iele::IeleInstruction::Add,
          Element, ArgValue, 
          iele::IeleIntConstant::getOne(&Context),
          CompilingBlock);
      } else {
        iele::IeleInstruction::CreateAssign(
          ArrayLen,
          iele::IeleIntConstant::Create(&Context, arrayType.length()),
          CompilingBlock);
        iele::IeleInstruction::CreateAssign(
          Element, ArgValue, CompilingBlock);
      }

      iele::IeleBlock *LoopBodyBlock =
        iele::IeleBlock::Create(&Context, "encode.loop", CompilingFunction);
      CompilingBlock = LoopBodyBlock;
  
      iele::IeleBlock *LoopExitBlock =
        iele::IeleBlock::Create(&Context, "encode.loop.end");
  
      iele::IeleLocalVariable *DoneValue =
        iele::IeleLocalVariable::Create(&Context, "done", CompilingFunction);
      iele::IeleInstruction::CreateIsZero(
        DoneValue, ArrayLen, CompilingBlock);
      connectWithConditionalJump(DoneValue, CompilingBlock, LoopExitBlock);
  
      bigint elementSize;
      switch (arrayType.location()) {
      case DataLocation::Storage: {
        elementSize = elementType->storageSize();
        break;
      }
      case DataLocation::Memory: {
        elementSize = elementType->memorySize();
        break;
      }
      case DataLocation::CallData:
        solAssert(false, "not supported by IELE.");
      }
  
      elementType = ReferenceType::copyForLocationIfReference(arrayType.location(), elementType);
      doEncode(NextFree, CrntPos, makeLValue(Element, elementType, arrayType.location()), ArgTypeSize, ArgLen, elementType, appendWidths, bigEndian);
  
      iele::IeleValue *ElementSizeValue =
          iele::IeleIntConstant::Create(&Context, elementSize);
  
      iele::IeleInstruction::CreateBinOp(
          iele::IeleInstruction::Add, Element, Element,
          ElementSizeValue,
          CompilingBlock);
      iele::IeleInstruction::CreateBinOp(
          iele::IeleInstruction::Sub, ArrayLen, ArrayLen,
          iele::IeleIntConstant::getOne(&Context),
          CompilingBlock);
  
      connectWithUnconditionalJump(CompilingBlock, LoopBodyBlock);
      LoopExitBlock->insertInto(CompilingFunction);
      CompilingBlock = LoopExitBlock;
    }
    break;
  }
  case Type::Category::Struct: {
    const StructType &structType = dynamic_cast<const StructType &>(*type);
    for (auto decl : structType.structDefinition().members()) {
      // First compute the offset from the start of the struct.
      bigint offset;
      switch (structType.location()) {
      case DataLocation::Storage: {
        const auto& offsets = structType.storageOffsetsOfMember(decl->name());
        offset = offsets.first;
        break;
      }
      case DataLocation::Memory: {
        offset = structType.memoryOffsetOfMember(decl->name());
        break;
      case DataLocation::CallData: 
        solAssert(false, "Call data not supported in IELE");
      }
      }

      iele::IeleLocalVariable *Member =
        iele::IeleLocalVariable::Create(&Context, "encode.address", CompilingFunction);
      iele::IeleValue *OffsetValue =
        iele::IeleIntConstant::Create(&Context, offset);
      iele::IeleInstruction::CreateBinOp(
        iele::IeleInstruction::Add, Member, ArgValue, OffsetValue,
        CompilingBlock);

      TypePointer memberType = ReferenceType::copyForLocationIfReference(structType.location(), decl->type());
      doEncode(NextFree, CrntPos, makeLValue(Member, memberType, structType.location()), ArgTypeSize, ArgLen, memberType, appendWidths, bigEndian);
    }
    break;
  }
  case Type::Category::Function:
      solAssert(false, 
                "IeleCompiler: encoding of given type not implemented yet");
  default:
      solAssert(false, "IeleCompiler: invalid type for encoding");
  }
}

iele::IeleValue *IeleCompiler::decoding(iele::IeleValue *encoded, TypePointer type) {
  if (type->isValueType() || type->category() == Type::Category::Mapping) {
    return encoded;
  }

  // Allocate cell 
  iele::IeleLocalVariable *NextFree = appendMemorySpill();

  iele::IeleInstruction::CreateStore(
    encoded, NextFree, CompilingBlock);

  iele::IeleLocalVariable *CrntPos = 
    iele::IeleLocalVariable::Create(&Context, "crnt.pos", CompilingFunction);
  iele::IeleLocalVariable *ArgTypeSize = 
    iele::IeleLocalVariable::Create(&Context, "arg.type.size", 
                                    CompilingFunction);
  iele::IeleLocalVariable *ArgLen = 
    iele::IeleLocalVariable::Create(&Context, "arg.len", CompilingFunction);
  iele::IeleInstruction::CreateAssign(
    CrntPos, iele::IeleIntConstant::getZero(&Context), CompilingBlock);    
  iele::IeleLocalVariable *Result =
    iele::IeleLocalVariable::Create(&Context, "arg.value", CompilingFunction);
  doDecode(NextFree, CrntPos, RegisterLValue::Create(Result), ArgTypeSize, ArgLen, type);
  return Result;
}

void IeleCompiler::doDecode(
    iele::IeleValue *NextFree, iele::IeleLocalVariable *CrntPos,
    IeleLValue *StoreAt,
    iele::IeleLocalVariable *ArgTypeSize, iele::IeleLocalVariable *ArgLen,
    TypePointer type) {
  iele::IeleValue *AllocedValue;
  switch(type->category()) {
  case Type::Category::Contract:
  case Type::Category::FixedBytes:
  case Type::Category::Enum:
  case Type::Category::Bool:
  case Type::Category::Integer: {
    AllocedValue = iele::IeleLocalVariable::Create(&Context, "loaded.value", CompilingFunction);
    // width of given type, in bits, or 0 arbitrary precision
    bigint bitwidth = type->getFixedBitwidth();
    if (bitwidth != 0) { // Fixed-precision 
      // width of given type, in bytes
      bigint size = (bitwidth + 7) / 8;
      // codegen
      iele::IeleInstruction::CreateAssign(
        ArgTypeSize, 
        iele::IeleIntConstant::Create(&Context, size), 
        CompilingBlock);
      iele::IeleInstruction::CreateLoad(
        llvm::dyn_cast<iele::IeleLocalVariable>(AllocedValue), NextFree, CrntPos, 
        ArgTypeSize, CompilingBlock);
      iele::IeleInstruction::CreateBinOp(
        iele::IeleInstruction::Add, CrntPos, CrntPos, 
        ArgTypeSize, CompilingBlock);
      switch(type->category()) {
      case Type::Category::Integer: {
        IntegerType const& intType = dynamic_cast<const IntegerType &>(*type);
        if (intType.isSigned()) {
          break;
        } else {
          // fall through
	}
      }
      case Type::Category::Contract:
      case Type::Category::FixedBytes:
      case Type::Category::Enum:
        iele::IeleInstruction::CreateBinOp(
          iele::IeleInstruction::Twos,
          llvm::dyn_cast<iele::IeleLocalVariable>(AllocedValue), ArgTypeSize, AllocedValue,
          CompilingBlock);
        break;
      case Type::Category::Bool:
       break;
      default:
        solAssert(false, "invalid type");
      }
     
    }
    else { // Arbitrary precision
      bigint argLenWidth = bigint(8); // Store length using 8 bytes 
      iele::IeleInstruction::CreateAssign(
        ArgTypeSize, iele::IeleIntConstant::Create(&Context, argLenWidth), 
        CompilingBlock);    
      iele::IeleInstruction::CreateLoad(
        ArgLen, NextFree, CrntPos, ArgTypeSize, CompilingBlock);
      iele::IeleInstruction::CreateBinOp(
        iele::IeleInstruction::Add, CrntPos, CrntPos, 
        ArgTypeSize, CompilingBlock);
      iele::IeleInstruction::CreateLoad(
        llvm::dyn_cast<iele::IeleLocalVariable>(AllocedValue), NextFree, CrntPos, ArgLen, CompilingBlock);
      iele::IeleInstruction::CreateBinOp(
        iele::IeleInstruction::Add, CrntPos, CrntPos, ArgLen, CompilingBlock);
    }
    appendRangeCheck(AllocedValue, *type);
    StoreAt->write(AllocedValue, CompilingBlock);
    break;
  }
  case Type::Category::Mapping:
    // we do not actually encode mappings
    break;
  case Type::Category::Array: {
    const ArrayType &arrayType = dynamic_cast<const ArrayType &>(*type);
    TypePointer elementType = arrayType.baseType();
    if (arrayType.isByteArray()) {
      if (dynamic_cast<RegisterLValue *>(StoreAt)) {
        AllocedValue = appendArrayAllocation(arrayType);
        StoreAt->write(AllocedValue, CompilingBlock);
      } else {
        AllocedValue = StoreAt->read(CompilingBlock);
      }

      iele::IeleLocalVariable *StringValue = iele::IeleLocalVariable::Create(&Context, "loaded.value", CompilingFunction);
      bigint argLenWidth = bigint(8); // Store length using 8 bytes 
      iele::IeleInstruction::CreateAssign(
        ArgTypeSize, iele::IeleIntConstant::Create(&Context, argLenWidth), 
        CompilingBlock);    
      iele::IeleInstruction::CreateLoad(
        ArgLen, NextFree, CrntPos, ArgTypeSize, CompilingBlock);
      iele::IeleInstruction::CreateBinOp(
        iele::IeleInstruction::Add, CrntPos, CrntPos, 
        ArgTypeSize, CompilingBlock);
      iele::IeleInstruction::CreateLoad(
        StringValue, NextFree, CrntPos, ArgLen, CompilingBlock);
      iele::IeleInstruction::CreateBinOp(
        iele::IeleInstruction::BSwap, 
        StringValue, ArgLen, StringValue,
        CompilingBlock);
      iele::IeleInstruction::CreateBinOp(
        iele::IeleInstruction::Add, CrntPos, CrntPos, ArgLen, CompilingBlock);
      AddressLValue::Create(this, AllocedValue, DataLocation::Memory)->write(ArgLen, CompilingBlock);

      iele::IeleLocalVariable *Offset =
        iele::IeleLocalVariable::Create(&Context, "value.address", CompilingFunction);
      iele::IeleInstruction::CreateBinOp(
        iele::IeleInstruction::Add, Offset, AllocedValue, iele::IeleIntConstant::getOne(&Context),
        CompilingBlock);
      AddressLValue::Create(this, Offset, DataLocation::Memory)->write(StringValue, CompilingBlock);
    } else {
      iele::IeleLocalVariable *ArrayLen =
        iele::IeleLocalVariable::Create(&Context, "array.length", CompilingFunction);
      iele::IeleLocalVariable *Element =
        iele::IeleLocalVariable::Create(&Context, "array.element", CompilingFunction);
      if (arrayType.isDynamicallySized()) {
        iele::IeleInstruction::CreateAssign(
          ArgTypeSize, iele::IeleIntConstant::getOne(&Context),
          CompilingBlock);
        iele::IeleInstruction::CreateLoad(
          ArgLen, NextFree, CrntPos, ArgTypeSize, CompilingBlock);
        iele::IeleInstruction::CreateBinOp(
          iele::IeleInstruction::Add, CrntPos, CrntPos, ArgTypeSize,
          CompilingBlock);
        iele::IeleInstruction::CreateLoad(
          ArrayLen, NextFree, CrntPos, ArgLen, CompilingBlock);
        iele::IeleInstruction::CreateBinOp(
          iele::IeleInstruction::Add, CrntPos, CrntPos, ArgLen, CompilingBlock);
  
        AllocedValue = appendArrayAllocation(arrayType, ArrayLen);
        StoreAt->write(AllocedValue, CompilingBlock);
  
        iele::IeleInstruction::CreateBinOp(
          iele::IeleInstruction::Add,
          Element, AllocedValue, 
          iele::IeleIntConstant::getOne(&Context),
          CompilingBlock);
      } else {
        if (dynamic_cast<RegisterLValue *>(StoreAt)) {
          AllocedValue = appendArrayAllocation(arrayType);
          StoreAt->write(AllocedValue, CompilingBlock);
        } else {
          AllocedValue = StoreAt->read(CompilingBlock);
        }
        iele::IeleInstruction::CreateAssign(
          ArrayLen,
          iele::IeleIntConstant::Create(&Context, arrayType.length()),
          CompilingBlock);
        iele::IeleInstruction::CreateAssign(
          Element, AllocedValue, CompilingBlock);
      }

      iele::IeleBlock *LoopBodyBlock =
        iele::IeleBlock::Create(&Context, "decode.loop", CompilingFunction);
      CompilingBlock = LoopBodyBlock;
  
      iele::IeleBlock *LoopExitBlock =
        iele::IeleBlock::Create(&Context, "decode.loop.end");
  
      iele::IeleLocalVariable *DoneValue =
        iele::IeleLocalVariable::Create(&Context, "done", CompilingFunction);
      iele::IeleInstruction::CreateIsZero(
        DoneValue, ArrayLen, CompilingBlock);
      connectWithConditionalJump(DoneValue, CompilingBlock, LoopExitBlock);
  
      bigint elementSize;
      switch (arrayType.location()) {
      case DataLocation::Storage: {
        elementSize = elementType->storageSize();
        break;
      }
      case DataLocation::Memory: {
        elementSize = elementType->memorySize();
        break;
      }
      case DataLocation::CallData:
        solAssert(false, "not supported by IELE.");
      }
  
      doDecode(NextFree, CrntPos, makeLValue(Element, elementType, DataLocation::Memory), ArgTypeSize, ArgLen, elementType);
  
      iele::IeleValue *ElementSizeValue =
          iele::IeleIntConstant::Create(&Context, elementSize);
  
      iele::IeleInstruction::CreateBinOp(
          iele::IeleInstruction::Add, Element, Element,
          ElementSizeValue,
          CompilingBlock);
      iele::IeleInstruction::CreateBinOp(
          iele::IeleInstruction::Sub, ArrayLen, ArrayLen,
          iele::IeleIntConstant::getOne(&Context),
          CompilingBlock);
  
      connectWithUnconditionalJump(CompilingBlock, LoopBodyBlock);
      LoopExitBlock->insertInto(CompilingFunction);
      CompilingBlock = LoopExitBlock;
    }
    break;
  }
  case Type::Category::Struct: {
    const StructType &structType = dynamic_cast<const StructType &>(*type);
    if (dynamic_cast<RegisterLValue *>(StoreAt)) {
      AllocedValue = appendStructAllocation(structType);
      StoreAt->write(AllocedValue, CompilingBlock);
    } else {
      AllocedValue = StoreAt->read(CompilingBlock);
    }

    for (auto decl : structType.structDefinition().members()) {
      // First compute the offset from the start of the struct.
      bigint offset;
      switch (structType.location()) {
      case DataLocation::Storage: {
        const auto& offsets = structType.storageOffsetsOfMember(decl->name());
        offset = offsets.first;
        break;
      }
      case DataLocation::Memory: {
        offset = structType.memoryOffsetOfMember(decl->name());
        break;
      case DataLocation::CallData: 
        solAssert(false, "Call data not supported in IELE");
      }
      }

      iele::IeleLocalVariable *Member =
        iele::IeleLocalVariable::Create(&Context, "encode.address", CompilingFunction);
      iele::IeleValue *OffsetValue =
        iele::IeleIntConstant::Create(&Context, offset);
      iele::IeleInstruction::CreateBinOp(
        iele::IeleInstruction::Add, Member, AllocedValue, OffsetValue,
        CompilingBlock);

      doDecode(NextFree, CrntPos, makeLValue(Member, decl->type(), DataLocation::Memory), ArgTypeSize, ArgLen, decl->type());
    }
    break;
  }
  default: 
    solAssert(false, "invalid reference type");
    break;
  }
}
 

bool IeleCompiler::visit(const FunctionCall &functionCall) {
  // Not supported yet cases.
  if (functionCall.annotation().kind == FunctionCallKind::TypeConversion) {
    solAssert(functionCall.arguments().size() == 1, "");
    solAssert(functionCall.names().empty(), "");
    iele::IeleValue *ArgumentValue =
      compileExpression(*functionCall.arguments().front().get());
    solAssert(ArgumentValue,
           "IeleCompiler: Failed to compile conversion target.");
    iele::IeleValue *ResultValue = appendTypeConversion(ArgumentValue,
      functionCall.arguments().front()->annotation().type,
      functionCall.annotation().type);
    CompilingExpressionResult.push_back(ResultValue);
    return false;
  }

  if (!functionCall.names().empty()) {
    solAssert(false, "not implemented yet");
    return false;
  }

  const std::vector<ASTPointer<const Expression>> &arguments =
    functionCall.arguments();

  if (functionCall.annotation().kind ==
        FunctionCallKind::StructConstructorCall) {
    const TypeType &type =
      dynamic_cast<const TypeType &>(
          *functionCall.expression().annotation().type);
    const StructType &structType =
      dynamic_cast<const StructType &>(*type.actualType());
    FunctionTypePointer functionType = structType.constructorType();

    solAssert(arguments.size() == functionType->parameterTypes().size(),
              "IeleCompiler: struct constructor called with wrong number "
              "of arguments");
    solAssert(arguments.size() > 0, "IeleCompiler: empty struct found");
    solAssert(functionType->parameterTypes().size() ==
              structType.memoryMemberTypes().size(),
              "IeleCompiler: struct constructor with missing arguments");

    // Allocate memory for the struct.
    iele::IeleValue *StructValue = appendStructAllocation(structType);

    // Visit arguments and initialize struct fields.
    bigint offset = 0; 
    for (unsigned i = 0; i < arguments.size(); ++i) {
      // Visit argument.
      iele::IeleValue *InitValue = compileExpression(*arguments[i]);
      TypePointer argType = arguments[i]->annotation().type;
      TypePointer memberType = functionType->parameterTypes()[i];
      InitValue = appendTypeConversion(InitValue, argType, memberType);

      // Address in the new struct in which we should copy the argument value.
      iele::IeleLocalVariable *AddressValue =
        iele::IeleLocalVariable::Create(&Context, "tmp", CompilingFunction);
      iele::IeleInstruction::CreateBinOp(
          iele::IeleInstruction::Add, AddressValue, StructValue,
          iele::IeleIntConstant::Create(&Context, offset), CompilingBlock);

      // Size of copy.
      bigint memberSize = memberType->memorySize();
      iele::IeleValue *SizeValue =
        iele::IeleIntConstant::Create(&Context, memberSize);

      // Do the copy.
      solAssert(!memberType->dataStoredIn(DataLocation::Storage),
                "IeleCompiler: found init value for struct member in storage "
                "after type conversion");
      if (memberType->dataStoredIn(DataLocation::Memory))
        appendIeleRuntimeCopy(InitValue, AddressValue, SizeValue,
                              DataLocation::Memory, DataLocation::Memory);
      else
        iele::IeleInstruction::CreateStore(InitValue, AddressValue,
                                           CompilingBlock);

      offset += memberSize;
    }

    // Return pointer to allocated struct.
    CompilingExpressionResult.push_back(StructValue);

    return false;
  }

  FunctionTypePointer functionType =
    std::dynamic_pointer_cast<const FunctionType>(
        functionCall.expression().annotation().type);

  const FunctionType &function = *functionType;

  switch (function.kind()) {
  case FunctionType::Kind::Send:
  case FunctionType::Kind::Transfer: {
    // Get target address.
    iele::IeleValue *TargetAddressValue =
      compileExpression(functionCall.expression());
    solAssert(TargetAddressValue,
           "IeleCompiler: Failed to compile transfer target address.");

    // Get transfer value.
    iele::IeleValue *TransferValue =
      compileExpression(*arguments.front().get());
    TransferValue = appendTypeConversion(TransferValue,
      arguments.front()->annotation().type,
      function.parameterTypes().front());
    solAssert(TransferValue,
           "IeleCompiler: Failed to compile transfer value.");

    llvm::SmallVector<iele::IeleValue *, 0> EmptyArguments;
    llvm::SmallVector<iele::IeleLocalVariable *, 0> EmptyLValues;

    // Create computation for gas
    iele::IeleLocalVariable *GasValue =
      iele::IeleLocalVariable::Create(&Context, "gas", CompilingFunction);
    iele::IeleInstruction::CreateIntrinsicCall(
       iele::IeleInstruction::Gaslimit, GasValue, EmptyArguments,
       CompilingBlock);

    // Create call to deposit.
    iele::IeleGlobalVariable *Deposit =
      iele::IeleGlobalVariable::Create(&Context, "deposit");
    iele::IeleLocalVariable *StatusValue =
      CompilingFunctionStatus;
    iele::IeleInstruction::CreateAccountCall(false, StatusValue, EmptyLValues, Deposit,
                                             TargetAddressValue,
                                             TransferValue, GasValue,
                                             EmptyArguments,
                                             CompilingBlock);
    
    if (function.kind() == FunctionType::Kind::Transfer) {
      // For transfer revert if status is not zero.
      appendRevert(StatusValue, StatusValue);
    } else {
      iele::IeleLocalVariable *ResultValue =
        iele::IeleLocalVariable::Create(&Context, "tmp", CompilingFunction);
      iele::IeleInstruction::CreateIsZero(ResultValue, StatusValue, CompilingBlock);
      CompilingExpressionResult.push_back(ResultValue);
    }
    break;
  }
  case FunctionType::Kind::Revert:
      appendRevert();
      break;
  case FunctionType::Kind::Assert:
  case FunctionType::Kind::Require: {
    // Visit condition.
    iele::IeleValue *ConditionValue =
      compileExpression(*arguments.front().get());
    ConditionValue = appendTypeConversion(ConditionValue,
      arguments.front()->annotation().type,
      function.parameterTypes().front());
    solAssert(ConditionValue,
           "IeleCompiler: Failed to compile require/assert condition.");

    // Create check for false.
    iele::IeleLocalVariable *InvConditionValue =
      iele::IeleLocalVariable::Create(&Context, "tmp", CompilingFunction);
    iele::IeleInstruction::CreateIsZero(InvConditionValue, ConditionValue,
                                        CompilingBlock);
    if (function.kind() == FunctionType::Kind::Assert)
      appendInvalid(InvConditionValue);
    else
      appendRevert(InvConditionValue);
    break;
  }
  case FunctionType::Kind::AddMod: {
    iele::IeleValue *Op1 = compileExpression(*arguments[0].get());
    Op1 = appendTypeConversion(Op1, arguments[0]->annotation().type, UInt);
    solAssert(Op1,
           "IeleCompiler: Failed to compile operand 1 of addmod.");
    iele::IeleValue *Op2 = compileExpression(*arguments[1].get());
    Op2 = appendTypeConversion(Op2, arguments[1]->annotation().type, UInt);
    solAssert(Op2,
           "IeleCompiler: Failed to compile operand 2 of addmod.");
    iele::IeleValue *Modulus = compileExpression(*arguments[2].get());
    Modulus = appendTypeConversion(Modulus, arguments[2]->annotation().type, UInt);
    solAssert(Modulus,
           "IeleCompiler: Failed to compile modulus of addmod.");

    iele::IeleLocalVariable *AddModValue =
      iele::IeleLocalVariable::Create(&Context, "tmp", CompilingFunction);
    iele::IeleInstruction::CreateTernOp(iele::IeleInstruction::AddMod,
                                        AddModValue, Op1, Op2, Modulus, 
                                        CompilingBlock);
    CompilingExpressionResult.push_back(AddModValue);
    break;
  }
  case FunctionType::Kind::MulMod: {
    iele::IeleValue *Op1 = compileExpression(*arguments[0].get());
    Op1 = appendTypeConversion(Op1, arguments[0]->annotation().type, UInt);
    solAssert(Op1,
           "IeleCompiler: Failed to compile operand 1 of addmod.");
    iele::IeleValue *Op2 = compileExpression(*arguments[1].get());
    Op2 = appendTypeConversion(Op2, arguments[1]->annotation().type, UInt);
    solAssert(Op2,
           "IeleCompiler: Failed to compile operand 2 of addmod.");
    iele::IeleValue *Modulus = compileExpression(*arguments[2].get());
    Modulus = appendTypeConversion(Modulus, arguments[2]->annotation().type, UInt);
    solAssert(Modulus,
           "IeleCompiler: Failed to compile modulus of addmod.");

    iele::IeleLocalVariable *MulModValue =
      iele::IeleLocalVariable::Create(&Context, "tmp", CompilingFunction);
    iele::IeleInstruction::CreateTernOp(iele::IeleInstruction::MulMod,
                                        MulModValue, Op1, Op2, Modulus, 
                                        CompilingBlock);
    CompilingExpressionResult.push_back(MulModValue);
    break;
  }
  case FunctionType::Kind::ObjectCreation: {
    solAssert(arguments.size() == 1,
              "IeleCompiler: invalid arguments for array creation");

    // Visit argument to get the requested size.
    iele::IeleValue *ArraySizeValue = compileExpression(*arguments[0]);

    // Allocate memory for the array.
    const ArrayType &arrayType =
      dynamic_cast<const ArrayType &>(*functionCall.annotation().type);
    solAssert(arrayType.isDynamicallySized(),
              "IeleCompiler: found fix-sized array type in new expression");
    solAssert(arrayType.dataStoredIn(DataLocation::Memory),
              "IeleCompiler: found storage allocation with new");
    iele::IeleValue *ArrayValue;
    if (arrayType.isByteArray()) {
      ArrayValue = appendArrayAllocation(arrayType);
      iele::IeleInstruction::CreateStore(
        ArraySizeValue, ArrayValue, CompilingBlock);
    } else {
      ArrayValue = appendArrayAllocation(arrayType, ArraySizeValue);
    }

    // Return pointer to allocated array.
    CompilingExpressionResult.push_back(ArrayValue);
    break;
  }
  case FunctionType::Kind::DelegateCall:
  case FunctionType::Kind::Internal: {
    bool isDelegateCall = function.kind() == FunctionType::Kind::DelegateCall;
    // Visit arguments.
    llvm::SmallVector<iele::IeleValue *, 4> Arguments;
    llvm::SmallVector<iele::IeleLocalVariable *, 4> Returns;
    compileFunctionArguments(&Arguments, &Returns, arguments, function, false);

    // Visit callee.
    llvm::SmallVector<iele::IeleValue*, 2> CalleeValues;
    compileTuple(functionCall.expression(), CalleeValues);
    iele::IeleGlobalValue *CalleeValue;
    if (CalleeValues.size() == 1) {
      CalleeValue = llvm::dyn_cast<iele::IeleGlobalValue>(CalleeValues[0]);
    } else {
      solAssert(CalleeValues.size() == 2, "Invalid number of results from function call expression");
      CalleeValue = llvm::dyn_cast<iele::IeleGlobalValue>(CalleeValues[1]);
      Arguments.insert(Arguments.begin(), CalleeValues[0]);
    }
    if (hasTwoFunctions(function, false, isDelegateCall)) {
      CalleeValue = convertFunctionToInternal(CalleeValue);
    }
    solAssert(CalleeValue,
              "IeleCompiler: Failed to compile callee of internal function "
              "call");

    // Generate call and return values.
    iele::IeleInstruction::CreateInternalCall(Returns, CalleeValue, Arguments,
                                              CompilingBlock);
    CompilingExpressionResult.insert(
        CompilingExpressionResult.end(), Returns.begin(), Returns.end());
    break;
  }
  case FunctionType::Kind::Selfdestruct: {
    // Visit argument (target of the Selfdestruct)
    iele::IeleValue *TargetAddress =
      compileExpression(*arguments.front().get());
    TargetAddress = appendTypeConversion(TargetAddress,
      arguments.front()->annotation().type,
      function.parameterTypes().front());
    solAssert(TargetAddress,
              "IeleCompiler: Failed to compile Selfdestruct target.");

    // Make IELE instruction
    iele::IeleInstruction::CreateSelfdestruct(TargetAddress, CompilingBlock);
    break;
  }
  case FunctionType::Kind::Event: {
    llvm::SmallVector<iele::IeleValue *, 4> IndexedArguments;
    llvm::SmallVector<iele::IeleValue *, 4> NonIndexedArguments;
    TypePointers nonIndexedTypes;
    unsigned numIndexed = 0;
    
    // Get the event definition
    auto const& event = 
      dynamic_cast<EventDefinition const&>(function.declaration());
    
    // Include Event ID as first indexed argument
    // (but only if event is not anonymous!)
    if (!event.isAnonymous()) {
      iele::IeleIntConstant *EventID =
        iele::IeleIntConstant::Create(
          &Context,
          bigint(u256(h256::Arith(dev::keccak256(
            function.externalSignature())))),
          true /* print as hex */);
      IndexedArguments.push_back(EventID);
      ++numIndexed;
    }

    // Visit indexed arguments.
    for (unsigned arg = 0; arg < arguments.size(); ++arg) {
      if (event.parameters()[arg]->isIndexed()) {
        numIndexed++;
        // Compile argument
        iele::IeleValue *ArgValue = compileExpression(*arguments[arg]);
        solAssert(ArgValue,
                  "IeleCompiler: Failed to compile indexed event argument ");
        auto ArgType = arguments[arg]->annotation().type;
        auto ParamType = function.parameterTypes()[arg];
        ArgValue = appendTypeConversion(ArgValue, ArgType, ParamType);
        ArgValue = encoding(ArgValue, ParamType, true);
        IndexedArguments.push_back(ArgValue);
      }
    }

    // Max 4 indexed params allowed! 
    solAssert(numIndexed <= 4, "Too many indexed arguments.");
    
    // Visit non indexed params
    for (unsigned arg = 0; arg < arguments.size(); ++arg) {
      if (!event.parameters()[arg]->isIndexed()) {
        // Compile argument
        iele::IeleValue *ArgValue = compileExpression(*arguments[arg]);
        solAssert(ArgValue,
                  "IeleCompiler: Failed to compile non-indexed event argument");
        // Store indexed argument
        auto ArgType = arguments[arg]->annotation().type;
        auto ParamType = function.parameterTypes()[arg];
        ArgValue = appendTypeConversion(ArgValue, ArgType, ParamType);
        NonIndexedArguments.push_back(ArgValue);
        nonIndexedTypes.push_back(ParamType);
      }
    }
    // Find out next free location (will store encoding of non-indexed args)     
    iele::IeleLocalVariable *NextFree = appendMemorySpill();

    // Store non-indexed args in memory
    if (NonIndexedArguments.size() > 0) {
      encoding(
        NonIndexedArguments, nonIndexedTypes, 
        NextFree, true);
    }

    // build Log instruction
    iele::IeleInstruction::CreateLog(
      // Contains encoded data, or is uninitilised in case of no non-indexed args
      IndexedArguments, NextFree, CompilingBlock);
    break;
  }
  case FunctionType::Kind::SetGas: {
    llvm::SmallVector<iele::IeleValue*, 2> CalleeValues;
    compileTuple(functionCall.expression(), CalleeValues);

    GasValue = compileExpression(*arguments.front());
    GasValue = appendTypeConversion(GasValue, arguments.front()->annotation().type, UInt);
    CompilingExpressionResult.insert(
        CompilingExpressionResult.end(), CalleeValues.begin(), CalleeValues.end());
    break;
  }
  case FunctionType::Kind::SetValue: {
    llvm::SmallVector<iele::IeleValue*, 2> CalleeValues;
    compileTuple(functionCall.expression(), CalleeValues);

    TransferValue = compileExpression(*arguments.front());
    TransferValue = appendTypeConversion(TransferValue, arguments.front()->annotation().type, UInt);
    CompilingExpressionResult.insert(
        CompilingExpressionResult.end(), CalleeValues.begin(), CalleeValues.end());
    break;
  }
  case FunctionType::Kind::External: {
    // Visit arguments.
    llvm::SmallVector<iele::IeleValue *, 4> Arguments;
    llvm::SmallVector<iele::IeleLocalVariable *, 4> Returns;
    compileFunctionArguments(&Arguments, &Returns, arguments, function, true);

    llvm::SmallVector<iele::IeleValue*, 2> CalleeValues;
    compileExpressions(functionCall.expression(), CalleeValues, 2);
    iele::IeleGlobalValue *FunctionCalleeValue =
      llvm::dyn_cast<iele::IeleGlobalValue>(CalleeValues[1]);
    iele::IeleValue *AddressValue =
      CalleeValues[0];

    iele::IeleLocalVariable *StatusValue =
      CompilingFunctionStatus;

    bool StaticCall =
      function.stateMutability() <= StateMutability::View;

    solAssert(!StaticCall || !function.valueSet(), "Value set for staticcall");

    if (!StaticCall && !function.valueSet()) {
      TransferValue = iele::IeleIntConstant::getZero(&Context);
    }

    if (!function.gasSet()) {
      llvm::SmallVector<iele::IeleValue *, 0> EmptyArguments;
      iele::IeleLocalVariable *GasValue =
        iele::IeleLocalVariable::Create(&Context, "gas", CompilingFunction);
      iele::IeleInstruction::CreateIntrinsicCall(
        iele::IeleInstruction::Gas, GasValue, EmptyArguments,
        CompilingBlock);
      this->GasValue = GasValue;
    }

    iele::IeleInstruction::CreateAccountCall(
      StaticCall, StatusValue, Returns, FunctionCalleeValue,
      AddressValue, TransferValue, GasValue, Arguments,
      CompilingBlock);

    appendRevert(StatusValue, StatusValue);

    llvm::SmallVector<iele::IeleValue *, 4> DecodedReturns;
    for (unsigned i = 0; i < Returns.size(); i++) {
      iele::IeleLocalVariable *Return = Returns[i];
      TypePointer type = function.returnParameterTypes()[i];
      DecodedReturns.push_back(decoding(Return, type));
    }

    CompilingExpressionResult.insert(
        CompilingExpressionResult.end(), DecodedReturns.begin(), DecodedReturns.end());
    TransferValue = nullptr;
    GasValue = nullptr;
    break;
  }
  case FunctionType::Kind::CallCode:
  case FunctionType::Kind::BareCall:
  case FunctionType::Kind::BareCallCode:
  case FunctionType::Kind::BareDelegateCall:
    solAssert(false, "low-level function calls not supported in IELE");
  case FunctionType::Kind::Creation: {
    solAssert(!function.gasSet(), "Gas limit set for contract creation.");
    llvm::SmallVector<iele::IeleValue *, 4> Arguments;
    llvm::SmallVector<iele::IeleLocalVariable *, 1> Returns;
    compileFunctionArguments(&Arguments, &Returns, arguments, function, true);
    solAssert(Returns.size() == 1, "New expression returns a single result.");

    iele::IeleValue *Callee = compileExpression(functionCall.expression());
    auto Contract = dynamic_cast<iele::IeleContract *>(Callee);
    solAssert(Contract, "invalid value passed to contract creation");

    iele::IeleLocalVariable *StatusValue =
      CompilingFunctionStatus;

    if (!function.valueSet()) {
      TransferValue = iele::IeleIntConstant::getZero(&Context);
    }

    iele::IeleInstruction::CreateCreate(
      false, StatusValue, Returns[0], Contract, nullptr,
      TransferValue, Arguments, CompilingBlock);

    appendRevert(StatusValue, StatusValue);

    CompilingExpressionResult.insert(
        CompilingExpressionResult.end(), Returns.begin(), Returns.end());
    TransferValue = nullptr;
    GasValue = nullptr;
    break;
  }
  case FunctionType::Kind::Log0:
  case FunctionType::Kind::Log1:
  case FunctionType::Kind::Log2:
  case FunctionType::Kind::Log3:
  case FunctionType::Kind::Log4: {
    llvm::SmallVector<iele::IeleValue *, 4> CompiledArguments;

    // First arg is the data part
    iele::IeleValue *DataArg = compileExpression(*arguments[0]);
    solAssert(DataArg,
              "IeleCompiler: Failed to compile data argument of log operation ");

    // Remaining args are the topics
    for (unsigned arg = 1; arg < arguments.size(); arg++)
    {
        iele::IeleValue *ArgValue = compileExpression(*arguments[arg]);
        solAssert(ArgValue,
                  "IeleCompiler: Failed to compile indexed log argument ");
        CompiledArguments.push_back(ArgValue);
    }

    // Find out next free location (will store encoding of non-indexed args)     
    // TODO: this is the same as in the events code. Refactor after encodings are done?
    iele::IeleLocalVariable *NextFree = appendMemorySpill();

    // Store the data argument in memory
    iele::IeleInstruction::CreateStore(DataArg,
                                       NextFree, 
                                       iele::IeleIntConstant::getZero(&Context),
                                       iele::IeleIntConstant::Create(&Context, bigint(32)),
                                       CompilingBlock);

    // make log instruction 
    iele::IeleInstruction::CreateLog(CompiledArguments,
                                     NextFree,
                                     CompilingBlock);

    break;
  }
  case FunctionType::Kind::ECRecover: {
    // Visit arguments.
    llvm::SmallVector<iele::IeleValue *, 4> Arguments;
    llvm::SmallVector<iele::IeleLocalVariable *, 1> Returns;
    compileFunctionArguments(&Arguments, &Returns, arguments, function, true);

    iele::IeleGlobalVariable *FunctionCalleeValue =
      iele::IeleGlobalVariable::Create(&Context, "iele.ecrec");
    iele::IeleValue *AddressValue =
      iele::IeleIntConstant::getOne(&Context);

    iele::IeleLocalVariable *StatusValue =
      CompilingFunctionStatus;

    if (!function.gasSet()) {
      llvm::SmallVector<iele::IeleValue *, 0> EmptyArguments;
      iele::IeleLocalVariable *GasValue =
        iele::IeleLocalVariable::Create(&Context, "gas", CompilingFunction);
      iele::IeleInstruction::CreateIntrinsicCall(
        iele::IeleInstruction::Gas, GasValue, EmptyArguments,
        CompilingBlock);
      this->GasValue = GasValue;
    }

    iele::IeleInstruction::CreateAccountCall(
      true, StatusValue, Returns, FunctionCalleeValue, AddressValue,
      nullptr, GasValue, Arguments, CompilingBlock);

    appendRevert(StatusValue, StatusValue);
    iele::IeleLocalVariable *Failed =
      iele::IeleLocalVariable::Create(&Context, "ecrec.failed", CompilingFunction);
    iele::IeleInstruction::CreateBinOp(
      iele::IeleInstruction::CmpEq, Failed, Returns[0],
      iele::IeleIntConstant::getMinusOne(&Context),
      CompilingBlock);
    appendRevert(Failed);

    CompilingExpressionResult.insert(
        CompilingExpressionResult.end(), Returns.begin(), Returns.end());
    TransferValue = nullptr;
    GasValue = nullptr;
    break;
  }
  case FunctionType::Kind::BlockHash: {
    iele::IeleValue *BlockNum = compileExpression(*arguments.front());
    BlockNum = appendTypeConversion(BlockNum, arguments.front()->annotation().type, function.parameterTypes()[0]);
    llvm::SmallVector<iele::IeleValue *, 0> Arguments(1, BlockNum);
    iele::IeleLocalVariable *BlockHashValue =
      iele::IeleLocalVariable::Create(&Context, "blockhash", CompilingFunction);
    iele::IeleInstruction::CreateIntrinsicCall(
      iele::IeleInstruction::Blockhash, BlockHashValue, Arguments,
      CompilingBlock);
    CompilingExpressionResult.push_back(BlockHashValue);
    break;
  }
  case FunctionType::Kind::SHA3:
  case FunctionType::Kind::SHA256:
  case FunctionType::Kind::RIPEMD160: {
    // Visit arguments
    llvm::SmallVector<iele::IeleValue *, 4> Arguments;
    TypePointers Types;
    for (unsigned i = 0; i < arguments.size(); ++i) {
      iele::IeleValue *ArgValue = compileExpression(*arguments[i]);
      solAssert(ArgValue,
                "IeleCompiler: Failed to compile internal function call "
                "argument");
      // Check if we need to do a memory to/from storage copy.
      TypePointer ArgType = arguments[i]->annotation().type;
      ArgValue = appendTypeConversion(ArgValue, ArgType, ArgType->mobileType());
      ArgType = ArgType->mobileType();
      Arguments.push_back(ArgValue);
      Types.push_back(ArgType);
    }

    llvm::SmallVector<iele::IeleLocalVariable *, 1> Returns;
    iele::IeleLocalVariable *Return =
      iele::IeleLocalVariable::Create(&Context, "computed.hash", CompilingFunction);
    Returns.push_back(Return);

    // Allocate cell 
    iele::IeleLocalVariable *NextFree = appendMemorySpill();
    iele::IeleValue *ByteWidth = encoding(Arguments, Types, NextFree, false);
    if (function.kind() == FunctionType::Kind::SHA3) {
      iele::IeleInstruction::CreateSha3(
        Return, NextFree, CompilingBlock);
    } else {
      iele::IeleLocalVariable *ArgValue =
        iele::IeleLocalVariable::Create(&Context, "encoded.val", CompilingFunction);
      iele::IeleInstruction::CreateLoad(
        ArgValue, NextFree, iele::IeleIntConstant::getZero(&Context), ByteWidth, CompilingBlock);
      iele::IeleInstruction::CreateBinOp(
        iele::IeleInstruction::Twos,
        ArgValue, ByteWidth, ArgValue,
        CompilingBlock);
      iele::IeleInstruction::CreateBinOp(
        iele::IeleInstruction::BSwap,
        ArgValue, ByteWidth, ArgValue,
        CompilingBlock);
      Arguments.clear();
      Arguments.push_back(ByteWidth);
      Arguments.push_back(ArgValue);

      iele::IeleGlobalVariable *FunctionCalleeValue;
      if (function.kind() == FunctionType::Kind::SHA256) {
        FunctionCalleeValue = iele::IeleGlobalVariable::Create(&Context, "iele.sha256");
      } else {
        FunctionCalleeValue = iele::IeleGlobalVariable::Create(&Context, "iele.rip160");
      }

      iele::IeleValue *AddressValue =
        iele::IeleIntConstant::getOne(&Context);

      iele::IeleLocalVariable *StatusValue =
        CompilingFunctionStatus;
 
      if (!function.gasSet()) {
        llvm::SmallVector<iele::IeleValue *, 0> EmptyArguments;
        iele::IeleLocalVariable *GasValue =
          iele::IeleLocalVariable::Create(&Context, "gas", CompilingFunction);
        iele::IeleInstruction::CreateIntrinsicCall(
          iele::IeleInstruction::Gas, GasValue, EmptyArguments,
          CompilingBlock);
        this->GasValue = GasValue;
      }

      iele::IeleInstruction::CreateAccountCall(
        true, StatusValue, Returns, FunctionCalleeValue, AddressValue,
        nullptr, GasValue, Arguments, CompilingBlock);

      appendRevert(StatusValue, StatusValue);
      TransferValue = nullptr;
      GasValue = nullptr;
    }
    CompilingExpressionResult.push_back(Return);
    break;
  }
  case FunctionType::Kind::ByteArrayPush: {
    iele::IeleValue *PushedValue = compileExpression(*arguments.front());
    iele::IeleValue *ArrayValue = compileExpression(functionCall.expression());
    IeleLValue *SizeLValue = AddressLValue::Create(this, ArrayValue, CompilingLValueArrayType->location());
    iele::IeleValue *SizeValue = SizeLValue->read(CompilingBlock);
    iele::IeleLocalVariable *StringAddress =
      iele::IeleLocalVariable::Create(&Context, "string.address", CompilingFunction);
    iele::IeleInstruction::CreateBinOp(
      iele::IeleInstruction::Add, StringAddress, ArrayValue,
      iele::IeleIntConstant::getOne(&Context),
      CompilingBlock);
    IeleLValue *ElementLValue = ByteArrayLValue::Create(this, StringAddress, SizeValue, CompilingLValueArrayType->location());
    ElementLValue->write(PushedValue, CompilingBlock);

    iele::IeleLocalVariable *NewSize =
      iele::IeleLocalVariable::Create(&Context, "array.new.length", CompilingFunction);
    iele::IeleInstruction::CreateBinOp(
      iele::IeleInstruction::Add, NewSize, SizeValue,
      iele::IeleIntConstant::getOne(&Context),
      CompilingBlock);

    SizeLValue->write(NewSize, CompilingBlock);
    CompilingExpressionResult.push_back(NewSize);
    break;
  }
  case FunctionType::Kind::ArrayPush: {
    iele::IeleValue *PushedValue = compileExpression(*arguments.front());
    iele::IeleValue *ArrayValue = compileExpression(functionCall.expression());
    IeleLValue *SizeLValue = AddressLValue::Create(this, ArrayValue, CompilingLValueArrayType->location());
    iele::IeleValue *SizeValue = SizeLValue->read(CompilingBlock);

    TypePointer elementType = CompilingLValueArrayType->baseType();
    TypePointer RHSType = arguments.front()->annotation().type;

    bigint elementSize;
    switch (CompilingLValueArrayType->location()) {
    case DataLocation::Storage: {
      elementSize = elementType->storageSize();
      break;
    }
    case DataLocation::Memory: {
      elementSize = elementType->memorySize();
      break;
    }
    case DataLocation::CallData:
      solAssert(false, "not supported by IELE.");
    }
 
    iele::IeleValue *ElementSizeValue =
      iele::IeleIntConstant::Create(&Context, elementSize);
 
    iele::IeleLocalVariable *AddressValue =
      iele::IeleLocalVariable::Create(&Context, "array.last.element", CompilingFunction);
    // compute the data offset of the last element
    iele::IeleInstruction::CreateBinOp(
      iele::IeleInstruction::Mul, AddressValue, SizeValue, ElementSizeValue,
      CompilingBlock);
    // add one for the length slot
    iele::IeleInstruction::CreateBinOp(
      iele::IeleInstruction::Add, AddressValue, AddressValue,
      iele::IeleIntConstant::getOne(&Context),
      CompilingBlock);
    // compute the address of the last element
    iele::IeleInstruction::CreateBinOp(
      iele::IeleInstruction::Add, AddressValue, AddressValue, ArrayValue,
      CompilingBlock);

    IeleLValue *ElementLValue = makeLValue(AddressValue, elementType, CompilingLValueArrayType->location());
    if (shouldCopyStorageToStorage(ElementLValue, *RHSType))
      appendCopyFromStorageToStorage(ElementLValue, elementType, PushedValue, RHSType);
    else if (shouldCopyMemoryToStorage(*elementType, ElementLValue, *RHSType))
      appendCopyFromMemoryToStorage(ElementLValue, elementType, PushedValue, RHSType);
    else if (shouldCopyMemoryToMemory(*elementType, ElementLValue, *RHSType))
      appendCopyFromMemoryToMemory(ElementLValue, elementType, PushedValue, RHSType);
    else
      ElementLValue->write(PushedValue, CompilingBlock);

    iele::IeleLocalVariable *NewSize =
      iele::IeleLocalVariable::Create(&Context, "array.new.length", CompilingFunction);
    iele::IeleInstruction::CreateBinOp(
      iele::IeleInstruction::Add, NewSize, SizeValue,
      iele::IeleIntConstant::getOne(&Context),
      CompilingBlock);

    SizeLValue->write(NewSize, CompilingBlock);
    CompilingExpressionResult.push_back(NewSize);
    break;
  }
  default:
      solAssert(false, "IeleCompiler: Invalid function type.");
  }

  return false;
}

template <class ArgClass, class ReturnClass, class ExpressionClass>
void IeleCompiler::compileFunctionArguments(ArgClass *Arguments, ReturnClass *Returns, 
      const std::vector<ASTPointer<ExpressionClass>> &arguments, const FunctionType &function, bool encode) {
    for (unsigned i = 0; i < arguments.size(); ++i) {
      iele::IeleValue *ArgValue = compileExpression(*arguments[i]);
      solAssert(ArgValue,
                "IeleCompiler: Failed to compile internal function call "
                "argument");
      // Check if we need to do a memory to/from storage copy.
      TypePointer ArgType = arguments[i]->annotation().type;
      TypePointer ParamType = function.parameterTypes()[i];
      ArgValue = appendTypeConversion(ArgValue, ArgType, ParamType);
      if (encode) {
        ArgValue = encoding(ArgValue, ParamType);
      }
      Arguments->push_back(ArgValue);
    }

    // Prepare registers for return values.
    for (unsigned i = 0; i < function.returnParameterTypes().size(); ++i)
      Returns->push_back(
        iele::IeleLocalVariable::Create(&Context, "tmp", CompilingFunction));
}

bool IeleCompiler::visit(const NewExpression &newExpression) {
  const Type &Type = *newExpression.typeName().annotation().type;
  const ContractType *contractType = dynamic_cast<const ContractType *>(&Type);
  solAssert(contractType, "not implemented yet");
  const ContractDefinition &ContractDefinition = contractType->contractDefinition();
  iele::IeleContract *Contract = CompiledContracts[&ContractDefinition];
  std::vector<iele::IeleContract *> &contracts = CompilingContract->getIeleContractList();
  if (std::find(contracts.begin(), contracts.end(), Contract) == contracts.end()) {
    CompilingContract->getIeleContractList().push_back(Contract);
  }
  solAssert(Contract, "Could not find compiled contract for new expression");
  CompilingExpressionResult.push_back(Contract);
  return false;
}

bool IeleCompiler::visit(const MemberAccess &memberAccess) {
   const std::string& member = memberAccess.memberName();

  // Not supported yet cases.
  if (const FunctionType *funcType =
        dynamic_cast<const FunctionType *>(
            memberAccess.annotation().type.get())) {
    if (funcType->bound()) {
      iele::IeleValue *boundValue = compileExpression(memberAccess.expression());
      boundValue = appendTypeConversion(boundValue, 
        memberAccess.expression().annotation().type,
        funcType->selfType());
      CompilingExpressionResult.push_back(boundValue);
      
      const Declaration *declaration =
        memberAccess.annotation().referencedDeclaration;
      const FunctionDefinition *functionDef =
            dynamic_cast<const FunctionDefinition *>(declaration);
      solAssert(functionDef, "IeleCompiler: bound function does not have a definition");
      std::string name = getIeleNameForFunction(*functionDef); 

      // Lookup identifier in the function's symbol table.
      iele::IeleValueSymbolTable *ST = CompilingFunction->getIeleValueSymbolTable();
      solAssert(ST,
                "IeleCompiler: failed to access compiling function's symbol "
                "table.");
      if (iele::IeleValue *Identifier =
            ST->lookup(VarNameMap[ModifierDepth][name])) {
        CompilingExpressionResult.push_back(RegisterLValue::Create(llvm::dyn_cast<iele::IeleLocalVariable>(Identifier)));
        return false;
      }
      ST = CompilingContract->getIeleValueSymbolTable();
      solAssert(ST,
               "IeleCompiler: failed to access compiling contract's symbol "
               "table.");
      if (iele::IeleValue *Identifier = ST->lookup(name)) {
        appendVariable(Identifier, functionDef->name(), true);
        return false;
      }

      solAssert(false, "Invalid bound function without declaration");
      return false;
    }
  }

  const Type *actualType = memberAccess.expression().annotation().type.get();
  if (const TypeType *type = dynamic_cast<const TypeType *>(actualType)) {
    if (dynamic_cast<const ContractType *>(type->actualType().get())) {
      iele::IeleValueSymbolTable *ST = CompilingContract->getIeleValueSymbolTable();
      solAssert(ST,
                "IeleCompiler: failed to access compiling contract's symbol table.");
      if (auto funType = dynamic_cast<const FunctionType *>(memberAccess.annotation().type.get())) {
        switch(funType->kind()) {
        case FunctionType::Kind::DelegateCall:
        case FunctionType::Kind::Internal:
	  if (const auto * function = dynamic_cast<const FunctionDefinition *>(memberAccess.annotation().referencedDeclaration)) {
            std::string name = getIeleNameForFunction(*function);
            iele::IeleValue *Result = ST->lookup(name);
            CompilingExpressionResult.push_back(Result);
            return false;
          } else {
            solAssert(false, "Function member not found");
          }
        case FunctionType::Kind::External:
        case FunctionType::Kind::Creation:
        case FunctionType::Kind::Send:
        case FunctionType::Kind::Transfer:
          // handled below
          actualType = type->actualType().get();
          break;
        case FunctionType::Kind::BareCall:
        case FunctionType::Kind::BareCallCode:
        case FunctionType::Kind::BareDelegateCall:
        case FunctionType::Kind::CallCode:
        default:
          solAssert(false, "not implemented yet");
        }
      } else if (dynamic_cast<const TypeType *>(memberAccess.annotation().type.get())) {
        return false;
        //noop
      } else if (auto variable = dynamic_cast<const VariableDeclaration *>(memberAccess.annotation().referencedDeclaration)) {
        if (variable->isConstant()) {
          iele::IeleValue *Result = compileExpression(*variable->value());
          TypePointer rhsType = variable->value()->annotation().type;
          Result = appendTypeConversion(Result, rhsType, variable->annotation().type);
          CompilingExpressionResult.push_back(Result);
        } else {
          std::string name = getIeleNameForStateVariable(variable);
          iele::IeleValue *Result = ST->lookup(name);
          solAssert(Result, "IeleCompiler: failed to find state variable in "
                            "contract's symbol table");
          appendVariable(Result, variable->name(), variable->annotation().type->isValueType());
        }
        return false;
      } else {
        solAssert(false, "not implemented yet");
      }
    } else if (auto enumType = dynamic_cast<const EnumType *>(type->actualType().get())) {
      iele::IeleIntConstant *Result = iele::IeleIntConstant::Create(&Context, bigint(enumType->memberValue(memberAccess.memberName())));
      CompilingExpressionResult.push_back(Result);
      return false;
    } else {
      solAssert(false, "not implemented yet");
    }
  }

  if (auto type = dynamic_cast<const ContractType *>(actualType)) {
 
    if (type->isSuper()) {
      iele::IeleValueSymbolTable *ST = CompilingContract->getIeleValueSymbolTable();
      solAssert(ST,
                "IeleCompiler: failed to access compiling contract's symbol table.");

      const FunctionDefinition *super = superFunction(dynamic_cast<const FunctionDefinition &>(*memberAccess.annotation().referencedDeclaration), type->contractDefinition());
      std::string superName = getIeleNameForFunction(*super);
      iele::IeleValue *Result = ST->lookup(superName);
      solAssert(Result,
                "IeleCompiler: failed to find function in compiling contract's"
                " symbol table");
      CompilingExpressionResult.push_back(Result);
      return false;
    } else {
      if (const Declaration *declaration = memberAccess.annotation().referencedDeclaration) {
        memberAccess.expression().accept(*this);
        std::string name;
        // don't call getIeleNameFor here because this is part of an external call and therefore is only able to
        // see the most-derived function
        if (const auto *variable = dynamic_cast<const VariableDeclaration *>(declaration)) {
          name = variable->name() + "()";
        } else if (const auto *function = dynamic_cast<const FunctionDefinition *>(declaration)) {
          name = function->externalSignature();
        } else {
          solAssert(false, "Contract member is neither variable nor function.");
        }
        iele::IeleValue *Result = iele::IeleFunction::Create(&Context, true, name);
        CompilingExpressionResult.push_back(Result);
        return false;
      }
    }
  }

  const Type &baseType = *actualType;

  switch (baseType.category()) {
  case Type::Category::Magic:
    // Reserved members of reserved identifiers. We can ignore the kind of magic
    // and only look at the name of the member.
    if (member == "timestamp") {
      llvm::SmallVector<iele::IeleValue *, 0> EmptyArguments;
      iele::IeleLocalVariable *TimestampValue =
        iele::IeleLocalVariable::Create(&Context, "timestamp", CompilingFunction);
      iele::IeleInstruction::CreateIntrinsicCall(
        iele::IeleInstruction::Timestamp, TimestampValue, EmptyArguments,
        CompilingBlock);
      CompilingExpressionResult.push_back(TimestampValue);
    } else if (member == "difficulty") {
      llvm::SmallVector<iele::IeleValue *, 0> EmptyArguments;
      iele::IeleLocalVariable *DifficultyValue =
        iele::IeleLocalVariable::Create(&Context, "difficulty", CompilingFunction);
      iele::IeleInstruction::CreateIntrinsicCall(
        iele::IeleInstruction::Difficulty, DifficultyValue, EmptyArguments,
        CompilingBlock);
      CompilingExpressionResult.push_back(DifficultyValue);
    } else if (member == "number") {
      llvm::SmallVector<iele::IeleValue *, 0> EmptyArguments;
      iele::IeleLocalVariable *NumberValue =
        iele::IeleLocalVariable::Create(&Context, "number", CompilingFunction);
      iele::IeleInstruction::CreateIntrinsicCall(
        iele::IeleInstruction::Number, NumberValue, EmptyArguments,
        CompilingBlock);
      CompilingExpressionResult.push_back(NumberValue);
    } else if (member == "gaslimit") {
      llvm::SmallVector<iele::IeleValue *, 0> EmptyArguments;
      iele::IeleLocalVariable *GaslimitValue =
        iele::IeleLocalVariable::Create(&Context, "gaslimit", CompilingFunction);
      iele::IeleInstruction::CreateIntrinsicCall(
        iele::IeleInstruction::Gaslimit, GaslimitValue, EmptyArguments,
        CompilingBlock);
      CompilingExpressionResult.push_back(GaslimitValue);
    } else if (member == "sender") {
      llvm::SmallVector<iele::IeleValue *, 0> EmptyArguments;
      iele::IeleLocalVariable *CallerValue =
      iele::IeleLocalVariable::Create(&Context, "caller", CompilingFunction);
      iele::IeleInstruction::CreateIntrinsicCall(
        iele::IeleInstruction::Caller, CallerValue, EmptyArguments,
        CompilingBlock);
      CompilingExpressionResult.push_back(CallerValue);
    } else if (member == "value") {
      llvm::SmallVector<iele::IeleValue *, 0> EmptyArguments;
      iele::IeleLocalVariable *CallvalueValue =
        iele::IeleLocalVariable::Create(&Context, "callvalue", CompilingFunction);
      iele::IeleInstruction::CreateIntrinsicCall(
        iele::IeleInstruction::Callvalue, CallvalueValue, EmptyArguments,
        CompilingBlock);
      CompilingExpressionResult.push_back(CallvalueValue);
    } else if (member == "origin") {
      llvm::SmallVector<iele::IeleValue *, 0> EmptyArguments;
      iele::IeleLocalVariable *OriginValue =
        iele::IeleLocalVariable::Create(&Context, "origin", CompilingFunction);
      iele::IeleInstruction::CreateIntrinsicCall(
        iele::IeleInstruction::Origin, OriginValue, EmptyArguments,
        CompilingBlock);
      CompilingExpressionResult.push_back(OriginValue);
    } else if (member == "gas") {
      llvm::SmallVector<iele::IeleValue *, 0> EmptyArguments;
      iele::IeleLocalVariable *GasValue =
        iele::IeleLocalVariable::Create(&Context, "gas", CompilingFunction);
      iele::IeleInstruction::CreateIntrinsicCall(
        iele::IeleInstruction::Gas, GasValue, EmptyArguments,
        CompilingBlock);
      CompilingExpressionResult.push_back(GasValue);
    } else if (member == "gasprice") {
      llvm::SmallVector<iele::IeleValue *, 0> EmptyArguments;
      iele::IeleLocalVariable *GaspriceValue =
        iele::IeleLocalVariable::Create(&Context, "gasprice", CompilingFunction);
      iele::IeleInstruction::CreateIntrinsicCall(
        iele::IeleInstruction::Gasprice, GaspriceValue, EmptyArguments,
        CompilingBlock);
      CompilingExpressionResult.push_back(GaspriceValue);
    } else if (member == "coinbase") {
      llvm::SmallVector<iele::IeleValue *, 0> EmptyArguments;
      iele::IeleLocalVariable *BeneficiaryValue =
        iele::IeleLocalVariable::Create(&Context, "beneficiary", CompilingFunction);
      iele::IeleInstruction::CreateIntrinsicCall(
        iele::IeleInstruction::Beneficiary, BeneficiaryValue, EmptyArguments,
        CompilingBlock);
      CompilingExpressionResult.push_back(BeneficiaryValue);
    } else if (member == "data")
      solAssert(false, "IeleCompiler: member not supported in IELE");
    else if (member == "sig")
      solAssert(false, "IeleCompiler: member not supported in IELE");
    else
      solAssert(false, "IeleCompiler: Unknown magic member.");
    break;
  case Type::Category::Contract:
  case Type::Category::Integer: {
    // Visit accessed exression (skip in case of magic base expression).
    iele::IeleValue *ExprValue = compileExpression(memberAccess.expression());
    solAssert(ExprValue,
              "IeleCompiler: failed to compile base expression for member "
              "access.");
    solAssert(!(std::set<std::string>{"call", "callcode", "delegatecall"}).count(member),
              "IeleCompiler: member not supported in IELE");
    if (member == "transfer" || member == "send") {
      ExprValue = appendTypeConversion(ExprValue,
        memberAccess.expression().annotation().type,
        Address);
      solAssert(ExprValue, "IeleCompiler: Failed to compile address");
      CompilingExpressionResult.push_back(ExprValue);
    } else if (member == "balance") {
      ExprValue = appendTypeConversion(ExprValue,
        memberAccess.expression().annotation().type,
        Address);
      llvm::SmallVector<iele::IeleValue *, 0> Arguments(1, ExprValue);
      iele::IeleLocalVariable *BalanceValue =
        iele::IeleLocalVariable::Create(&Context, "balance", CompilingFunction);
      iele::IeleInstruction::CreateIntrinsicCall(
        iele::IeleInstruction::Balance, BalanceValue, Arguments,
        CompilingBlock);
      CompilingExpressionResult.push_back(BalanceValue);
    } else
      solAssert(false, "IeleCompiler: invalid member for integer value");
    break;
  }
  case Type::Category::Function:
    if (member == "value" || member == "gas") {
      llvm::SmallVector<iele::IeleValue*, 2> CalleeValues;
      compileTuple(memberAccess.expression(), CalleeValues);
      CompilingExpressionResult.insert(
          CompilingExpressionResult.end(), CalleeValues.begin(), CalleeValues.end());
    }
    else if (member == "selector")
      solAssert(false, "IeleCompiler: member not supported in IELE");
    else
      solAssert(false, "IeleCompiler: invalid member for function value");
    break;
  case Type::Category::Struct: {
    const StructType &type = dynamic_cast<const StructType &>(baseType);
    const TypePointer memberType = type.memberType(member);

    // Visit accessed exression (skip in case of magic base expression).
    iele::IeleValue *ExprValue = compileExpression(memberAccess.expression());
    solAssert(ExprValue,
              "IeleCompiler: failed to compile base expression for member "
              "access.");

    // Generate code for the access.
    // First compute the offset from the start of the struct.
    bigint offset;
    switch (type.location()) {
    case DataLocation::Storage: {
      const auto& offsets = type.storageOffsetsOfMember(member);
      offset = offsets.first;
      break;
    }
    case DataLocation::Memory: {
      offset = type.memoryOffsetOfMember(member);
      break;
    }
    default:
      solAssert(false, "IeleCompiler: Illegal data location for struct.");
    }
    iele::IeleValue *OffsetValue =
      iele::IeleIntConstant::Create(&Context, offset);
    // Then compute the address of the accessed element.
    iele::IeleLocalVariable *AddressValue =
      iele::IeleLocalVariable::Create(&Context, "tmp", CompilingFunction);
    iele::IeleInstruction::CreateBinOp(
        iele::IeleInstruction::Add, AddressValue, ExprValue, OffsetValue,
        CompilingBlock);
    CompilingExpressionResult.push_back(makeLValue(AddressValue, memberType, type.location()));
    break;
  }
  case Type::Category::FixedBytes: {
    // Visit accessed exression (skip in case of magic base expression).
    iele::IeleValue *ExprValue = compileExpression(memberAccess.expression());
    solAssert(ExprValue,
              "IeleCompiler: failed to compile base expression for member "
              "access.");

    const FixedBytesType &type = dynamic_cast<const FixedBytesType &>(baseType);
    if (member != "length")
      solAssert(false, "IeleCompiler: invalid member for bytesN value");
    iele::IeleValue *LengthValue =
      iele::IeleIntConstant::Create(
        &Context,
        bigint(type.numBytes()));
    CompilingExpressionResult.push_back(LengthValue);
    break;
  }
  case Type::Category::Array: {
    const ArrayType &type = dynamic_cast<const ArrayType &>(baseType);
    iele::IeleValue *ExprValue = compileExpression(memberAccess.expression());

    solAssert(ExprValue,
              "IeleCompiler: failed to compile base expression for member "
              "access.");

    const Type &elementType = *type.baseType();
    // Generate code for the access.
    bigint elementSize;
    switch (type.location()) {
    case DataLocation::Storage: {
      elementSize = elementType.storageSize();
      break;
    }
    case DataLocation::Memory: {
      elementSize = elementType.memorySize();
      break;
    }
    case DataLocation::CallData:
      solAssert(false, "not supported by IELE.");
    }
 
    if (member == "length") {
      if (type.isDynamicallySized()) {
        // If the array is dynamically sized the size is stored in the first slot.
        CompilingExpressionResult.push_back(ArrayLengthLValue::Create(this, ExprValue, type.location()));
        CompilingLValueArrayType = &type;
      } else {
        CompilingExpressionResult.push_back(
          iele::IeleIntConstant::Create(&Context, type.length()));
      }
    } else if (member == "push") {
      solAssert(type.isDynamicallySized(), "Invalid push on fixed length array");
      CompilingExpressionResult.push_back(ExprValue);
      CompilingLValueArrayType = &type;
      break;
    } else {
      solAssert(false, "not implemented yet");
    }
    break;
  }
  case Type::Category::Enum:
    solAssert(false, "not implemented yet: enums");
  default:
    solAssert(false, "IeleCompiler: Member access to unknown type.");
  }

  return false;
}

bool IeleCompiler::visit(const IndexAccess &indexAccess) {
  const Type &baseType = *indexAccess.baseExpression().annotation().type;
  switch (baseType.category()) {
  case Type::Category::Array: {
    const ArrayType &type = dynamic_cast<const ArrayType &>(baseType);
    TypePointer elementType = type.baseType();

    // Visit accessed exression.
    iele::IeleValue *ExprValue = compileExpression(indexAccess.baseExpression());
    solAssert(ExprValue,
              "IeleCompiler: failed to compile base expression for index "
              "access.");

    // Visit index expression.
    solAssert(indexAccess.indexExpression(),
              "IeleCompiler: Index expression expected.");
    iele::IeleValue *IndexValue =
      compileExpression(*indexAccess.indexExpression());
    IndexValue =
      appendTypeConversion(
          IndexValue,
          indexAccess.indexExpression()->annotation().type, UInt);
    solAssert(IndexValue,
              "IeleCompiler: failed to compile index expression for index "
              "access.");

    // Generate code for the access.
    bigint elementSize;
    bigint size;
    switch (type.location()) {
    case DataLocation::Storage: {
      elementSize = elementType->storageSize();
      size = type.storageSize();
      break;
    }
    case DataLocation::Memory: {
      elementSize = elementType->memorySize();
      size = type.memorySize();
      break;
    }
    case DataLocation::CallData:
      solAssert(false, "not supported by IELE.");
    }
    // First compute the offset from the start of the array.
    iele::IeleValue *ElementSizeValue =
      iele::IeleIntConstant::Create(&Context, elementSize);
    iele::IeleLocalVariable *OffsetValue =
      iele::IeleLocalVariable::Create(&Context, "tmp", CompilingFunction);
    if (!type.isByteArray()) {
      iele::IeleInstruction::CreateBinOp(
          iele::IeleInstruction::Mul, OffsetValue, IndexValue,
          ElementSizeValue, CompilingBlock);
    }
    if (type.isDynamicallySized() && !type.isByteArray()) {
      // Add 1 to skip the first slot that holds the size.
      iele::IeleInstruction::CreateBinOp(
          iele::IeleInstruction::Add, OffsetValue, OffsetValue,
          iele::IeleIntConstant::getOne(&Context), CompilingBlock);
    }
    // Then compute the size of the array.
    iele::IeleValue *SizeValue = nullptr;
    if (type.isDynamicallySized()) {
      // If the array is dynamically sized the size is stored in the first slot.
      SizeValue =
        iele::IeleLocalVariable::Create(&Context, "tmp", CompilingFunction);
      if (type.location() == DataLocation::Storage)
        iele::IeleInstruction::CreateSLoad(
            llvm::cast<iele::IeleLocalVariable>(SizeValue), ExprValue,
            CompilingBlock);
      else
        iele::IeleInstruction::CreateLoad(
            llvm::cast<iele::IeleLocalVariable>(SizeValue), ExprValue,
            CompilingBlock);
    } else {
      SizeValue = iele::IeleIntConstant::Create(&Context, size);
    }
    // Then check for out-of-bounds access.
    iele::IeleLocalVariable *OutOfRangeValue =
      iele::IeleLocalVariable::Create(&Context, "index.out.of.range",
                                      CompilingFunction);
    iele::IeleInstruction::CreateBinOp(
        iele::IeleInstruction::CmpLt, OutOfRangeValue, IndexValue, 
        iele::IeleIntConstant::getZero(&Context), CompilingBlock);
    appendRevert(OutOfRangeValue);
    iele::IeleInstruction::CreateBinOp(
        iele::IeleInstruction::CmpGe, OutOfRangeValue, IndexValue, 
        SizeValue, CompilingBlock);
    appendRevert(OutOfRangeValue);
    // Then compute the address of the accessed element and check for
    // out-of-bounds access.
    iele::IeleLocalVariable *AddressValue =
      iele::IeleLocalVariable::Create(&Context, "tmp", CompilingFunction);
    if (type.isByteArray()) {
      iele::IeleInstruction::CreateBinOp(
          iele::IeleInstruction::Add, AddressValue, ExprValue, iele::IeleIntConstant::getOne(&Context),
          CompilingBlock);
    } else {
      iele::IeleInstruction::CreateBinOp(
          iele::IeleInstruction::Add, AddressValue, ExprValue, OffsetValue,
          CompilingBlock);
    }

    CompilingExpressionResult.push_back(makeLValue(AddressValue, elementType, type.location(), type.isByteArray() ? IndexValue : nullptr));
    break;
  }
  case Type::Category::FixedBytes: {
    const FixedBytesType &type = dynamic_cast<const FixedBytesType &>(baseType);

    // Visit accessed exression.
    iele::IeleValue *ExprValue = compileExpression(indexAccess.baseExpression());
    solAssert(ExprValue,
              "IeleCompiler: failed to compile base expression for index "
              "access.");

    solAssert(indexAccess.indexExpression(),
              "IeleCompiler: Index expression expected.");

     // Visit index expression.
    iele::IeleValue *IndexValue =
      compileExpression(*indexAccess.indexExpression());
    IndexValue = appendTypeConversion(IndexValue, indexAccess.indexExpression()->annotation().type, UInt);
    solAssert(IndexValue,
              "IeleCompiler: failed to compile index expression for index "
              "access.");

    bigint min = 0;
    bigint max = type.numBytes() - 1;
    appendRangeCheck(IndexValue, &min, &max);

    iele::IeleLocalVariable *ShiftValue =
      iele::IeleLocalVariable::Create(&Context, "tmp",
                                      CompilingFunction);
    iele::IeleInstruction::CreateBinOp(
      iele::IeleInstruction::Sub, ShiftValue, IndexValue,
      iele::IeleIntConstant::Create(&Context, bigint(type.numBytes())),
      CompilingBlock);
    iele::IeleInstruction::CreateBinOp(
      iele::IeleInstruction::Shift, ShiftValue, ExprValue, ShiftValue, CompilingBlock);
    iele::IeleInstruction::CreateBinOp(
      iele::IeleInstruction::And, ShiftValue, ShiftValue,
      iele::IeleIntConstant::Create(&Context, bigint(255)),
      CompilingBlock);
    CompilingExpressionResult.push_back(ShiftValue);
    break;
  }
  case Type::Category::Mapping: {
    const MappingType &type = dynamic_cast<const MappingType &>(baseType);
    TypePointer keyType = type.keyType();
    TypePointer valueType = type.valueType();

    // Visit accessed exression.
    iele::IeleValue *ExprValue = compileExpression(indexAccess.baseExpression());
    solAssert(ExprValue,
              "IeleCompiler: failed to compile base expression for index "
              "access.");

    // Visit index expression.
    solAssert(indexAccess.indexExpression(),
              "IeleCompiler: Index expression expected.");
    iele::IeleValue *IndexValue =
      compileExpression(*indexAccess.indexExpression());
    IndexValue =
      appendTypeConversion(
          IndexValue,
          indexAccess.indexExpression()->annotation().type, keyType);
    solAssert(IndexValue,
              "IeleCompiler: failed to compile index expression for index "
              "access.");

    // Encode index expression to an unsigned integer.
    solAssert(keyType->category() == Type::Category::Integer ||
              keyType->category() == Type::Category::FixedBytes ||
              keyType->category() == Type::Category::Contract,
              "not implmented yet");

    // Hash index if needed.
    if (type.hasHashedKeyspace()) {
      iele::IeleLocalVariable *MemorySpillAddress = appendMemorySpill();
      iele::IeleInstruction::CreateStore(
          IndexValue, MemorySpillAddress, CompilingBlock);
      iele::IeleLocalVariable *HashedIndexValue =
        iele::IeleLocalVariable::Create(&Context, "tmp", CompilingFunction);
      iele::IeleInstruction::CreateSha3(
          HashedIndexValue, MemorySpillAddress, CompilingBlock);
      IndexValue = HashedIndexValue;
    }

    // Generate code for the access.
    // First compute the address of the accessed value.
    iele::IeleLocalVariable *AddressValue =
      iele::IeleLocalVariable::Create(&Context, "tmp", CompilingFunction);
    if (type.hasInfiniteKeyspace()) {
      // In this case AddressValue = ExprValue + IndexValue < nbits(StorageSize)
      appendShiftBy(AddressValue, IndexValue,
                    dev::bitsRequired(NextStorageAddress));
      iele::IeleInstruction::CreateBinOp(
          iele::IeleInstruction::Add, AddressValue, ExprValue, AddressValue,
          CompilingBlock);
    } else {
      // In this case AddressValue = ExprValue + IndexValue * ValueTypeSize
      iele::IeleValue *ValueTypeSize =
        iele::IeleIntConstant::Create(&Context, valueType->storageSize());
      iele::IeleInstruction::CreateBinOp(
          iele::IeleInstruction::Mul, AddressValue, IndexValue,
          ValueTypeSize, CompilingBlock);
      iele::IeleInstruction::CreateBinOp(
          iele::IeleInstruction::Add, AddressValue, ExprValue, AddressValue,
          CompilingBlock);
    }
    CompilingExpressionResult.push_back(makeLValue(AddressValue, valueType, DataLocation::Storage));
    break;
  }
  case Type::Category::TypeType:
    solAssert(false, "not implemented yet: typetype");
  default:
    solAssert(false, "IeleCompiler: Index access to unknown type.");
  }

  return false;
}

void IeleCompiler::appendRangeCheck(iele::IeleValue *Value, bigint *min, bigint *max) {
    if (iele::IeleIntConstant *constant = llvm::dyn_cast<iele::IeleIntConstant>(Value)) {
      if ((min && constant->getValue() < *min) || (max && constant->getValue() > *max)) {
        appendRevert();
      }
      return;
    }
    iele::IeleLocalVariable *OutOfRangeValue =
      iele::IeleLocalVariable::Create(&Context, "out.of.range",
                                      CompilingFunction);
    if (min) {
      iele::IeleInstruction::CreateBinOp(
        iele::IeleInstruction::CmpLt, OutOfRangeValue, Value, 
        iele::IeleIntConstant::Create(&Context, *min),
        CompilingBlock);
      appendRevert(OutOfRangeValue);
    }

    if (max) {
      iele::IeleInstruction::CreateBinOp(
        iele::IeleInstruction::CmpGt, OutOfRangeValue, Value,
        iele::IeleIntConstant::Create(&Context, *max),
        CompilingBlock);
      appendRevert(OutOfRangeValue);
    }
}

void IeleCompiler::appendRangeCheck(iele::IeleValue *Value, const Type &Type) {
  bigint min, max;
  switch(Type.category()) {
  case Type::Category::Integer: {
    const IntegerType &type = dynamic_cast<const IntegerType &>(Type);
    if (type.isUnbound() && type.isSigned()) {
      return;
    } else if (type.isUnbound()) {
      bigint min = 0;
      if (iele::IeleIntConstant *constant = llvm::dyn_cast<iele::IeleIntConstant>(Value)) {
        if (constant->getValue() < 0) {
          appendRevert();
        }
      } else {
        appendRangeCheck(Value, &min, nullptr);
      }
      return;
    } else if (type.isSigned()) {
      min = -(bigint(1) << (type.numBits() - 1));
      max = (bigint(1) << (type.numBits() - 1)) - 1;
    } else {
      min = 0;
      max = (bigint(1) << type.numBits()) - 1;
    }
    break;
  }
  case Type::Category::Bool: {
    min = 0;
    max = 1;
    break;
  }
  case Type::Category::FixedBytes: {
    const FixedBytesType &type = dynamic_cast<const FixedBytesType &>(Type);
    min = 0;
    max = (bigint(1) << (type.numBytes() * 8)) - 1;
    break;
  }
  case Type::Category::Contract: {
    min = 0;
    max = (bigint(1) << 160) - 1;
    break;
  }
  case Type::Category::Enum: {
    const EnumType &type = dynamic_cast<const EnumType &>(Type);
    solAssert(type.numberOfMembers() > 0, "Invalid empty enum");
    min = 0;
    max = type.numberOfMembers() - 1;
    break;
  }
  default:
    solAssert(false, "not implemented yet");
  }
  appendRangeCheck(Value, &min, &max);
}

void IeleCompiler::endVisit(const Identifier &identifier) {
  // Get the corrent name for the identifier.
  std::string name = identifier.name();
  const Declaration *declaration =
    identifier.annotation().referencedDeclaration;
  if (const FunctionDefinition *functionDef =
        dynamic_cast<const FunctionDefinition *>(declaration)) {
    if (contractFor(functionDef)->isLibrary()) {
      name = getIeleNameForFunction(*functionDef); 
    } else {
      name = getIeleNameForFunction(*resolveVirtualFunction(*functionDef)); 
    }
  }

  // Check if identifier is a reserved identifier.
  if (const MagicVariableDeclaration *magicVar =
         dynamic_cast<const MagicVariableDeclaration *>(declaration)) {
    switch (magicVar->type()->category()) {
    case Type::Category::Contract: {
      llvm::SmallVector<iele::IeleValue *, 0> EmptyArguments;
      iele::IeleLocalVariable *This =
        iele::IeleLocalVariable::Create(&Context, "this", CompilingFunction);
      iele::IeleInstruction::CreateIntrinsicCall(iele::IeleInstruction::Address, This, EmptyArguments, CompilingBlock);
      CompilingExpressionResult.push_back(This);
      return;
    }
    case Type::Category::Integer: {
      // Reserved identifier: now.
      llvm::SmallVector<iele::IeleValue *, 0> EmptyArguments;
      iele::IeleLocalVariable *TimestampValue =
      iele::IeleLocalVariable::Create(&Context, "timestamp", CompilingFunction);
      iele::IeleInstruction::CreateIntrinsicCall(
        iele::IeleInstruction::Timestamp, TimestampValue, EmptyArguments,
        CompilingBlock);
      CompilingExpressionResult.push_back(TimestampValue);
      return;
    }
    default:
      // The rest of reserved identifiers appear only as part of a member access
      // expression and are handled there.
      return;
    }
  }

  // Lookup identifier in the function's symbol table.
  iele::IeleValueSymbolTable *ST = CompilingFunction->getIeleValueSymbolTable();
  solAssert(ST,
            "IeleCompiler: failed to access compiling function's symbol "
            "table.");
  if (iele::IeleValue *Identifier =
        ST->lookup(VarNameMap[ModifierDepth][name])) {
    CompilingExpressionResult.push_back(RegisterLValue::Create(llvm::dyn_cast<iele::IeleLocalVariable>(Identifier)));
    return;
  }

  // If not found, lookup identifier in the contract's symbol table.
  bool isValueType = true;
  if (const VariableDeclaration *variableDecl =
        dynamic_cast<const VariableDeclaration *>(declaration)) {
    isValueType = variableDecl->annotation().type->isValueType();
    if (variableDecl->isConstant()) {
      iele::IeleValue *Identifier = compileExpression(*variableDecl->value());
      TypePointer rhsType = variableDecl->value()->annotation().type;
      Identifier = appendTypeConversion(Identifier, rhsType, variableDecl->annotation().type);
      CompilingExpressionResult.push_back(Identifier);
      return;
    }
  }
  ST = CompilingContract->getIeleValueSymbolTable();
  solAssert(ST,
            "IeleCompiler: failed to access compiling contract's symbol "
            "table.");
  if (iele::IeleValue *Identifier = ST->lookup(name)) {
    appendVariable(Identifier, identifier.name(), isValueType);
    return;
  }

  // If not found, make a new IeleLocalVariable for the identifier.
  iele::IeleLocalVariable *Identifier =
    iele::IeleLocalVariable::Create(&Context, name, CompilingFunction);
  CompilingExpressionResult.push_back(RegisterLValue::Create(Identifier));
  return;
}

void IeleCompiler::appendVariable(iele::IeleValue *Identifier, std::string name,
                                  bool isValueType) {
    if (llvm::isa<iele::IeleGlobalVariable>(Identifier)) {
      if (isValueType) {
        // In case of a global variable, if we aren't compiling an lvalue and
        // the global variable holds a value type, we have to load the global
        // variable.
        CompilingExpressionResult.push_back(AddressLValue::Create(this, Identifier, DataLocation::Storage, name));
      } else {
        CompilingExpressionResult.push_back(ReadOnlyLValue::Create(Identifier));
      }
    } else if (auto Local = llvm::dyn_cast<iele::IeleLocalVariable>(Identifier)) {
      CompilingExpressionResult.push_back(RegisterLValue::Create(Local));
    } else {
      CompilingExpressionResult.push_back(ReadOnlyLValue::Create(Identifier));
    }
}

void IeleCompiler::endVisit(const Literal &literal) {
  TypePointer type = literal.annotation().type;
  switch (type->category()) {
  case Type::Category::Bool:
  case Type::Category::RationalNumber:
  case Type::Category::Integer: {
    iele::IeleIntConstant *LiteralValue =
      iele::IeleIntConstant::Create(
          &Context,
          type->literalValue(&literal));
    CompilingExpressionResult.push_back(LiteralValue);
    break;
  }
  case Type::Category::StringLiteral: {
    const auto &literalType = dynamic_cast<const StringLiteralType &>(*type);
    std::string value = literalType.value();
    std::reverse(value.begin(), value.end());
    bigint value_integer = bigint(toHex(asBytes(value), 2, HexPrefix::Add));
    iele::IeleIntConstant *LiteralValue =
      iele::IeleIntConstant::Create(
        &Context,
        value_integer);
    CompilingExpressionResult.push_back(LiteralValue);
    break;
  }
  default:
    solAssert(false, "not implemented yet");
    break;
  }
}

iele::IeleValue *IeleCompiler::compileExpression(const Expression &expression) {
  // Save current expression compilation status.
  bool SavedCompilingLValue = CompilingLValue;

  // Visit expression.
  CompilingLValue = false;
  expression.accept(*this);

  // Expression visitors should store the value that is the result of the
  // compiled for the expression computation in the CompilingExpressionResult
  // field. This helper should only be used when a scalar value (or void) is
  // expected as the result of the corresponding expression computation.
  iele::IeleValue *Result = nullptr;
  solAssert(CompilingExpressionResult.size() == 1,
            "IeleCompiler: Expression visitor did not set enough result values");
  Result = CompilingExpressionResult[0].rval(CompilingBlock);

  // Restore expression compilation status and return result.
  CompilingExpressionResult.clear();
  CompilingLValue = SavedCompilingLValue;
  return Result;
}

void IeleCompiler::compileExpressions(
  const Expression &expression, 
  llvm::SmallVectorImpl<iele::IeleValue *> &Result,
  unsigned numExpressions) {
  // Save current expression compilation status.
  bool SavedCompilingLValue = CompilingLValue;

  // Visit expression.
  CompilingLValue = false;
  expression.accept(*this);

  // Expression visitors should store the value that is the result of the
  // compiled for the expression computation in the CompilingExpressionResult
  // field. This helper should only be used when a scalar value (or void) is
  // expected as the result of the corresponding expression computation.
  solAssert(CompilingExpressionResult.size() == numExpressions, "expression visitor did not set enough result values");
  for (Value val : CompilingExpressionResult) {
    Result.push_back(val.rval(CompilingBlock));
  }

  // Restore expression compilation status and return result.
  CompilingExpressionResult.clear();
  CompilingLValue = SavedCompilingLValue;
}

void IeleCompiler::compileTuple(
    const Expression &expression,
    llvm::SmallVectorImpl<iele::IeleValue *> &Result) {
  // Save current expression compilation status.
  bool SavedCompilingLValue = CompilingLValue;

  // Visit expression.
  CompilingLValue = false;
  expression.accept(*this);

  // Expression visitors should store the value that is the result of the
  // compiled for the expression computation in the CompilingExpressionResult
  // field. This helper should only be used when tupple value is expected as
  // the result of the corresponding expression computation.
  for (Value val : CompilingExpressionResult) {
    Result.push_back(val.rval(CompilingBlock));
  }

  // Restore expression compilation status and return result.
  CompilingExpressionResult.clear();
  CompilingLValue = SavedCompilingLValue;
}

IeleLValue *IeleCompiler::compileLValue(const Expression &expression) {
  // Save current expression compilation status.
  bool SavedCompilingLValue = CompilingLValue;

  // Visit expression as LValue.
  CompilingLValue = true;
  expression.accept(*this);

  // Expression visitors should store the value that is the result of the
  // compiled for the expression computation in the CompilingExpressionResult
  // field. This helper should only be used when a scalar lvalue is expected as
  // the result of the corresponding expression computation.
  IeleLValue *Result = nullptr;
  solAssert(CompilingExpressionResult.size() == 1,
            "IeleCompiler: Expression visitor did not set a result value");
  Result = CompilingExpressionResult[0].lval();

  // Restore expression compilation status and return result.
  CompilingExpressionResult.clear();
  CompilingLValue = SavedCompilingLValue;
  return Result;
}

void IeleCompiler::compileLValues(
    const Expression &expression,
    llvm::SmallVectorImpl<IeleLValue *> &Result) {
  // Save current expression compilation status.
  bool SavedCompilingLValue = CompilingLValue;

  // Visit expression as LValue.
  CompilingLValue = true;
  expression.accept(*this);

  // Expression visitors should store the value that is the result of the
  // compiled for the expression computation in the CompilingExpressionResult
  // field. This helper should only be used when a scalar lvalue is expected as
  // the result of the corresponding expression computation.
  solAssert(CompilingExpressionResult.size() > 0, "expression visitor did not set a result value");
  for (Value val : CompilingExpressionResult) {
    Result.push_back(val.lval());
  }

  // Restore expression compilation status and return result.
  CompilingExpressionResult.clear();
  CompilingLValue = SavedCompilingLValue;
}


void IeleCompiler::connectWithUnconditionalJump(
    iele::IeleBlock *SourceBlock, iele::IeleBlock *DestinationBlock) {
  iele::IeleInstruction::CreateUncondBr(DestinationBlock, SourceBlock);
}

void IeleCompiler::connectWithConditionalJump(
    iele::IeleValue *Condition, iele::IeleBlock *SourceBlock, 
    iele::IeleBlock *DestinationBlock) {
  iele::IeleInstruction::CreateCondBr(Condition, DestinationBlock,
                                      SourceBlock);
}

void IeleCompiler::appendPayableCheck() {
  llvm::SmallVector<iele::IeleValue *, 0> EmptyArguments;

  iele::IeleLocalVariable *CallvalueValue =
    iele::IeleLocalVariable::Create(&Context, "callvalue", CompilingFunction);
  iele::IeleInstruction::CreateIntrinsicCall(
    iele::IeleInstruction::Callvalue, CallvalueValue, EmptyArguments,
    CompilingBlock);

  appendRevert(CallvalueValue);
}

void IeleCompiler::appendRevert(iele::IeleValue *Condition, iele::IeleValue *Status) {
  iele::IeleBlock *Block;
  if (Status) {
    if (!RevertStatusBlock) {
      // Create the status-specific revert block if it's not already created.
      RevertStatusBlock = iele::IeleBlock::Create(&Context, "throw.status");
      iele::IeleInstruction::CreateRevert(
          CompilingFunctionStatus, RevertStatusBlock);
    }
    Block = RevertStatusBlock;
    if (Status != CompilingFunctionStatus) {
      iele::IeleInstruction::CreateAssign(
          CompilingFunctionStatus, Status, CompilingBlock);
    }
  } else {
    // Create the revert block if it's not already created.
    if (!RevertBlock) {
      RevertBlock = iele::IeleBlock::Create(&Context, "throw");
      iele::IeleInstruction::CreateRevert(
          iele::IeleIntConstant::getMinusOne(&Context), RevertBlock);
    }
    Block = RevertBlock;
  }

  if (Condition)
    connectWithConditionalJump(Condition, CompilingBlock, Block);
  else
    connectWithUnconditionalJump(CompilingBlock, Block);
}

void IeleCompiler::appendInvalid(iele::IeleValue *Condition) {
  // Create the assert-fail block if it's not already created.
  if (!AssertFailBlock) {
    AssertFailBlock = iele::IeleBlock::Create(&Context, "invalid");
  }

  if (Condition)
    connectWithConditionalJump(Condition, CompilingBlock, AssertFailBlock);
  else
    connectWithUnconditionalJump(CompilingBlock, AssertFailBlock);
}

void IeleCompiler::computeCtorsAuxParams() {
  // Consider all contracts in hierarchy, starting from bottom
  for (const ContractDefinition *def : CompilingContractInheritanceHierarchy) {
    // For each one, consider all base contracts
    for (const auto &base : def->baseContracts()) {
      auto baseContract = dynamic_cast<const ContractDefinition *>(
        base->name().annotation().referencedDeclaration);
      solAssert(baseContract, 
                "Must find base contract in inheritance specifier");

      // Add aux param to all contracts which are between def and basecontract
      // in the inheritance chain...
      bool found = false; 
      for (const ContractDefinition *it : CompilingContractInheritanceHierarchy) {
        
        if (it == def) {
          found = true;
          continue;
        }

        if (it == baseContract) {
          break;
        }

        if (found) {
          if (ctorAuxParams[it][baseContract].first.size() == 0) {
            std::vector<std::string> auxParamNames;

            for (unsigned i = 0; i < (&base->arguments())->size(); i++) {
              std::string newParamName = "aux" + getNextVarSuffix();
              auxParamNames.push_back(newParamName);
            }

            ctorAuxParams[it][baseContract] = std::make_pair(auxParamNames, def);
          }
        } 
      }    
    }  
  }
}

void IeleCompiler::appendDefaultConstructor(const ContractDefinition *contract) {
  // Init state variables.
  bool found = false;
<<<<<<< HEAD
  std::map<const ContractDefinition *, const std::vector<ASTPointer<Expression>> *> baseArguments;
  for (const ContractDefinition *def : CompilingContractInheritanceHierarchy) {
    if (const FunctionDefinition *constructor = def->constructor()) {
      for (auto const& modifier : constructor->modifiers()) {
        auto baseContract = dynamic_cast<const ContractDefinition *>(
          modifier->name()->annotation().referencedDeclaration);
        if (baseContract) {
          if (baseArguments.count(baseContract) == 0) {
            baseArguments[baseContract] = &modifier->arguments();
          }
        }
      }
    }

    for (const auto &base : def->baseContracts()) {
      auto baseContract = dynamic_cast<const ContractDefinition *>(
        base->name().annotation().referencedDeclaration);
      solAssert(baseContract, "Must find base contract in inheritance specifier");
      if (baseArguments.count(baseContract) == 0) {
        baseArguments[baseContract] = &base->arguments();
      }
    }
    if (found) {
=======
  for (const ContractDefinition *def : CompilingContractInheritanceHierarchy) {
    if (found) {
      // Call the immediate base class init function.
      llvm::SmallVector<iele::IeleLocalVariable *, 0> Returns;
      llvm::SmallVector<iele::IeleValue *, 4> Arguments;

      if (const FunctionDefinition *decl = def->constructor()) {
        auto baseArgumentNode = CompilingContractInheritanceHierarchy[0]->annotation().baseConstructorArguments[decl];
        std::vector<ASTPointer<Expression>> const* arguments = nullptr;
        if (auto inheritanceSpecifier = dynamic_cast<InheritanceSpecifier const*>(baseArgumentNode))
          arguments = inheritanceSpecifier->arguments();
        else if (auto modifierInvocation = dynamic_cast<ModifierInvocation const*>(baseArgumentNode))
          arguments = modifierInvocation->arguments();

        const FunctionType &function = FunctionType(*decl);

	const auto emptyArgs = std::vector<ASTPointer<Expression>>();
	if (!arguments && function.parameterTypes().empty())
          arguments = &emptyArgs;
        solAssert(arguments, "cannot find base constructor arguments");
        solAssert(arguments->size() == function.parameterTypes().size(), "wrong number of base constructor arguments");

        compileFunctionArguments(&Arguments, &Returns, *arguments, function, false);

        solAssert(Returns.size() == 0, "Constructor doesn't return anything");
      }
>>>>>>> bb53c73f
      iele::IeleValueSymbolTable *ST = CompilingContract->getIeleValueSymbolTable();
      solAssert(ST,
                "IeleCompiler: failed to access compiling function's symbol "
                "table.");
      
      iele::IeleValue *ConstructorValue = ST->lookup(getIeleNameForContract(def) + ".init");
      solAssert(ConstructorValue, "IeleCompiler: failed to find constructor for contract " + getIeleNameForContract(def));
      iele::IeleGlobalValue *CalleeValue =
        llvm::dyn_cast<iele::IeleGlobalValue>(ConstructorValue);

      // Call the immediate base class init function.
      llvm::SmallVector<iele::IeleLocalVariable *, 0> Returns;
      llvm::SmallVector<iele::IeleValue *, 4> Arguments;

      // TODO: can we assume NumOfModifiers to be always zero here? 
      unsigned NumOfModifiers;
      if (CompilingFunctionASTNode)
        NumOfModifiers = CompilingFunctionASTNode->modifiers().size();
      else  
        NumOfModifiers = 0;
      
      iele::IeleValueSymbolTable *FunST =
          CompilingFunction->getIeleValueSymbolTable();
        solAssert(FunST,
          "IeleCompiler: failed to access compiling function's symbol "
          "table.");
      
      // Shall we compute and pass a value to base it, or just "forward" 
      // one of our aux parameters instead? 
      if (const FunctionDefinition *decl = def->constructor()) {
        std::pair<std::vector<std::string>, 
                  const ContractDefinition *> forwardingAuxParams = 
          ctorAuxParams[contract][def];

        // No aux params to forward, compute value "normally"
        if (forwardingAuxParams.first.empty()) { 
          auto arguments = *baseArguments[def];
          const FunctionType &function = FunctionType(*decl);
          unsigned ModifierDepthCache = ModifierDepth;
          ModifierDepth = NumOfModifiers;
          compileFunctionArguments(&Arguments, &Returns, arguments, 
                                   function, false);
          ModifierDepth = ModifierDepthCache;
          solAssert(Returns.size() == 0, "Constructor doesn't return anything");
        }
        // forward aux param to base constructor
        else {
          for (std::string auxParamName : forwardingAuxParams.first) {
            iele::IeleValue *AuxArg =
              FunST->lookup(VarNameMap[NumOfModifiers][auxParamName]);
            solAssert(AuxArg, 
                      "IeleCompiler: missing local variable " + auxParamName);
            Arguments.push_back(AuxArg);
          }
        }
      }

      // Does the constructor being called have aux parameters?
      std::map<const ContractDefinition *, 
               std::pair<std::vector<std::string>, 
                         const ContractDefinition *>> baseCtorAuxParams = 
        ctorAuxParams[def];
      
      // If so, we need to handle them
      if (!baseCtorAuxParams.empty()) {
        // Iterate through aux parameters
        std::map<const ContractDefinition *, 
                 std::pair<std::vector<std::string>, 
                           const ContractDefinition *>>::iterator it;

        for(it = baseCtorAuxParams.begin(); it != baseCtorAuxParams.end(); ++it) {
          auto auxParamDest = it -> first;
          auto auxParams    = it -> second;
          auto paramNames   = auxParams.first;
          auto paramSource  = auxParams.second;

          // Aux param carries a value which is NOT to be evaluated in current
          // contract (the caller). Therefore, forward our own aux param. 
          if (paramSource != (contract)) {
            std::pair<std::vector<std::string>, 
                      const ContractDefinition *> p = 
              ctorAuxParams[contract][auxParamDest];

            if (!p.first.empty()) {
              for (std::string pName : p.first) {
                iele::IeleValue *AuxArg =
                  FunST->lookup(VarNameMap[NumOfModifiers][pName]);
                solAssert(AuxArg, 
                          "IeleCompiler: missing local variable " + pName);
                Arguments.push_back(AuxArg);
              }
            }
          } 
          // Base it takes an aux param, carrying a value that needs to be 
          // evaluated in this contract. 
          else {
            const std::vector<ASTPointer<Expression>> arguments = 
              *baseArguments[auxParamDest];
            if (arguments.size() > 0) {
              const FunctionType &function = 
                FunctionType(*auxParamDest->constructor());
              llvm::SmallVector<iele::IeleValue *, 4> AuxArguments;

              // Cache ModifierDepth
              unsigned ModifierDepthCache = ModifierDepth;
              ModifierDepth = NumOfModifiers;

              // compile args 
              for (unsigned i = 0; i < arguments.size(); ++i) {
                iele::IeleValue *ArgValue = compileExpression(*arguments[i]);
                solAssert(ArgValue,
                          "IeleCompiler: Failed to compile internal function call "
                          "argument");
                AuxArguments.push_back(ArgValue);
              }

              // Restore ModifierDepth
              ModifierDepth = ModifierDepthCache;

              for (auto arg : AuxArguments) {
                Arguments.push_back(arg);
              }
            }
          }
        }
      }
      // Create call to base constructor
      iele::IeleInstruction::CreateInternalCall(Returns, CalleeValue, Arguments, CompilingBlock);
      break;
    }

    if (def == contract) {
      found = true;
    }
  }
  // Init this contract's state variables.
  for (const VariableDeclaration *stateVariable :
         contract->stateVariables()) {
    TypePointer type = stateVariable->annotation().type;
    TypePointer rhsType;

    // Visit initialization value if it exists.
    iele::IeleValue *InitValue = nullptr;
    if (stateVariable->value()) {
      rhsType = stateVariable->value()->annotation().type;
      InitValue =
        appendTypeConversion(compileExpression(*stateVariable->value()),
                             rhsType, type);
    }

    if (!InitValue || stateVariable->isConstant())
      continue;

    // Lookup the state variable name in the contract's symbol table.
    iele::IeleValueSymbolTable *ST =
      CompilingContract->getIeleValueSymbolTable();
    solAssert(ST,
              "IeleCompiler: failed to access compiling contract's symbol "
              "table.");
    IeleLValue *LHSValue = makeLValue(ST->lookup(getIeleNameForStateVariable(stateVariable)), type, DataLocation::Storage);
    solAssert(LHSValue, "IeleCompiler: Failed to compile LHS of state variable"
                        " initialization");

    if (type->isValueType()) {
      // Add assignment in constructor's body.
      LHSValue->write(InitValue, CompilingBlock);
    } else if (type->category() == Type::Category::Array || type->category() == Type::Category::Struct) {
      // Add struct copy in constructor's body.
      rhsType = rhsType->mobileType();
      if (shouldCopyStorageToStorage(LHSValue, *rhsType))
        appendCopyFromStorageToStorage(LHSValue, type, InitValue, rhsType);
      else if (shouldCopyMemoryToStorage(*type, LHSValue, *rhsType))
        appendCopyFromMemoryToStorage(LHSValue, type, InitValue, rhsType);
      else if (shouldCopyMemoryToMemory(*type, LHSValue, *rhsType))
        appendCopyFromMemoryToMemory(LHSValue, type, InitValue, rhsType);
    } else {
      solAssert(type->category() == Type::Category::Mapping,
                "IeleCompiler: found state variable initializer of unknown "
                "type");
      solAssert(false, "IeleCompiler: found state variable initializer for a "
                       "mapping");
    }
  }
}

void IeleCompiler::appendLocalVariableInitialization(
    iele::IeleLocalVariable *Local, const VariableDeclaration *localVariable) {
  iele::IeleValue *InitValue = nullptr;

  // Check if we need to allocate memory for a reference type.
  TypePointer type = localVariable->annotation().type;
  if (type->category() == Type::Category::Array) {
    const ArrayType &arrayType = dynamic_cast<const ArrayType &>(*type);
    if (arrayType.dataStoredIn(DataLocation::Memory)) {
      if (!arrayType.isDynamicallySized() || arrayType.isByteArray()) {
        InitValue = appendArrayAllocation(arrayType);
      }
    }
  } else if (type->category() == Type::Category::Struct) {
    const StructType &structType = dynamic_cast<const StructType &>(*type);
    if (structType.dataStoredIn(DataLocation::Memory))
      InitValue = appendStructAllocation(structType);
  }
  else {
    solAssert(type->isValueType() ||
              type->category() == Type::Category::Mapping,
              "IeleCompiler: found local variable of unknown type");
    // Local variables are always automatically initialized to zero. We don't
    // need to do anything here.
  }

  // Add assignment if needed.
  if (InitValue)
    iele::IeleInstruction::CreateAssign(Local, InitValue, CompilingBlock);
}

iele::IeleValue *IeleCompiler::getReferenceTypeSize(
    const Type &type, iele::IeleValue *AddressValue) {
  iele::IeleValue *SizeValue = nullptr;
  bool inStorage = type.dataStoredIn(DataLocation::Storage);
  switch (type.category()) {
  case (Type::Category::Array) : {
    const ArrayType &arrayType = dynamic_cast<const ArrayType &>(type);
    if (arrayType.isDynamicallySized() && !arrayType.isByteArray()) {
      // The size value can be found in the first slot of the array.
      iele::IeleLocalVariable *SizeVariable =
        iele::IeleLocalVariable::Create(&Context, "tmp", CompilingFunction);
      SizeValue = SizeVariable;
      inStorage ?
        iele::IeleInstruction::CreateSLoad(
            SizeVariable, AddressValue,
            CompilingBlock) :
        iele::IeleInstruction::CreateLoad(
            SizeVariable, AddressValue,
            CompilingBlock) ;

      const Type &elementType = *arrayType.baseType();
      solAssert(!elementType.isDynamicallyEncoded(), "Cannot statically compute size of array of dynamic types");
      // Generate code for the access.
      bigint elementSize;
      switch (arrayType.location()) {
      case DataLocation::Storage: {
        elementSize = elementType.storageSize();
        break;
      }
      case DataLocation::Memory: {
        elementSize = elementType.memorySize();
        break;
      }
      case DataLocation::CallData:
        solAssert(false, "not supported by IELE.");
      }
 
      iele::IeleInstruction::CreateBinOp(
        iele::IeleInstruction::Mul, SizeVariable, SizeValue, 
        iele::IeleIntConstant::Create(&Context, elementSize),
        CompilingBlock);
      iele::IeleInstruction::CreateBinOp(
        iele::IeleInstruction::Add, SizeVariable, SizeValue,
        iele::IeleIntConstant::getOne(&Context),
        CompilingBlock);
    } else {
      SizeValue =
        iele::IeleIntConstant::Create(&Context, arrayType.memorySize());
    }
    break;
  }
  case (Type::Category::Struct) : {
    const StructType &structType = dynamic_cast<const StructType &>(type);
    solAssert(!structType.isDynamicallyEncoded(), "Cannot statically compute size of struct of dynamic types");
    SizeValue =
      iele::IeleIntConstant::Create(&Context, structType.memorySize());
    break;
  }
  case (Type::Category::Mapping) :
    solAssert(false, "IeleCompiler: requested size of mapping");
  default:
    solAssert(false, "IeleCompiler: invalid reference type");
  }

  return SizeValue;
}

iele::IeleLocalVariable *IeleCompiler::appendArrayAllocation(
    const ArrayType &type, iele::IeleValue *NumElemsValue, bool StoreLength) {
  const Type &elementType = *type.baseType();
  solAssert(elementType.category() != Type::Category::Mapping,
            "IeleCompiler: requested memory allocation of array of mappigns.");

  // Get allocation size in memory slots.
  iele::IeleValue *SizeValue = nullptr;
  if (NumElemsValue) {
    solAssert(type.isDynamicallySized() && !type.isByteArray(),
              "IeleCompiler: custom size requestd for fix-sized array");
    bigint elementSize;
    switch (type.location()) {
    case DataLocation::Storage: {
      elementSize = elementType.storageSize();
      break;
    }
    case DataLocation::Memory: {
      elementSize = elementType.memorySize();
      break;
    }
    case DataLocation::CallData:
      solAssert(false, "not supported by IELE.");
    }

    SizeValue =
      iele::IeleLocalVariable::Create(&Context, "tmp", CompilingFunction);
    iele::IeleInstruction::CreateBinOp(
        iele::IeleInstruction::Mul,
        llvm::cast<iele::IeleLocalVariable>(SizeValue),
        iele::IeleIntConstant::Create(&Context, elementSize),
        NumElemsValue, CompilingBlock);
    // Onr extra slot for storing length.
    iele::IeleInstruction::CreateBinOp(
        iele::IeleInstruction::Add,
        llvm::cast<iele::IeleLocalVariable>(SizeValue), SizeValue,
        iele::IeleIntConstant::getOne(&Context), CompilingBlock);
  } else {
    solAssert(!type.isDynamicallySized() || type.isByteArray(),
              "IeleCompiler: unknown size for dynamically-sized array");
    SizeValue = iele::IeleIntConstant::Create(&Context, type.memorySize());
  }

  // Call runtime for memory allocation.
  iele::IeleLocalVariable *ArrayAllocValue = appendIeleRuntimeAllocateMemory(SizeValue);

  // Save length for dynamically sized arrays.
  if (type.isDynamicallySized() && !type.isByteArray() && StoreLength) {
    iele::IeleInstruction::CreateStore(NumElemsValue, ArrayAllocValue,
                                       CompilingBlock);
  }

  return ArrayAllocValue;
}

iele::IeleLocalVariable *IeleCompiler::appendStructAllocation(const StructType &type) {
  // Get allocation size in memory slots.
  iele::IeleIntConstant *SizeValue =
    iele::IeleIntConstant::Create(&Context, type.memorySize());

  // Call runtime for memory allocation.
  iele::IeleLocalVariable *StructAllocValue = appendIeleRuntimeAllocateMemory(SizeValue);

  return StructAllocValue;
}

void IeleCompiler::appendCopy(
    IeleLValue *To, TypePointer ToType,
    iele::IeleValue *From, TypePointer FromType,
    DataLocation ToLoc, DataLocation FromLoc) {
  iele::IeleValue *AllocedValue;
  if (FromType->isValueType()) {
    solAssert(ToType->isValueType(), "invalid conversion");
    AllocedValue = From;
    AllocedValue = appendTypeConversion(AllocedValue, FromType, ToType);
    To->write(AllocedValue, CompilingBlock);
    return;
  }

  if (!FromType->isDynamicallyEncoded() && *FromType == *ToType) {
    iele::IeleValue *SizeValue = getReferenceTypeSize(*FromType, From);
    if (dynamic_cast<RegisterLValue *>(To)) {
      AllocedValue = appendIeleRuntimeAllocateMemory(SizeValue);
      To->write(AllocedValue, CompilingBlock);
    } else {
      AllocedValue = To->read(CompilingBlock);
    }
    appendIeleRuntimeCopy(From, AllocedValue, SizeValue, FromLoc, ToLoc);
    return;
  }
  switch (FromType->category()) {
  case Type::Category::Struct: {
    const StructType &structType = dynamic_cast<const StructType &>(*FromType);
    const StructType &toStructType = dynamic_cast<const StructType &>(*ToType);

    if (dynamic_cast<RegisterLValue *>(To)) {
      AllocedValue = appendStructAllocation(toStructType);
      To->write(AllocedValue, CompilingBlock);
    } else {
      AllocedValue = To->read(CompilingBlock);
    }
    // We loop over the members of the source struct type.
    for (auto const &member : structType.members(nullptr)) {
      // First find the types of the corresponding member in the source and
      // destination struct types.
      TypePointer memberFromType = member.type;
      TypePointer memberToType;
      for (auto const &toMember : toStructType.members(nullptr)) {
        if (member.name == toMember.name) {
          memberToType = toMember.type;
          break;
        }
      }

      // Ensure we are skipping mapping members when copying to memory.
      solAssert(!memberToType ||
                memberToType->category() != Type::Category::Mapping ||
                ToLoc == DataLocation::Storage,
                "IeleCompiler: found memory struct with mapping field");
      solAssert(memberFromType->category() != Type::Category::Mapping ||
                FromLoc == DataLocation::Storage,
                "IeleCompiler: found memory struct with mapping field");
      if (memberFromType->category() == Type::Category::Mapping &&
          ToLoc == DataLocation::Memory) {
        continue;
      }

      // Then compute the offset from the start of the struct for the current
      // member. The offset may differ in the source and destination, due to
      // skipping of mappings in memory copies of structs.
      bigint fromOffset, toOffset;
      switch (FromLoc) {
      case DataLocation::Storage: {
        const auto& offsets = structType.storageOffsetsOfMember(member.name);
        fromOffset = offsets.first;
        break;
      }
      case DataLocation::Memory: {
        fromOffset = structType.memoryOffsetOfMember(member.name);
        break;
      case DataLocation::CallData:
        solAssert(false, "Call data not supported in IELE");
      }
      }
      switch (ToLoc) {
      case DataLocation::Storage: {
        const auto& offsets = toStructType.storageOffsetsOfMember(member.name);
        toOffset = offsets.first;
        break;
      }
      case DataLocation::Memory: {
        toOffset = toStructType.memoryOffsetOfMember(member.name);
        break;
      case DataLocation::CallData: 
        solAssert(false, "Call data not supported in IELE");
      }
      }

      // Then compute the current member address in the source and destination
      // struct objects.
      iele::IeleLocalVariable *MemberFrom =
        iele::IeleLocalVariable::Create(&Context, "copy.from.address", CompilingFunction);
      iele::IeleValue *FromOffsetValue =
        iele::IeleIntConstant::Create(&Context, fromOffset);
      iele::IeleInstruction::CreateBinOp(
        iele::IeleInstruction::Add, MemberFrom, From, FromOffsetValue,
        CompilingBlock);

      iele::IeleLocalVariable *MemberTo =
        iele::IeleLocalVariable::Create(&Context, "copy.to.address", CompilingFunction);
      iele::IeleValue *ToOffsetValue =
        iele::IeleIntConstant::Create(&Context, toOffset);
      iele::IeleInstruction::CreateBinOp(
        iele::IeleInstruction::Add, MemberTo, AllocedValue, ToOffsetValue,
        CompilingBlock);

      // Finally do the copy of the member value from source to destination.
      appendCopy(makeLValue(MemberTo, memberToType, ToLoc), memberToType, makeLValue(MemberFrom, memberFromType, FromLoc)->read(CompilingBlock), memberFromType, ToLoc, FromLoc);
    }
    break;
  }
  case Type::Category::Array: {
    const ArrayType &arrayType = dynamic_cast<const ArrayType &>(*FromType);
    const ArrayType &toArrayType = dynamic_cast<const ArrayType &>(*ToType);
    TypePointer elementType = arrayType.baseType();
    TypePointer toElementType = toArrayType.baseType();
    if (arrayType.isByteArray() && toArrayType.isByteArray()) {
      // copy from bytes to string or back
      iele::IeleValue *SizeValue = getReferenceTypeSize(*FromType, From);
      if (dynamic_cast<RegisterLValue *>(To)) {
        AllocedValue = appendIeleRuntimeAllocateMemory(SizeValue);
        To->write(AllocedValue, CompilingBlock);
      } else {
        AllocedValue = To->read(CompilingBlock);
      }
      appendIeleRuntimeCopy(From, AllocedValue, SizeValue, FromLoc, ToLoc);
      return;
    }
    solAssert(!arrayType.isByteArray() && !toArrayType.isByteArray(), "not implemented yet");

    iele::IeleLocalVariable *SizeVariableFrom =
      iele::IeleLocalVariable::Create(&Context, "from.length", CompilingFunction);
    iele::IeleLocalVariable *SizeVariableTo =
      iele::IeleLocalVariable::Create(&Context, "to.length", CompilingFunction);

    iele::IeleLocalVariable *ElementFrom =
      iele::IeleLocalVariable::Create(&Context, "copy.from.address", CompilingFunction);

    iele::IeleLocalVariable *ElementTo =
      iele::IeleLocalVariable::Create(&Context, "copy.to.address", CompilingFunction);

    if (FromType->isDynamicallySized()) {
      FromLoc == DataLocation::Storage ?
        iele::IeleInstruction::CreateSLoad(
          SizeVariableFrom, From,
          CompilingBlock) :
        iele::IeleInstruction::CreateLoad(
          SizeVariableFrom, From,
          CompilingBlock) ;
      iele::IeleInstruction::CreateBinOp(
          iele::IeleInstruction::Add, ElementFrom, From,
          iele::IeleIntConstant::getOne(&Context),
          CompilingBlock);
    } else {
      iele::IeleInstruction::CreateAssign(
        SizeVariableFrom, iele::IeleIntConstant::Create(&Context, bigint(arrayType.length())),
        CompilingBlock);
      iele::IeleInstruction::CreateAssign(
        ElementFrom, From, CompilingBlock);
    }

    // copy the size field
    if (ToType->isDynamicallySized()) {
      if (ToLoc == DataLocation::Storage) {
        AllocedValue = To->read(CompilingBlock);
        iele::IeleInstruction::CreateSLoad(
          SizeVariableTo, AllocedValue,
          CompilingBlock);
        iele::IeleInstruction::CreateSStore(
          SizeVariableFrom, AllocedValue,
          CompilingBlock);
      } else {
        iele::IeleInstruction::CreateAssign(
          SizeVariableTo, SizeVariableFrom,
          CompilingBlock);
        AllocedValue = appendArrayAllocation(toArrayType, SizeVariableTo);
        To->write(AllocedValue, CompilingBlock);
      }

      iele::IeleInstruction::CreateBinOp(
          iele::IeleInstruction::Add, ElementTo, AllocedValue,
          iele::IeleIntConstant::getOne(&Context),
          CompilingBlock);
    } else {
      if (dynamic_cast<RegisterLValue *>(To)) {
        AllocedValue = appendArrayAllocation(toArrayType);
        To->write(AllocedValue, CompilingBlock);
      } else {
        AllocedValue = To->read(CompilingBlock);
      }
      iele::IeleInstruction::CreateAssign(
        SizeVariableTo, iele::IeleIntConstant::Create(&Context, bigint(toArrayType.length())),
        CompilingBlock);
      iele::IeleInstruction::CreateAssign(
        ElementTo, AllocedValue, CompilingBlock);
    }
 
    bigint elementSize, toElementSize;
    switch (FromLoc) {
    case DataLocation::Storage: {
      elementSize = elementType->storageSize();
      break;
    }
    case DataLocation::Memory: {
      elementSize = elementType->memorySize();
      break;
    }
    case DataLocation::CallData:
      solAssert(false, "not supported by IELE.");
    }

    switch (ToLoc) {
    case DataLocation::Storage: {
      toElementSize = toElementType->storageSize();
      break;
    }
    case DataLocation::Memory: {
      toElementSize = toElementType->memorySize();
      break;
    }
    case DataLocation::CallData:
      solAssert(false, "not supported by IELE.");
    }

    iele::IeleValue *FromElementSizeValue =
        iele::IeleIntConstant::Create(&Context, elementSize);
    iele::IeleValue *ToElementSizeValue =
        iele::IeleIntConstant::Create(&Context, toElementSize);

    iele::IeleLocalVariable *FillLoc, *FillSize;
    if (!elementType->isDynamicallyEncoded() && *elementType == *toElementType) {
      iele::IeleLocalVariable *CopySize =
        iele::IeleLocalVariable::Create(&Context, "copy.size", CompilingFunction);
      iele::IeleInstruction::CreateBinOp(
        iele::IeleInstruction::Mul, CopySize, SizeVariableFrom, FromElementSizeValue,
        CompilingBlock);
      appendIeleRuntimeCopy(ElementFrom, ElementTo, CopySize, FromLoc, ToLoc);

      FillLoc = iele::IeleLocalVariable::Create(&Context, "fill.address", CompilingFunction);
      iele::IeleInstruction::CreateBinOp(
        iele::IeleInstruction::Add, FillLoc, ElementTo, CopySize,
        CompilingBlock);

      FillSize = iele::IeleLocalVariable::Create(&Context, "fill.size", CompilingFunction);
      iele::IeleInstruction::CreateBinOp(
        iele::IeleInstruction::Mul, FillSize, SizeVariableTo, ToElementSizeValue,
        CompilingBlock);
      iele::IeleInstruction::CreateBinOp(
        iele::IeleInstruction::Sub, FillSize, FillSize, CopySize,
        CompilingBlock);
    } else {
      iele::IeleBlock *LoopBodyBlock =
        iele::IeleBlock::Create(&Context, "copy.loop", CompilingFunction);
      CompilingBlock = LoopBodyBlock;
  
      iele::IeleBlock *LoopExitBlock =
        iele::IeleBlock::Create(&Context, "copy.loop.end");
  
      iele::IeleLocalVariable *DoneValue =
        iele::IeleLocalVariable::Create(&Context, "done", CompilingFunction);
      iele::IeleInstruction::CreateIsZero(
        DoneValue, SizeVariableFrom, CompilingBlock);
      connectWithConditionalJump(DoneValue, CompilingBlock, LoopExitBlock);
 
      appendCopy(makeLValue(ElementTo, toElementType, ToLoc), toElementType, makeLValue(ElementFrom, elementType, FromLoc)->read(CompilingBlock), elementType, ToLoc, FromLoc);
  
      iele::IeleInstruction::CreateBinOp(
          iele::IeleInstruction::Add, ElementFrom, ElementFrom,
          FromElementSizeValue,
          CompilingBlock);
      iele::IeleInstruction::CreateBinOp(
          iele::IeleInstruction::Add, ElementTo, ElementTo,
          ToElementSizeValue,
          CompilingBlock);
      iele::IeleInstruction::CreateBinOp(
          iele::IeleInstruction::Sub, SizeVariableFrom, SizeVariableFrom,
          iele::IeleIntConstant::getOne(&Context),
          CompilingBlock);
      iele::IeleInstruction::CreateBinOp(
          iele::IeleInstruction::Sub, SizeVariableTo, SizeVariableTo,
          iele::IeleIntConstant::getOne(&Context),
          CompilingBlock);
  
      connectWithUnconditionalJump(CompilingBlock, LoopBodyBlock);
      LoopExitBlock->insertInto(CompilingFunction);
      CompilingBlock = LoopExitBlock;

      FillLoc = ElementTo;
      FillSize = SizeVariableTo;
      iele::IeleInstruction::CreateBinOp(
        iele::IeleInstruction::Mul, SizeVariableTo, SizeVariableTo, ToElementSizeValue);
    }

    iele::IeleLocalVariable *CondValue =
      iele::IeleLocalVariable::Create(&Context, "should.not.fill", CompilingFunction);
    iele::IeleInstruction::CreateBinOp(
      iele::IeleInstruction::CmpLe, CondValue,
      FillSize, iele::IeleIntConstant::getZero(&Context), CompilingBlock);
  
    iele::IeleBlock *JoinBlock =
      iele::IeleBlock::Create(&Context, "if.end");
    connectWithConditionalJump(CondValue, CompilingBlock, JoinBlock);
    
    appendIeleRuntimeFill(FillLoc, FillSize,
      iele::IeleIntConstant::getZero(&Context),
      ToLoc);

    JoinBlock->insertInto(CompilingFunction);
    CompilingBlock = JoinBlock;

    break;
  }
  case Type::Category::Mapping: {
    solAssert(FromLoc == DataLocation::Storage,
              "IeleCompiler: mapping copy requested from memory");
    solAssert(ToLoc == DataLocation::Storage,
              "IeleCompiler: mapping copy requested to memory");
    break;
  }
  default:
    solAssert(false, "Invalid type in appendCopy");
  }
}

void IeleCompiler::appendCopyFromStorageToStorage(
    IeleLValue *To, TypePointer ToType, iele::IeleValue *From, TypePointer FromType) {
  appendCopy(To, ToType, From, FromType, DataLocation::Storage, DataLocation::Storage);
}
void IeleCompiler::appendCopyFromMemoryToStorage(
    IeleLValue *To, TypePointer ToType, iele::IeleValue *From, TypePointer FromType) {
  appendCopy(To, ToType, From, FromType, DataLocation::Storage, DataLocation::Memory);
}
void IeleCompiler::appendCopyFromMemoryToMemory(
    IeleLValue *To, TypePointer ToType, iele::IeleValue *From, TypePointer FromType) {
  appendCopy(To, ToType, From, FromType, DataLocation::Memory, DataLocation::Memory);
}

iele::IeleValue *IeleCompiler::appendCopyFromStorageToMemory(
    TypePointer ToType, iele::IeleValue *From, TypePointer FromType) {
  iele::IeleLocalVariable *To =
    iele::IeleLocalVariable::Create(&Context, "copy.to", CompilingFunction);
  appendCopy(RegisterLValue::Create(To), ToType, From, FromType, DataLocation::Memory, DataLocation::Storage);
  return To;
}

void IeleCompiler::appendArrayLengthResize(
    iele::IeleValue *LValue,
    iele::IeleValue *NewLength) {
  iele::IeleLocalVariable *OldLength =
    iele::IeleLocalVariable::Create(&Context, "old.length", CompilingFunction);
  iele::IeleInstruction::CreateSLoad(OldLength, LValue, CompilingBlock);

  iele::IeleLocalVariable *HasntShrunk =
    iele::IeleLocalVariable::Create(&Context, "has.not.shrunk", CompilingFunction);
  iele::IeleInstruction::CreateBinOp(
    iele::IeleInstruction::CmpGe, HasntShrunk, NewLength, OldLength,
    CompilingBlock);

  iele::IeleBlock *JoinBlock =
    iele::IeleBlock::Create(&Context, "if.end");
  connectWithConditionalJump(HasntShrunk, CompilingBlock, JoinBlock);

  if (CompilingLValueArrayType->isByteArray()) {
    iele::IeleLocalVariable *NewValue =
      iele::IeleLocalVariable::Create(&Context, "shrunk.value", CompilingFunction);
    iele::IeleLocalVariable *StringAddress =
      iele::IeleLocalVariable::Create(&Context, "string.address", CompilingFunction);
    iele::IeleInstruction::CreateBinOp(
      iele::IeleInstruction::Add, StringAddress, LValue,
      iele::IeleIntConstant::getOne(&Context),
      CompilingBlock);
    iele::IeleInstruction::CreateSLoad(NewValue, StringAddress, CompilingBlock);
    iele::IeleInstruction::CreateBinOp(
      iele::IeleInstruction::Twos,
      NewValue, NewLength, NewValue,
      CompilingBlock);
    iele::IeleInstruction::CreateSStore(NewValue, StringAddress, CompilingBlock);
  } else {
    const Type &elementType = *CompilingLValueArrayType->baseType();
    bigint elementSize = elementType.storageSize();
  
    iele::IeleLocalVariable *NewEnd =
      iele::IeleLocalVariable::Create(&Context, "new.end.of.array", CompilingFunction);
    iele::IeleIntConstant *ElementSize =
      iele::IeleIntConstant::Create(&Context, elementSize);
    iele::IeleInstruction::CreateBinOp(
      iele::IeleInstruction::Mul, NewEnd, NewLength, 
      ElementSize,
      CompilingBlock);
    iele::IeleInstruction::CreateBinOp(
      iele::IeleInstruction::Add, NewEnd, NewEnd,
      LValue, CompilingBlock);
    iele::IeleInstruction::CreateBinOp(
      iele::IeleInstruction::Add, NewEnd, NewEnd,
      iele::IeleIntConstant::getOne(&Context),
      CompilingBlock);
    iele::IeleLocalVariable *DeleteSize =
      iele::IeleLocalVariable::Create(&Context, "size.to.delete", CompilingFunction);
    iele::IeleInstruction::CreateBinOp(
      iele::IeleInstruction::Sub, DeleteSize, OldLength, NewLength,
      CompilingBlock);
    iele::IeleInstruction::CreateBinOp(
      iele::IeleInstruction::Mul, DeleteSize, DeleteSize, 
      ElementSize, CompilingBlock); 
    appendIeleRuntimeFill(
      NewEnd, DeleteSize,
      iele::IeleIntConstant::getZero(&Context),
      DataLocation::Storage);
  }

  JoinBlock->insertInto(CompilingFunction);
  CompilingBlock = JoinBlock;
}

iele::IeleLocalVariable *IeleCompiler::appendBooleanOperator(
    Token::Value Opcode,
    const Expression &LeftOperand,
    const Expression &RightOperand) {
  solAssert(Opcode == Token::Or || Opcode == Token::And, "IeleCompiler: invalid boolean operator");

  iele::IeleValue *LeftOperandValue = 
    compileExpression(LeftOperand);
  solAssert(LeftOperandValue, "IeleCompiler: Failed to compile left operand.");
  llvm::SmallVector<iele::IeleLocalVariable *, 1> Results;
  if (Opcode == Token::Or) {
    appendConditional(
      LeftOperandValue, Results,
      [this](llvm::SmallVectorImpl<iele::IeleValue *> &Results){ Results.push_back(iele::IeleIntConstant::getOne(&Context)); },
      [&RightOperand, this](llvm::SmallVectorImpl<iele::IeleValue *> &Results){Results.push_back(compileExpression(RightOperand));});
    solAssert(Results.size() == 1, "Boolean operators have a single results");
    return Results[0];
  } else {
    appendConditional(
      LeftOperandValue, Results,
      [&RightOperand, this](llvm::SmallVectorImpl<iele::IeleValue *> &Results){Results.push_back(compileExpression(RightOperand));},
      [this](llvm::SmallVectorImpl<iele::IeleValue *> &Results){Results.push_back(iele::IeleIntConstant::getZero(&Context)); });
    solAssert(Results.size() == 1, "Boolean operators have a single results");
    return Results[0];
  }
}

iele::IeleLocalVariable *IeleCompiler::appendBinaryOperator(
    Token::Value Opcode,
    iele::IeleValue *LeftOperand,
    iele::IeleValue *RightOperand,
    TypePointer ResultType) {
  // Find corresponding IELE binary opcode.
  iele::IeleInstruction::IeleOps BinOpcode;

  bool fixed = false, issigned = false;
  int nbytes;
  switch (ResultType->category()) {
  case Type::Category::Integer: {
    const IntegerType *type = dynamic_cast<const IntegerType *>(ResultType.get());
    fixed = !type->isUnbound();
    nbytes = fixed ? type->numBits() / 8 : 0;
    issigned = type->isSigned();
    break;
  }
  case Type::Category::FixedBytes: {
    const FixedBytesType *type = dynamic_cast<const FixedBytesType *>(ResultType.get());
    fixed = true;
    nbytes = type->numBytes();
    break;
  }
  default: break;
  }

  iele::IeleValue *OriginalRightOperand = RightOperand;

  switch (Opcode) {
  case Token::Add:                BinOpcode = iele::IeleInstruction::Add; break;
  case Token::Sub: {
    // In case of unsigned unbounded subtraction, we check for negative result
    // and throw if that is the case.
    if (!fixed && !issigned) {
      iele::IeleLocalVariable *NegativeResult =
        iele::IeleLocalVariable::Create(&Context, "tmp", CompilingFunction);
      iele::IeleInstruction::CreateBinOp(
          iele::IeleInstruction::CmpLt, NegativeResult, LeftOperand,
          RightOperand, CompilingBlock);
      appendRevert(NegativeResult);
    }
    BinOpcode = iele::IeleInstruction::Sub; break;
  }
  case Token::Mul: {
    if (fixed) {
      // In case of fixed-width multiplication, create the instruction as a
      // mulmod.
      iele::IeleValue *ModulusValue =
        iele::IeleIntConstant::Create(&Context, bigint(1) << (nbytes * 8));
      iele::IeleLocalVariable *Result =
        iele::IeleLocalVariable::Create(&Context, "tmp", CompilingFunction);
      iele::IeleInstruction::CreateTernOp(
        iele::IeleInstruction::MulMod, Result, LeftOperand, RightOperand,
        ModulusValue, CompilingBlock);

      // Sign extend if necessary.
      if (issigned) {
        iele::IeleValue *NBytesValue =
          iele::IeleIntConstant::Create(&Context, bigint(nbytes-1));
        iele::IeleInstruction::CreateBinOp(
          iele::IeleInstruction::SExt, Result, NBytesValue, Result,
          CompilingBlock);
      }
      return Result;
    }
    // Else, create normal multiplication.
    BinOpcode = iele::IeleInstruction::Mul; break;
  }
  case Token::Div:                BinOpcode = iele::IeleInstruction::Div; break;
  case Token::Mod:                BinOpcode = iele::IeleInstruction::Mod; break;
  case Token::Exp: {
    if (fixed) {
      // In case of fixed-width exponentiation, create the instruction as an
      // expmod.
      iele::IeleValue *ModulusValue =
        iele::IeleIntConstant::Create(&Context, bigint(1) << (nbytes * 8));
      iele::IeleLocalVariable *Result =
        iele::IeleLocalVariable::Create(&Context, "tmp", CompilingFunction);
      iele::IeleInstruction::CreateTernOp(
        iele::IeleInstruction::ExpMod, Result, LeftOperand, RightOperand,
        ModulusValue, CompilingBlock);

      // Sign extend if necessary.
      if (issigned) {
        iele::IeleValue *NBytesValue =
          iele::IeleIntConstant::Create(&Context, bigint(nbytes-1));
        iele::IeleInstruction::CreateBinOp(
          iele::IeleInstruction::SExt, Result, NBytesValue, Result,
          CompilingBlock);
      }
      return Result;
    }
    // Else, create normal exponentiation.
    BinOpcode = iele::IeleInstruction::Exp; break;
  }
  case Token::Equal:              BinOpcode = iele::IeleInstruction::CmpEq; break;
  case Token::NotEqual:           BinOpcode = iele::IeleInstruction::CmpNe; break;
  case Token::GreaterThanOrEqual: BinOpcode = iele::IeleInstruction::CmpGe; break;
  case Token::LessThanOrEqual:    BinOpcode = iele::IeleInstruction::CmpLe; break;
  case Token::GreaterThan:        BinOpcode = iele::IeleInstruction::CmpGt; break;
  case Token::LessThan:           BinOpcode = iele::IeleInstruction::CmpLt; break;
  case Token::BitAnd:             BinOpcode = iele::IeleInstruction::And; break;
  case Token::BitOr:              BinOpcode = iele::IeleInstruction::Or; break;
  case Token::BitXor:             BinOpcode = iele::IeleInstruction::Xor; break;
  case Token::SAR: {
    iele::IeleLocalVariable *ShiftValue =
      iele::IeleLocalVariable::Create(&Context, "tmp", CompilingFunction);
    iele::IeleInstruction::CreateBinOp(
      iele::IeleInstruction::Sub, ShiftValue,
      iele::IeleIntConstant::getZero(&Context),
      RightOperand, CompilingBlock);
    RightOperand = ShiftValue;
    // fall through
  }
  case Token::SHL: {
    BinOpcode = iele::IeleInstruction::Shift; 
    bigint min = 0;
    appendRangeCheck(OriginalRightOperand, &min, nullptr);
    break;
  }
  default:
    solAssert(false, "not implemented yet");
    solAssert(false, "IeleCompiler: Invalid binary operator");
  }

  // Create the instruction.
  iele::IeleLocalVariable *Result =
    iele::IeleLocalVariable::Create(&Context, "tmp", CompilingFunction);
  iele::IeleInstruction::CreateBinOp(
      BinOpcode, Result, LeftOperand, RightOperand, CompilingBlock);

  if (fixed) {
    switch(Opcode) {
    case Token::Add:
    case Token::Sub:
    case Token::Div:
    case Token::Mod:
    case Token::SHL: appendMask(Result, Result, nbytes, issigned); break;
    case Token::Mul:
    case Token::Exp: break; //handled above
    case Token::Equal:
    case Token::NotEqual:
    case Token::GreaterThanOrEqual:
    case Token::LessThanOrEqual:
    case Token::GreaterThan:
    case Token::LessThan:
    case Token::BitAnd:
    case Token::BitOr:
    case Token::BitXor:
    case Token::SAR: break; // can't overflow
  
    default:
      solAssert(false, "not implemented yet");
      solAssert(false, "IeleCompiler: Invalid binary operator");
    }
  }

  return Result;
}

void IeleCompiler::appendShiftBy(iele::IeleLocalVariable *ResultValue, iele::IeleValue *Value, int shiftAmount) {
  iele::IeleIntConstant *ShiftValue =
    iele::IeleIntConstant::Create(&Context, bigint(shiftAmount));
  iele::IeleInstruction::CreateBinOp(
    iele::IeleInstruction::Shift, ResultValue, Value, ShiftValue, CompilingBlock);
}

 void IeleCompiler::appendTypeConversions(
  llvm::SmallVectorImpl<iele::IeleValue *> &Results, 
  llvm::SmallVectorImpl<iele::IeleValue *> &RHSValues,
  TypePointer SourceType, TypePointers TargetTypes) {

  TypePointers RHSTypes;
  if (const TupleType *tupleType =
        dynamic_cast<const TupleType *>(SourceType.get())) {
    RHSTypes = tupleType->components();
  } else {
    RHSTypes = TypePointers{SourceType};
  }

  solAssert(RHSValues.size() == RHSTypes.size(),
            "IeleCompiler: Missing value in tuple in conditional expression");

  solAssert(TargetTypes.size() == RHSTypes.size(),
            "IeleCompiler: Missing value in tuple in conditional expression");

  int i = 0;
  for (iele::IeleValue *RHSValue : RHSValues) {
    TypePointer LHSType = TargetTypes[i];
    TypePointer RHSType = RHSTypes[i];
    iele::IeleValue *Result = appendTypeConversion(RHSValue, RHSType, LHSType);
    Results.push_back(Result);
    i++;
  }
}


iele::IeleValue *IeleCompiler::appendTypeConversion(iele::IeleValue *Value, TypePointer SourceType, TypePointer TargetType) {
  if (*SourceType == *TargetType) {
    return Value;
  }
  iele::IeleLocalVariable *convertedValue =
    iele::IeleLocalVariable::Create(&Context, "type.converted", CompilingFunction);
  switch (SourceType->category()) {
  case Type::Category::FixedBytes: {
    const FixedBytesType &srcType = dynamic_cast<const FixedBytesType &>(*SourceType);
    if (TargetType->category() == Type::Category::Integer) {
      IntegerType const& targetType = dynamic_cast<const IntegerType &>(*TargetType);
      if (!targetType.isUnbound() && targetType.numBits() < srcType.numBytes() * 8) {
        appendMask(convertedValue, Value, targetType.numBits() / 8, targetType.isSigned());
        return convertedValue;
      }
      return Value;
    } else {
      solAssert(TargetType->category() == Type::Category::FixedBytes, "Invalid type conversion requested.");
      const FixedBytesType &targetType = dynamic_cast<const FixedBytesType &>(*TargetType);
      appendShiftBy(convertedValue, Value, 8 * (targetType.numBytes() - srcType.numBytes()));
      return convertedValue;
    }
  }
  case Type::Category::Enum:
    solAssert(*SourceType == *TargetType || TargetType->category() == Type::Category::Integer, "Invalid enum conversion");
    return Value;
  case Type::Category::FixedPoint:
  case Type::Category::Tuple:
  case Type::Category::Function: {
    solAssert(false, "not implemented yet");
    break;
  case Type::Category::Struct:
  case Type::Category::Array:
    if (shouldCopyStorageToMemory(*TargetType, *SourceType))
      return appendCopyFromStorageToMemory(TargetType, Value, SourceType);
    return Value;
  case Type::Category::Integer:
  case Type::Category::RationalNumber:
  case Type::Category::Contract: {
    switch(TargetType->category()) {
    case Type::Category::FixedBytes: {
      solAssert(SourceType->category() == Type::Category::Integer || SourceType->category() == Type::Category::RationalNumber,
        "Invalid conversion to FixedBytesType requested.");
      if (auto srcType = dynamic_cast<const IntegerType *>(&*SourceType)) {
        const FixedBytesType &targetType = dynamic_cast<const FixedBytesType &>(*TargetType);
        if (srcType->isUnbound() || targetType.numBytes() * 8 < srcType->numBits()) {
          appendMask(convertedValue, Value, targetType.numBytes(), false);
          return convertedValue;
        }
      }
      return Value;
    }
    case Type::Category::Enum: {
      appendRangeCheck(Value, *TargetType);
      return Value;
    }
    case Type::Category::StringLiteral:
      solAssert(false, "not implemented yet");
      break;
    case Type::Category::FixedPoint:
      solUnimplemented("Not yet implemented - FixedPointType.");
      break;
    case Type::Category::Integer:
    case Type::Category::Contract: {
      IntegerType const& targetType = TargetType->category() == Type::Category::Integer
        ? dynamic_cast<const IntegerType &>(*TargetType) : *Address;
      if (SourceType->category() == Type::Category::RationalNumber) {
        solAssert(!dynamic_cast<const RationalNumberType &>(*SourceType).isFractional(), "not implemented yet");
      }
      if (targetType.isUnbound()) {
        if (!targetType.isSigned()) {
          if (iele::IeleIntConstant *constant = llvm::dyn_cast<iele::IeleIntConstant>(Value)) {
            if (constant->getValue() < 0) {
              appendRevert();
            }
          } else if (auto srcType = dynamic_cast<const IntegerType *>(&*SourceType)) {
            if (srcType->isSigned()) {
              bigint min = 0;
              appendRangeCheck(Value, &min, nullptr);
            }
          }
        }
        return Value;
      }
      if (iele::IeleIntConstant *constant = llvm::dyn_cast<iele::IeleIntConstant>(Value)) {
        if (constant->getValue() < (targetType.isSigned() ? bigint(1) << targetType.numBits() - 1 : bigint(1) << targetType.numBits())
          && constant->getValue() >= (targetType.isSigned() ? -(bigint(1) << targetType.numBits() - 1) : bigint(0))) {
          return Value;
        }
      }
      appendMask(convertedValue, Value, targetType.numBits() / 8, targetType.isSigned());
      return convertedValue;
    }
    default:
      solAssert(false, "Invalid type conversion requested.");
      return nullptr;
    }
  }
  case Type::Category::Bool:
    solAssert(*SourceType == *TargetType, "Invalid conversion for bool.");
    return Value;
  }
  case Type::Category::StringLiteral: {
    const auto &literalType = dynamic_cast<const StringLiteralType &>(*SourceType);
    std::string value = literalType.value();
    switch(TargetType->category()) {
    case Type::Category::FixedBytes: {
      const FixedBytesType &targetType = dynamic_cast<const FixedBytesType &>(*TargetType);
      unsigned len = targetType.numBytes();
      if (value.size() < len)
        len = value.size();
      std::string choppedValue = value.substr(0, len);
      char paddedValue[32] = {0};
      memcpy(paddedValue, choppedValue.c_str(), len);
      std::string paddedValueStr = std::string(paddedValue, targetType.numBytes());
      bigint value = bigint(u256(h256(bytesConstRef(paddedValueStr), h256::AlignRight)));
      iele::IeleIntConstant *Result = iele::IeleIntConstant::Create(
        &Context, value, true);
      return Result;
    }
    case Type::Category::Array: {
      const ArrayType &targetType = dynamic_cast<const ArrayType &>(*TargetType);
      solAssert(targetType.isByteArray(), "cannot convert string literal to non-byte-array");
      iele::IeleValue *Ptr = appendArrayAllocation(targetType);
      iele::IeleIntConstant *Length = iele::IeleIntConstant::Create(
        &Context, value.size());
      iele::IeleInstruction::CreateStore(
        Length, Ptr, CompilingBlock);
      iele::IeleLocalVariable *ValueAddress =
        iele::IeleLocalVariable::Create(&Context, "string.value.address", CompilingFunction);
      iele::IeleInstruction::CreateBinOp(
        iele::IeleInstruction::Add, ValueAddress, Ptr,
        iele::IeleIntConstant::getOne(&Context),
        CompilingBlock);
      iele::IeleInstruction::CreateStore(
        Value, ValueAddress, CompilingBlock);
      return Ptr;
    }
    default:
      solAssert(false, "not implemented yet");
    }
  }
  default:
    solAssert(false, "Invalid type conversion requested.");
    return nullptr;
  }
}

void IeleCompiler::appendMask(iele::IeleLocalVariable *Result, iele::IeleValue *Value, int nbytes, bool issigned) {
  iele::IeleValue *NBytesValue =
    iele::IeleIntConstant::Create(&Context, bigint(nbytes));
  iele::IeleInstruction::CreateBinOp(
    iele::IeleInstruction::Twos, Result, NBytesValue, Value,
    CompilingBlock);
  if (issigned) {
    NBytesValue =
      iele::IeleIntConstant::Create(&Context, bigint(nbytes-1));
    iele::IeleInstruction::CreateBinOp(
      iele::IeleInstruction::SExt, Result, NBytesValue, Result,
      CompilingBlock);
  }
}

iele::IeleLocalVariable *IeleCompiler::appendMemorySpill() {
  // Find last used memory location by loading the memory address zero.
  iele::IeleLocalVariable *LastUsed =
      iele::IeleLocalVariable::Create(&Context, "last.used", CompilingFunction);
  iele::IeleInstruction::CreateLoad(
      LastUsed, iele::IeleIntConstant::getOne(&Context), CompilingBlock);
  // Get next free memory location by increasing last used by one.
  iele::IeleLocalVariable *NextFree =
      iele::IeleLocalVariable::Create(&Context, "next.free", CompilingFunction);
  iele::IeleInstruction::CreateBinOp(
      iele::IeleInstruction::Add, NextFree, LastUsed,
      iele::IeleIntConstant::getOne(&Context), CompilingBlock);
  iele::IeleInstruction::CreateStore(
      NextFree, iele::IeleIntConstant::getOne(&Context), CompilingBlock);
  iele::IeleInstruction::CreateBinOp(
      iele::IeleInstruction::Add, NextFree, NextFree,
      iele::IeleIntConstant::getOne(&Context), CompilingBlock);

  return NextFree;
}

bool IeleCompiler::shouldCopyStorageToStorage(const IeleLValue *To,
                                              const Type &From) const {
  return dynamic_cast<const ReadOnlyLValue *>(To) &&
         From.dataStoredIn(DataLocation::Storage);
}

bool IeleCompiler::shouldCopyMemoryToStorage(const Type &ToType, const IeleLValue *To,
                                             const Type &FromType) const {
  return dynamic_cast<const ReadOnlyLValue *>(To) &&
         FromType.dataStoredIn(DataLocation::Memory) &&
         ToType.dataStoredIn(DataLocation::Storage);
}

bool IeleCompiler::shouldCopyMemoryToMemory(const Type &ToType, const IeleLValue *To,
                                             const Type &FromType) const {
  return dynamic_cast<const ReadOnlyLValue *>(To) &&
         FromType.dataStoredIn(DataLocation::Memory) &&
         ToType.dataStoredIn(DataLocation::Memory);
}

bool IeleCompiler::shouldCopyStorageToMemory(const Type &ToType,
                                             const Type &FromType) const {
  return ToType.dataStoredIn(DataLocation::Memory) &&
         FromType.dataStoredIn(DataLocation::Storage);
}

void IeleCompiler::appendIeleRuntimeFill(
     iele::IeleValue *To, iele::IeleValue *NumSlots, iele::IeleValue *Value,
     DataLocation Loc) {
  std::string name;
  switch(Loc) {
  case DataLocation::Storage:
    name = "ielert.storage.fill";
    break;
  case DataLocation::Memory:
    name = "ielert.memory.fill";
    break;
  case DataLocation::CallData:
    solAssert(false, "not implemented in IELE");
    break;
  }
  CompilingContract->setIncludeMemoryRuntime(true);
  iele::IeleGlobalVariable *Callee =
    iele::IeleGlobalVariable::Create(&Context, name);
  llvm::SmallVector<iele::IeleLocalVariable *, 0> EmptyResults;
  llvm::SmallVector<iele::IeleValue *, 3> Arguments;
  Arguments.push_back(To);
  Arguments.push_back(NumSlots);
  Arguments.push_back(Value);
  iele::IeleInstruction::CreateInternalCall(EmptyResults, Callee, Arguments,
                                            CompilingBlock);
}

iele::IeleLocalVariable *IeleCompiler::appendIeleRuntimeAllocateMemory(
     iele::IeleValue *NumSlots) {
  CompilingContract->setIncludeMemoryRuntime(true);
  iele::IeleLocalVariable *Result =
    iele::IeleLocalVariable::Create(&Context, "tmp", CompilingFunction);
  iele::IeleGlobalVariable *Callee =
    iele::IeleGlobalVariable::Create(&Context, "ielert.memory.allocate");
  llvm::SmallVector<iele::IeleLocalVariable *, 1> Results(1, Result);
  llvm::SmallVector<iele::IeleValue *, 1> Arguments(1, NumSlots);
  iele::IeleInstruction::CreateInternalCall(Results, Callee, Arguments,
                                            CompilingBlock);
  return Result;
}

void IeleCompiler::appendIeleRuntimeCopy(
    iele::IeleValue *From, iele::IeleValue *To, iele::IeleValue *NumSlots,
    DataLocation FromLoc, DataLocation ToLoc) {
  CompilingContract->setIncludeMemoryRuntime(true);
  std::string name;
  if (FromLoc == DataLocation::Storage && ToLoc == DataLocation::Storage) {
    name = "ielert.storage.copy.to.storage";
  } else if (FromLoc == DataLocation::Storage && ToLoc == DataLocation::Memory) {
    name = "ielert.storage.copy.to.memory";
  } else if (FromLoc == DataLocation::Memory && ToLoc == DataLocation::Memory) {
    name = "ielert.memory.copy.to.memory";
  } else if (FromLoc == DataLocation::Memory && ToLoc == DataLocation::Storage) {
    name = "ielert.memory.copy.to.storage";
  } else {
    solAssert(false, "Not implemented in IELE");
  }
  
  iele::IeleGlobalVariable *Callee =
    iele::IeleGlobalVariable::Create(&Context, name);
  llvm::SmallVector<iele::IeleLocalVariable *, 0> EmptyResults;
  llvm::SmallVector<iele::IeleValue *, 3> Arguments;
  Arguments.push_back(From);
  Arguments.push_back(To);
  Arguments.push_back(NumSlots);
  iele::IeleInstruction::CreateInternalCall(EmptyResults, Callee, Arguments,
                                            CompilingBlock);
}<|MERGE_RESOLUTION|>--- conflicted
+++ resolved
@@ -4091,10 +4091,19 @@
           if (ctorAuxParams[it][baseContract].first.size() == 0) {
             std::vector<std::string> auxParamNames;
 
-            for (unsigned i = 0; i < (&base->arguments())->size(); i++) {
+            std::vector<ASTPointer<Expression>> const& baseArguments =
+              base->arguments() ? *base->arguments() : std::vector<ASTPointer<Expression>>();
+
+
+            for (unsigned i = 0; i < baseArguments.size(); i++) {
               std::string newParamName = "aux" + getNextVarSuffix();
               auxParamNames.push_back(newParamName);
             }
+
+            // for (unsigned i = 0; i < (&base->arguments())->size(); i++) {
+            //   std::string newParamName = "aux" + getNextVarSuffix();
+            //   auxParamNames.push_back(newParamName);
+            // }
 
             ctorAuxParams[it][baseContract] = std::make_pair(auxParamNames, def);
           }
@@ -4107,58 +4116,8 @@
 void IeleCompiler::appendDefaultConstructor(const ContractDefinition *contract) {
   // Init state variables.
   bool found = false;
-<<<<<<< HEAD
-  std::map<const ContractDefinition *, const std::vector<ASTPointer<Expression>> *> baseArguments;
-  for (const ContractDefinition *def : CompilingContractInheritanceHierarchy) {
-    if (const FunctionDefinition *constructor = def->constructor()) {
-      for (auto const& modifier : constructor->modifiers()) {
-        auto baseContract = dynamic_cast<const ContractDefinition *>(
-          modifier->name()->annotation().referencedDeclaration);
-        if (baseContract) {
-          if (baseArguments.count(baseContract) == 0) {
-            baseArguments[baseContract] = &modifier->arguments();
-          }
-        }
-      }
-    }
-
-    for (const auto &base : def->baseContracts()) {
-      auto baseContract = dynamic_cast<const ContractDefinition *>(
-        base->name().annotation().referencedDeclaration);
-      solAssert(baseContract, "Must find base contract in inheritance specifier");
-      if (baseArguments.count(baseContract) == 0) {
-        baseArguments[baseContract] = &base->arguments();
-      }
-    }
-    if (found) {
-=======
   for (const ContractDefinition *def : CompilingContractInheritanceHierarchy) {
     if (found) {
-      // Call the immediate base class init function.
-      llvm::SmallVector<iele::IeleLocalVariable *, 0> Returns;
-      llvm::SmallVector<iele::IeleValue *, 4> Arguments;
-
-      if (const FunctionDefinition *decl = def->constructor()) {
-        auto baseArgumentNode = CompilingContractInheritanceHierarchy[0]->annotation().baseConstructorArguments[decl];
-        std::vector<ASTPointer<Expression>> const* arguments = nullptr;
-        if (auto inheritanceSpecifier = dynamic_cast<InheritanceSpecifier const*>(baseArgumentNode))
-          arguments = inheritanceSpecifier->arguments();
-        else if (auto modifierInvocation = dynamic_cast<ModifierInvocation const*>(baseArgumentNode))
-          arguments = modifierInvocation->arguments();
-
-        const FunctionType &function = FunctionType(*decl);
-
-	const auto emptyArgs = std::vector<ASTPointer<Expression>>();
-	if (!arguments && function.parameterTypes().empty())
-          arguments = &emptyArgs;
-        solAssert(arguments, "cannot find base constructor arguments");
-        solAssert(arguments->size() == function.parameterTypes().size(), "wrong number of base constructor arguments");
-
-        compileFunctionArguments(&Arguments, &Returns, *arguments, function, false);
-
-        solAssert(Returns.size() == 0, "Constructor doesn't return anything");
-      }
->>>>>>> bb53c73f
       iele::IeleValueSymbolTable *ST = CompilingContract->getIeleValueSymbolTable();
       solAssert(ST,
                 "IeleCompiler: failed to access compiling function's symbol "
@@ -4186,7 +4145,7 @@
           "IeleCompiler: failed to access compiling function's symbol "
           "table.");
       
-      // Shall we compute and pass a value to base it, or just "forward" 
+      // Shall we compute and pass a value to base ctor, or just "forward" 
       // one of our aux parameters instead? 
       if (const FunctionDefinition *decl = def->constructor()) {
         std::pair<std::vector<std::string>, 
@@ -4195,11 +4154,19 @@
 
         // No aux params to forward, compute value "normally"
         if (forwardingAuxParams.first.empty()) { 
-          auto arguments = *baseArguments[def];
+
+          //auto arguments = *baseArguments[def];
+          auto baseArgumentNode = CompilingContractInheritanceHierarchy[0]->annotation().baseConstructorArguments[decl];
+          std::vector<ASTPointer<Expression>> const* arguments = nullptr;
+          if (auto inheritanceSpecifier = dynamic_cast<InheritanceSpecifier const*>(baseArgumentNode))
+            arguments = inheritanceSpecifier->arguments();
+          else if (auto modifierInvocation = dynamic_cast<ModifierInvocation const*>(baseArgumentNode))
+            arguments = modifierInvocation->arguments();
+          
           const FunctionType &function = FunctionType(*decl);
           unsigned ModifierDepthCache = ModifierDepth;
           ModifierDepth = NumOfModifiers;
-          compileFunctionArguments(&Arguments, &Returns, arguments, 
+          compileFunctionArguments(&Arguments, &Returns, *arguments, 
                                    function, false);
           ModifierDepth = ModifierDepthCache;
           solAssert(Returns.size() == 0, "Constructor doesn't return anything");
@@ -4252,12 +4219,19 @@
               }
             }
           } 
-          // Base it takes an aux param, carrying a value that needs to be 
+          // Base takes an aux param, carrying a value that needs to be 
           // evaluated in this contract. 
           else {
-            const std::vector<ASTPointer<Expression>> arguments = 
-              *baseArguments[auxParamDest];
-            if (arguments.size() > 0) {
+            // const std::vector<ASTPointer<Expression>> arguments = *baseArguments[auxParamDest];
+            auto decl = auxParamDest->constructor(); 
+            auto baseArgumentNode = CompilingContractInheritanceHierarchy[0]->annotation().baseConstructorArguments[decl];
+            std::vector<ASTPointer<Expression>> const* arguments = nullptr;
+            if (auto inheritanceSpecifier = dynamic_cast<InheritanceSpecifier const*>(baseArgumentNode))
+              arguments = inheritanceSpecifier->arguments();
+            else if (auto modifierInvocation = dynamic_cast<ModifierInvocation const*>(baseArgumentNode))
+              arguments = modifierInvocation->arguments();
+
+            if (arguments->size() > 0) {
               const FunctionType &function = 
                 FunctionType(*auxParamDest->constructor());
               llvm::SmallVector<iele::IeleValue *, 4> AuxArguments;
@@ -4267,8 +4241,8 @@
               ModifierDepth = NumOfModifiers;
 
               // compile args 
-              for (unsigned i = 0; i < arguments.size(); ++i) {
-                iele::IeleValue *ArgValue = compileExpression(*arguments[i]);
+              for (unsigned i = 0; i < arguments->size(); ++i) {
+                iele::IeleValue *ArgValue = compileExpression(*(*arguments)[i]);
                 solAssert(ArgValue,
                           "IeleCompiler: Failed to compile internal function call "
                           "argument");
