/*
	This file is part of solidity.

	solidity is free software: you can redistribute it and/or modify
	it under the terms of the GNU General Public License as published by
	the Free Software Foundation, either version 3 of the License, or
	(at your option) any later version.

	solidity is distributed in the hope that it will be useful,
	but WITHOUT ANY WARRANTY; without even the implied warranty of
	MERCHANTABILITY or FITNESS FOR A PARTICULAR PURPOSE.  See the
	GNU General Public License for more details.

	You should have received a copy of the GNU General Public License
	along with solidity.  If not, see <http://www.gnu.org/licenses/>.
*/
// SPDX-License-Identifier: GPL-3.0
/**
 * @author Christian <chris@ethereum.org>
 * @date 2017
 * Routines that generate Yul code related to ABI encoding, decoding and type conversions.
 */

#include <libsolidity/codegen/ABIFunctions.h>

#include <libsolidity/codegen/CompilerUtils.h>
#include <libsolutil/CommonData.h>
#include <libsolutil/Whiskers.h>
#include <libsolutil/StringUtils.h>

#include <boost/algorithm/string/join.hpp>

using namespace std;
using namespace solidity;
using namespace solidity::util;
using namespace solidity::frontend;

string ABIFunctions::tupleEncoder(
	TypePointers const& _givenTypes,
	TypePointers const& _targetTypes,
	bool _encodeAsLibraryTypes,
	bool _reversed
)
{
	solAssert(_givenTypes.size() == _targetTypes.size(), "");
	EncodingOptions options;
	options.encodeAsLibraryTypes = _encodeAsLibraryTypes;
	options.encodeFunctionFromStack = true;
	options.padded = true;
	options.dynamicInplace = false;

	string functionName = string("abi_encode_tuple_");
	for (auto const& t: _givenTypes)
		functionName += t->identifier() + "_";
	functionName += "_to_";
	for (auto const& t: _targetTypes)
		functionName += t->identifier() + "_";
	functionName += options.toFunctionNameSuffix();
	if (_reversed)
		functionName += "_reversed";

	return createFunction(functionName, [&]() {
		// Note that the values are in reverse due to the difference in calling semantics.
		Whiskers templ(R"(
			function <functionName>(headStart <valueParams>) -> tail {
				tail := add(headStart, <headSize>)
				<encodeElements>
			}
		)");
		templ("functionName", functionName);
		size_t const headSize_ = headSize(_targetTypes);
		templ("headSize", to_string(headSize_));
		string encodeElements;
		size_t headPos = 0;
		size_t stackPos = 0;
		for (size_t i = 0; i < _givenTypes.size(); ++i)
		{
			solAssert(_givenTypes[i], "");
			solAssert(_targetTypes[i], "");
			size_t sizeOnStack = _givenTypes[i]->sizeOnStack();
			bool dynamic = _targetTypes[i]->isDynamicallyEncoded();
			Whiskers elementTempl(
				dynamic ?
				string(R"(
					mstore(add(headStart, <pos>), sub(tail, headStart))
					tail := <abiEncode>(<values> tail)
				)") :
				string(R"(
					<abiEncode>(<values> add(headStart, <pos>))
				)")
			);
			string values = suffixedVariableNameList("value", stackPos, stackPos + sizeOnStack);
			elementTempl("values", values.empty() ? "" : values + ", ");
			elementTempl("pos", to_string(headPos));
			elementTempl("abiEncode", abiEncodingFunction(*_givenTypes[i], *_targetTypes[i], options));
			encodeElements += elementTempl.render();
			headPos += _targetTypes[i]->calldataHeadSize();
			stackPos += sizeOnStack;
		}
		solAssert(headPos == headSize_, "");
		string valueParams =
			_reversed ?
			suffixedVariableNameList("value", stackPos, 0) :
			suffixedVariableNameList("value", 0, stackPos);
		templ("valueParams", valueParams.empty() ? "" : ", " + valueParams);
		templ("encodeElements", encodeElements);

		return templ.render();
	});
}

string ABIFunctions::tupleEncoderPacked(
	TypePointers const& _givenTypes,
	TypePointers const& _targetTypes,
	bool _reversed
)
{
	EncodingOptions options;
	options.encodeAsLibraryTypes = false;
	options.encodeFunctionFromStack = true;
	options.padded = false;
	options.dynamicInplace = true;

	string functionName = string("abi_encode_tuple_packed_");
	for (auto const& t: _givenTypes)
		functionName += t->identifier() + "_";
	functionName += "_to_";
	for (auto const& t: _targetTypes)
		functionName += t->identifier() + "_";
	functionName += options.toFunctionNameSuffix();
	if (_reversed)
		functionName += "_reversed";

	return createFunction(functionName, [&]() {
		solAssert(!_givenTypes.empty(), "");

		// Note that the values are in reverse due to the difference in calling semantics.
		Whiskers templ(R"(
			function <functionName>(pos <valueParams>) -> end {
				<encodeElements>
				end := pos
			}
		)");
		templ("functionName", functionName);
		string encodeElements;
		size_t stackPos = 0;
		for (size_t i = 0; i < _givenTypes.size(); ++i)
		{
			solAssert(_givenTypes[i], "");
			solAssert(_targetTypes[i], "");
			size_t sizeOnStack = _givenTypes[i]->sizeOnStack();
			bool dynamic = _targetTypes[i]->isDynamicallyEncoded();
			Whiskers elementTempl(
				dynamic ?
				string(R"(
					pos := <abiEncode>(<values> pos)
				)") :
				string(R"(
					<abiEncode>(<values> pos)
					pos := add(pos, <calldataEncodedSize>)
				)")
			);
			string values = suffixedVariableNameList("value", stackPos, stackPos + sizeOnStack);
			elementTempl("values", values.empty() ? "" : values + ", ");
			if (!dynamic)
				elementTempl("calldataEncodedSize", to_string(_targetTypes[i]->calldataEncodedSize(false)));
			elementTempl("abiEncode", abiEncodingFunction(*_givenTypes[i], *_targetTypes[i], options));
			encodeElements += elementTempl.render();
			stackPos += sizeOnStack;
		}
		string valueParams =
			_reversed ?
			suffixedVariableNameList("value", stackPos, 0) :
			suffixedVariableNameList("value", 0, stackPos);
		templ("valueParams", valueParams.empty() ? "" : ", " + valueParams);
		templ("encodeElements", encodeElements);

		return templ.render();
	});
}
string ABIFunctions::tupleDecoder(TypePointers const& _types, bool _fromMemory)
{
	string functionName = string("abi_decode_tuple_");
	for (auto const& t: _types)
		functionName += t->identifier();
	if (_fromMemory)
		functionName += "_fromMemory";

	return createFunction(functionName, [&]() {
		TypePointers decodingTypes;
		for (auto const& t: _types)
			decodingTypes.emplace_back(t->decodingType());

		Whiskers templ(R"(
			function <functionName>(headStart, dataEnd) <arrow> <valueReturnParams> {
				if slt(sub(dataEnd, headStart), <minimumSize>) { <revertString> }
				<decodeElements>
			}
		)");
		templ("functionName", functionName);
		templ("revertString", revertReasonIfDebug("ABI decoding: tuple data too short"));
		templ("minimumSize", to_string(headSize(decodingTypes)));

		string decodeElements;
		vector<string> valueReturnParams;
		size_t headPos = 0;
		size_t stackPos = 0;
		for (size_t i = 0; i < _types.size(); ++i)
		{
			solAssert(_types[i], "");
			solAssert(decodingTypes[i], "");
			size_t sizeOnStack = _types[i]->sizeOnStack();
			solAssert(sizeOnStack == decodingTypes[i]->sizeOnStack(), "");
			solAssert(sizeOnStack > 0, "");
			vector<string> valueNamesLocal;
			for (size_t j = 0; j < sizeOnStack; j++)
			{
				valueNamesLocal.emplace_back("value" + to_string(stackPos));
				valueReturnParams.emplace_back("value" + to_string(stackPos));
				stackPos++;
			}
			Whiskers elementTempl(R"(
				{
					<?dynamic>
						let offset := <load>(add(headStart, <pos>))
						if gt(offset, 0xffffffffffffffff) { <revertString> }
					<!dynamic>
						let offset := <pos>
					</dynamic>
					<values> := <abiDecode>(add(headStart, offset), dataEnd)
				}
			)");
			elementTempl("dynamic", decodingTypes[i]->isDynamicallyEncoded());
			// TODO add test
			elementTempl("revertString", revertReasonIfDebug("ABI decoding: invalid tuple offset"));
			elementTempl("load", _fromMemory ? "mload" : "calldataload");
			elementTempl("values", boost::algorithm::join(valueNamesLocal, ", "));
			elementTempl("pos", to_string(headPos));
			elementTempl("abiDecode", abiDecodingFunction(*_types[i], _fromMemory, true));
			decodeElements += elementTempl.render();
			headPos += decodingTypes[i]->calldataHeadSize();
		}
		templ("valueReturnParams", boost::algorithm::join(valueReturnParams, ", "));
		templ("arrow", valueReturnParams.empty() ? "" : "->");
		templ("decodeElements", decodeElements);

		return templ.render();
	});
}

string ABIFunctions::EncodingOptions::toFunctionNameSuffix() const
{
	string suffix;
	if (!padded)
		suffix += "_nonPadded";
	if (dynamicInplace)
		suffix += "_inplace";
	if (encodeFunctionFromStack)
		suffix += "_fromStack";
	if (encodeAsLibraryTypes)
		suffix += "_library";
	return suffix;
}

string ABIFunctions::abiEncodingFunction(
	Type const& _from,
	Type const& _to,
	EncodingOptions const& _options
)
{
	TypePointer toInterface = _to.fullEncodingType(_options.encodeAsLibraryTypes, true, false);
	solUnimplementedAssert(toInterface, "Encoding type \"" + _to.toString() + "\" not yet implemented.");
	Type const& to = *toInterface;

	if (_from.category() == Type::Category::StringLiteral)
		return abiEncodingFunctionStringLiteral(_from, to, _options);
	else if (auto toArray = dynamic_cast<ArrayType const*>(&to))
	{
		ArrayType const* fromArray = nullptr;
		switch (_from.category())
		{
			case Type::Category::Array:
				fromArray = dynamic_cast<ArrayType const*>(&_from);
				break;
			case Type::Category::ArraySlice:
				fromArray = &dynamic_cast<ArraySliceType const*>(&_from)->arrayType();
				solAssert(
					fromArray->dataStoredIn(DataLocation::CallData) &&
					fromArray->isDynamicallySized() &&
					!fromArray->baseType()->isDynamicallyEncoded(),
					""
				);
				break;
			default:
				solAssert(false, "");
				break;
		}

		switch (fromArray->location())
		{
			case DataLocation::CallData:
				if (
					fromArray->isByteArray() ||
					*fromArray->baseType() == *TypeProvider::uint256() ||
					*fromArray->baseType() == FixedBytesType(32)
				)
					return abiEncodingFunctionCalldataArrayWithoutCleanup(*fromArray, *toArray, _options);
				else
					return abiEncodingFunctionSimpleArray(*fromArray, *toArray, _options);
			case DataLocation::Memory:
				if (fromArray->isByteArray())
					return abiEncodingFunctionMemoryByteArray(*fromArray, *toArray, _options);
				else
					return abiEncodingFunctionSimpleArray(*fromArray, *toArray, _options);
			case DataLocation::Storage:
				if (fromArray->baseType()->storageBytes() <= 16)
					return abiEncodingFunctionCompactStorageArray(*fromArray, *toArray, _options);
				else
					return abiEncodingFunctionSimpleArray(*fromArray, *toArray, _options);
			default:
				solAssert(false, "");
		}
	}
	else if (auto const* toStruct = dynamic_cast<StructType const*>(&to))
	{
		StructType const* fromStruct = dynamic_cast<StructType const*>(&_from);
		solAssert(fromStruct, "");
		return abiEncodingFunctionStruct(*fromStruct, *toStruct, _options);
	}
	else if (_from.category() == Type::Category::Function)
		return abiEncodingFunctionFunctionType(
			dynamic_cast<FunctionType const&>(_from),
			to,
			_options
		);

	solAssert(_from.sizeOnStack() == 1, "");
	solAssert(to.isValueType(), "");
	solAssert(to.calldataEncodedSize() == 32, "");
	string functionName =
		"abi_encode_" +
		_from.identifier() +
		"_to_" +
		to.identifier() +
		_options.toFunctionNameSuffix();
	return createFunction(functionName, [&]() {
		solAssert(!to.isDynamicallyEncoded(), "");

		Whiskers templ(R"(
			function <functionName>(value, pos) {
				mstore(pos, <cleanupConvert>)
			}
		)");
		templ("functionName", functionName);

		if (_from.dataStoredIn(DataLocation::Storage))
		{
			// special case: convert storage reference type to value type - this is only
			// possible for library calls where we just forward the storage reference
			solAssert(_options.encodeAsLibraryTypes, "");
			solAssert(_options.padded && !_options.dynamicInplace, "Non-padded / inplace encoding for library call requested.");
			solAssert(to == *TypeProvider::uint256(), "");
			templ("cleanupConvert", "value");
		}
		else
		{
			string cleanupConvert;
			if (_from == to)
				cleanupConvert = m_utils.cleanupFunction(_from) + "(value)";
			else
				cleanupConvert = m_utils.conversionFunction(_from, to) + "(value)";
			if (!_options.padded)
				cleanupConvert = m_utils.leftAlignFunction(to) + "(" + cleanupConvert + ")";
			templ("cleanupConvert", cleanupConvert);
		}
		return templ.render();
	});
}

string ABIFunctions::abiEncodeAndReturnUpdatedPosFunction(
	Type const& _givenType,
	Type const& _targetType,
	ABIFunctions::EncodingOptions const& _options
)
{
	string functionName =
		"abi_encodeUpdatedPos_" +
		_givenType.identifier() +
		"_to_" +
		_targetType.identifier() +
		_options.toFunctionNameSuffix();
	return createFunction(functionName, [&]() {
		string values = suffixedVariableNameList("value", 0, numVariablesForType(_givenType, _options));
		string encoder = abiEncodingFunction(_givenType, _targetType, _options);
		if (_targetType.isDynamicallyEncoded())
			return Whiskers(R"(
				function <functionName>(<values>, pos) -> updatedPos {
					updatedPos := <encode>(<values>, pos)
				}
			)")
			("functionName", functionName)
			("encode", encoder)
			("values", values)
			.render();
		else
		{
			unsigned encodedSize = _targetType.calldataEncodedSize(_options.padded);
			solAssert(encodedSize != 0, "Invalid encoded size.");
			return Whiskers(R"(
				function <functionName>(<values>, pos) -> updatedPos {
					<encode>(<values>, pos)
					updatedPos := add(pos, <encodedSize>)
				}
			)")
			("functionName", functionName)
			("encode", encoder)
			("encodedSize", toCompactHexWithPrefix(encodedSize))
			("values", values)
			.render();
		}
	});
}

string ABIFunctions::abiEncodingFunctionCalldataArrayWithoutCleanup(
	Type const& _from,
	Type const& _to,
	EncodingOptions const& _options
)
{
	solAssert(_from.category() == Type::Category::Array, "Unknown dynamic type.");
	solAssert(_to.category() == Type::Category::Array, "Unknown dynamic type.");
	auto const& fromArrayType = dynamic_cast<ArrayType const&>(_from);
	auto const& toArrayType = dynamic_cast<ArrayType const&>(_to);

	solAssert(fromArrayType.location() == DataLocation::CallData, "");
	solAssert(
		fromArrayType.isByteArray() ||
		*fromArrayType.baseType() == *TypeProvider::uint256() ||
		*fromArrayType.baseType() == FixedBytesType(32),
		""
	);
	solAssert(fromArrayType.calldataStride() == toArrayType.memoryStride(), "");

	solAssert(
		*fromArrayType.copyForLocation(DataLocation::Memory, true) ==
		*toArrayType.copyForLocation(DataLocation::Memory, true),
		""
	);

	string functionName =
		"abi_encode_" +
		_from.identifier() +
		"_to_" +
		_to.identifier() +
		_options.toFunctionNameSuffix();
	return createFunction(functionName, [&]() {
		bool needsPadding = _options.padded && fromArrayType.isByteArray();
		if (fromArrayType.isDynamicallySized())
		{
			Whiskers templ(R"(
				// <readableTypeNameFrom> -> <readableTypeNameTo>
				function <functionName>(start, length, pos) -> end {
					pos := <storeLength>(pos, length)
					<scaleLengthByStride>
					<copyFun>(start, pos, length)
					end := add(pos, <lengthPadded>)
				}
			)");
			templ("storeLength", arrayStoreLengthForEncodingFunction(toArrayType, _options));
			templ("functionName", functionName);
			if (fromArrayType.isByteArray() || fromArrayType.calldataStride() == 1)
				templ("scaleLengthByStride", "");
			else
				templ("scaleLengthByStride",
					Whiskers(R"(
						if gt(length, <maxLength>) { <revertString> }
						length := mul(length, <stride>)
					)")
					("stride", toCompactHexWithPrefix(fromArrayType.calldataStride()))
					("maxLength", toCompactHexWithPrefix(u256(-1) / fromArrayType.calldataStride()))
					("revertString", revertReasonIfDebug("ABI encoding: array data too long"))
					.render()
					// TODO add revert test
				);
			templ("readableTypeNameFrom", _from.toString(true));
			templ("readableTypeNameTo", _to.toString(true));
			templ("copyFun", m_utils.copyToMemoryFunction(true));
			templ("lengthPadded", needsPadding ? m_utils.roundUpFunction() + "(length)" : "length");
			return templ.render();
		}
		else
		{
			solAssert(fromArrayType.calldataStride() == 32, "");
			Whiskers templ(R"(
				// <readableTypeNameFrom> -> <readableTypeNameTo>
				function <functionName>(start, pos) {
					<copyFun>(start, pos, <byteLength>)
				}
			)");
			templ("functionName", functionName);
			templ("readableTypeNameFrom", _from.toString(true));
			templ("readableTypeNameTo", _to.toString(true));
			templ("copyFun", m_utils.copyToMemoryFunction(true));
			templ("byteLength", toCompactHexWithPrefix(fromArrayType.length() * fromArrayType.calldataStride()));
			return templ.render();
		}
	});
}

string ABIFunctions::abiEncodingFunctionSimpleArray(
	ArrayType const& _from,
	ArrayType const& _to,
	EncodingOptions const& _options
)
{
	string functionName =
		"abi_encode_" +
		_from.identifier() +
		"_to_" +
		_to.identifier() +
		_options.toFunctionNameSuffix();

	solAssert(_from.isDynamicallySized() == _to.isDynamicallySized(), "");
	solAssert(_from.length() == _to.length(), "");
	solAssert(!_from.isByteArray(), "");
	if (_from.dataStoredIn(DataLocation::Storage))
		solAssert(_from.baseType()->storageBytes() > 16, "");

	return createFunction(functionName, [&]() {
		bool dynamic = _to.isDynamicallyEncoded();
		bool dynamicBase = _to.baseType()->isDynamicallyEncoded();
		bool const usesTail = dynamicBase && !_options.dynamicInplace;
		EncodingOptions subOptions(_options);
		subOptions.encodeFunctionFromStack = false;
		subOptions.padded = true;
		string elementValues = suffixedVariableNameList("elementValue", 0, numVariablesForType(*_from.baseType(), subOptions));
		Whiskers templ(
			usesTail ?
			R"(
				// <readableTypeNameFrom> -> <readableTypeNameTo>
				function <functionName>(value,<maybeLength> pos) <return> {
					<declareLength>
					pos := <storeLength>(pos, length)
					let headStart := pos
					let tail := add(pos, mul(length, 0x20))
					let baseRef := <dataAreaFun>(value)
					let srcPtr := baseRef
					for { let i := 0 } lt(i, length) { i := add(i, 1) }
					{
						mstore(pos, sub(tail, headStart))
						let <elementValues> := <arrayElementAccess>
						tail := <encodeToMemoryFun>(<elementValues>, tail)
						srcPtr := <nextArrayElement>(srcPtr)
						pos := add(pos, 0x20)
					}
					pos := tail
					<assignEnd>
				}
			)" :
			R"(
				// <readableTypeNameFrom> -> <readableTypeNameTo>
				function <functionName>(value,<maybeLength> pos) <return> {
					<declareLength>
					pos := <storeLength>(pos, length)
					let baseRef := <dataAreaFun>(value)
					let srcPtr := baseRef
					for { let i := 0 } lt(i, length) { i := add(i, 1) }
					{
						let <elementValues> := <arrayElementAccess>
						pos := <encodeToMemoryFun>(<elementValues>, pos)
						srcPtr := <nextArrayElement>(srcPtr)
					}
					<assignEnd>
				}
			)"
		);
		templ("functionName", functionName);
		templ("elementValues", elementValues);
		bool lengthAsArgument = _from.dataStoredIn(DataLocation::CallData) && _from.isDynamicallySized();
		if (lengthAsArgument)
		{
			templ("maybeLength", " length,");
			templ("declareLength", "");
		}
		else
		{
			templ("maybeLength", "");
			templ("declareLength", "let length := " + m_utils.arrayLengthFunction(_from) + "(value)");
		}
		templ("readableTypeNameFrom", _from.toString(true));
		templ("readableTypeNameTo", _to.toString(true));
		templ("return", dynamic ? " -> end " : "");
		templ("assignEnd", dynamic ? "end := pos" : "");
		templ("storeLength", arrayStoreLengthForEncodingFunction(_to, _options));
		templ("dataAreaFun", m_utils.arrayDataAreaFunction(_from));

		templ("encodeToMemoryFun", abiEncodeAndReturnUpdatedPosFunction(*_from.baseType(), *_to.baseType(), subOptions));
		switch (_from.location())
		{
			case DataLocation::Memory:
				templ("arrayElementAccess", "mload(srcPtr)");
				break;
			case DataLocation::Storage:
				if (_from.baseType()->isValueType())
					templ("arrayElementAccess", m_utils.readFromStorage(*_from.baseType(), 0, false) + "(srcPtr)");
				else
					templ("arrayElementAccess", "srcPtr");
				break;
			case DataLocation::CallData:
				templ("arrayElementAccess", calldataAccessFunction(*_from.baseType()) + "(baseRef, srcPtr)");
				break;
			default:
				solAssert(false, "");
		}
		templ("nextArrayElement", m_utils.nextArrayElementFunction(_from));
		return templ.render();
	});
}

string ABIFunctions::abiEncodingFunctionMemoryByteArray(
	ArrayType const& _from,
	ArrayType const& _to,
	EncodingOptions const& _options
)
{
	string functionName =
		"abi_encode_" +
		_from.identifier() +
		"_to_" +
		_to.identifier() +
		_options.toFunctionNameSuffix();

	solAssert(_from.isDynamicallySized() == _to.isDynamicallySized(), "");
	solAssert(_from.length() == _to.length(), "");
	solAssert(_from.dataStoredIn(DataLocation::Memory), "");
	solAssert(_from.isByteArray(), "");

	return createFunction(functionName, [&]() {
		solAssert(_to.isByteArray(), "");
		Whiskers templ(R"(
			function <functionName>(value, pos) -> end {
				let length := <lengthFun>(value)
				pos := <storeLength>(pos, length)
				<copyFun>(add(value, 0x20), pos, length)
				end := add(pos, <lengthPadded>)
			}
		)");
		templ("functionName", functionName);
		templ("lengthFun", m_utils.arrayLengthFunction(_from));
		templ("storeLength", arrayStoreLengthForEncodingFunction(_to, _options));
		templ("copyFun", m_utils.copyToMemoryFunction(false));
		templ("lengthPadded", _options.padded ? m_utils.roundUpFunction() + "(length)" : "length");
		return templ.render();
	});
}

string ABIFunctions::abiEncodingFunctionCompactStorageArray(
	ArrayType const& _from,
	ArrayType const& _to,
	EncodingOptions const& _options
)
{
	string functionName =
		"abi_encode_" +
		_from.identifier() +
		"_to_" +
		_to.identifier() +
		_options.toFunctionNameSuffix();

	solAssert(_from.isDynamicallySized() == _to.isDynamicallySized(), "");
	solAssert(_from.length() == _to.length(), "");
	solAssert(_from.dataStoredIn(DataLocation::Storage), "");

	return createFunction(functionName, [&]() {
		if (_from.isByteArray())
		{
			solAssert(_to.isByteArray(), "");
			Whiskers templ(R"(
				// <readableTypeNameFrom> -> <readableTypeNameTo>
				function <functionName>(value, pos) -> ret {
					let slotValue := sload(value)
					let length := <byteArrayLengthFunction>(slotValue)
					pos := <storeLength>(pos, length)
					switch and(slotValue, 1)
					case 0 {
						// short byte array
						mstore(pos, and(slotValue, not(0xff)))
						ret := add(pos, <lengthPaddedShort>)
					}
					case 1 {
						// long byte array
						let dataPos := <arrayDataSlot>(value)
						let i := 0
						for { } lt(i, length) { i := add(i, 0x20) } {
							mstore(add(pos, i), sload(dataPos))
							dataPos := add(dataPos, 1)
						}
						ret := add(pos, <lengthPaddedLong>)
					}
				}
			)");
			templ("functionName", functionName);
			templ("readableTypeNameFrom", _from.toString(true));
			templ("readableTypeNameTo", _to.toString(true));
			templ("byteArrayLengthFunction", m_utils.extractByteArrayLengthFunction());
			templ("storeLength", arrayStoreLengthForEncodingFunction(_to, _options));
			templ("lengthPaddedShort", _options.padded ? "0x20" : "length");
			templ("lengthPaddedLong", _options.padded ? "i" : "length");
			templ("arrayDataSlot", m_utils.arrayDataAreaFunction(_from));
			return templ.render();
		}
		else
		{
			// Multiple items per slot
			solAssert(_from.baseType()->storageBytes() <= 16, "");
			solAssert(!_from.baseType()->isDynamicallyEncoded(), "");
			solAssert(!_to.baseType()->isDynamicallyEncoded(), "");
			solAssert(_from.baseType()->isValueType(), "");
			bool dynamic = _to.isDynamicallyEncoded();
			size_t storageBytes = _from.baseType()->storageBytes();
			size_t itemsPerSlot = 32 / storageBytes;
			solAssert(itemsPerSlot > 0, "");
			// The number of elements we need to handle manually after the loop.
			size_t spill = static_cast<size_t>(_from.length() % itemsPerSlot);
			Whiskers templ(
				R"(
					// <readableTypeNameFrom> -> <readableTypeNameTo>
					function <functionName>(value, pos) <return> {
						let length := <lengthFun>(value)
						pos := <storeLength>(pos, length)
						let originalPos := pos
						let srcPtr := <dataArea>(value)
						let itemCounter := 0
						if <useLoop> {
							// Run the loop over all full slots
							for { } lt(add(itemCounter, sub(<itemsPerSlot>, 1)), length)
										{ itemCounter := add(itemCounter, <itemsPerSlot>) }
							{
								let data := sload(srcPtr)
								<#items>
									<encodeToMemoryFun>(<extractFromSlot>(data), pos)
									pos := add(pos, <stride>)
								</items>
								srcPtr := add(srcPtr, 1)
							}
						}
						// Handle the last (not necessarily full) slot specially
						if <useSpill> {
							let data := sload(srcPtr)
							<#items>
								if <inRange> {
									<encodeToMemoryFun>(<extractFromSlot>(data), pos)
									pos := add(pos, <stride>)
									itemCounter := add(itemCounter, 1)
								}
							</items>
						}
						<assignEnd>
					}
				)"
			);
			templ("functionName", functionName);
			templ("readableTypeNameFrom", _from.toString(true));
			templ("readableTypeNameTo", _to.toString(true));
			templ("return", dynamic ? " -> end " : "");
			templ("assignEnd", dynamic ? "end := pos" : "");
			templ("lengthFun", m_utils.arrayLengthFunction(_from));
			templ("storeLength", arrayStoreLengthForEncodingFunction(_to, _options));
			templ("dataArea", m_utils.arrayDataAreaFunction(_from));
			// We skip the loop for arrays that fit a single slot.
			if (_from.isDynamicallySized() || _from.length() >= itemsPerSlot)
				templ("useLoop", "1");
			else
				templ("useLoop", "0");
			if (_from.isDynamicallySized() || spill != 0)
				templ("useSpill", "1");
			else
				templ("useSpill", "0");
			templ("itemsPerSlot", to_string(itemsPerSlot));
			templ("stride", toCompactHexWithPrefix(_to.calldataStride()));

			EncodingOptions subOptions(_options);
			subOptions.encodeFunctionFromStack = false;
			subOptions.padded = true;
			string encodeToMemoryFun = abiEncodingFunction(
				*_from.baseType(),
				*_to.baseType(),
				subOptions
			);
			templ("encodeToMemoryFun", encodeToMemoryFun);
			std::vector<std::map<std::string, std::string>> items(itemsPerSlot);
			for (size_t i = 0; i < itemsPerSlot; ++i)
			{
				if (_from.isDynamicallySized())
					items[i]["inRange"] = "lt(itemCounter, length)";
				else if (i < spill)
					items[i]["inRange"] = "1";
				else
					items[i]["inRange"] = "0";
				items[i]["extractFromSlot"] = m_utils.extractFromStorageValue(*_from.baseType(), i * storageBytes);
			}
			templ("items", items);
			return templ.render();
		}
	});
}

string ABIFunctions::abiEncodingFunctionStruct(
	StructType const& _from,
	StructType const& _to,
	EncodingOptions const& _options
)
{
	string functionName =
		"abi_encode_" +
		_from.identifier() +
		"_to_" +
		_to.identifier() +
		_options.toFunctionNameSuffix();

	solAssert(&_from.structDefinition() == &_to.structDefinition(), "");

	return createFunction(functionName, [&]() {
		bool dynamic = _to.isDynamicallyEncoded();
		Whiskers templ(R"(
			// <readableTypeNameFrom> -> <readableTypeNameTo>
			function <functionName>(value, pos) <return> {
				let tail := add(pos, <headSize>)
				<init>
				<#members>
				{
					// <memberName>
					<preprocess>
					let <memberValues> := <retrieveValue>
					<encode>
				}
				</members>
				<assignEnd>
			}
		)");
		templ("functionName", functionName);
		templ("readableTypeNameFrom", _from.toString(true));
		templ("readableTypeNameTo", _to.toString(true));
		templ("return", dynamic ? " -> end " : "");
		if (dynamic && _options.dynamicInplace)
			templ("assignEnd", "end := pos");
		else if (dynamic && !_options.dynamicInplace)
			templ("assignEnd", "end := tail");
		else
			templ("assignEnd", "");
		// to avoid multiple loads from the same slot for subsequent members
		templ("init", _from.dataStoredIn(DataLocation::Storage) ? "let slotValue := 0" : "");
		u256 previousSlotOffset(-1);
		u256 encodingOffset = 0;
		vector<map<string, string>> members;
/*
		for (auto const& member: _to.members(nullptr))
		{
			solAssert(member.type, "");
			solAssert(!member.type->containsNestedMapping(), "");
			TypePointer memberTypeTo = member.type->fullEncodingType(_options.encodeAsLibraryTypes, true, false);
			solUnimplementedAssert(memberTypeTo, "Encoding type \"" + member.type->toString() + "\" not yet implemented.");
			auto memberTypeFrom = _from.memberType(member.name);
			solAssert(memberTypeFrom, "");
			bool dynamicMember = memberTypeTo->isDynamicallyEncoded();
			if (dynamicMember)
				solAssert(dynamic, "");

			members.emplace_back();
			members.back()["preprocess"] = "";

			switch (_from.location())
			{
				case DataLocation::Storage:
				{
					solAssert(memberTypeFrom->isValueType() == memberTypeTo->isValueType(), "");
					u256 storageSlotOffset;
					size_t intraSlotOffset;
					tie(storageSlotOffset, intraSlotOffset) = _from.storageOffsetsOfMember(member.name);
					if (memberTypeFrom->isValueType())
					{
						if (storageSlotOffset != previousSlotOffset)
						{
							members.back()["preprocess"] = "slotValue := sload(add(value, " + toCompactHexWithPrefix(storageSlotOffset) + "))";
							previousSlotOffset = storageSlotOffset;
						}
						members.back()["retrieveValue"] = m_utils.extractFromStorageValue(*memberTypeFrom, intraSlotOffset) + "(slotValue)";
					}
					else
					{
						solAssert(memberTypeFrom->dataStoredIn(DataLocation::Storage), "");
						solAssert(intraSlotOffset == 0, "");
						members.back()["retrieveValue"] = "add(value, " + toCompactHexWithPrefix(storageSlotOffset) + ")";
					}
					break;
				}
				case DataLocation::Memory:
				{
					string sourceOffset = toCompactHexWithPrefix(_from.memoryOffsetOfMember(member.name));
					members.back()["retrieveValue"] = "mload(add(value, " + sourceOffset + "))";
					break;
				}
				case DataLocation::CallData:
				{
					string sourceOffset = toCompactHexWithPrefix(_from.calldataOffsetOfMember(member.name));
					members.back()["retrieveValue"] = calldataAccessFunction(*memberTypeFrom) + "(value, add(value, " + sourceOffset + "))";
					break;
				}
				default:
					solAssert(false, "");
			}

			EncodingOptions subOptions(_options);
			subOptions.encodeFunctionFromStack = false;
			// Like with arrays, struct members are always padded.
			subOptions.padded = true;

			string memberValues = suffixedVariableNameList("memberValue", 0, numVariablesForType(*memberTypeFrom, subOptions));
			members.back()["memberValues"] = memberValues;

			string encode;
			if (_options.dynamicInplace)
				encode = Whiskers{"pos := <encode>(<memberValues>, pos)"}
					("encode", abiEncodeAndReturnUpdatedPosFunction(*memberTypeFrom, *memberTypeTo, subOptions))
					("memberValues", memberValues)
					.render();
			else
			{
				Whiskers encodeTempl(
					dynamicMember ?
					string(R"(
						mstore(add(pos, <encodingOffset>), sub(tail, pos))
						tail := <abiEncode>(<memberValues>, tail)
					)") :
					"<abiEncode>(<memberValues>, add(pos, <encodingOffset>))"
				);
				encodeTempl("memberValues", memberValues);
				encodeTempl("encodingOffset", toCompactHexWithPrefix(encodingOffset));
				encodingOffset += memberTypeTo->calldataHeadSize();
				encodeTempl("abiEncode", abiEncodingFunction(*memberTypeFrom, *memberTypeTo, subOptions));
				encode = encodeTempl.render();
			}
			members.back()["encode"] = encode;

			members.back()["memberName"] = member.name;
		}
*/
		templ("members", members);
		if (_options.dynamicInplace)
			solAssert(encodingOffset == 0, "In-place encoding should enforce zero head size.");
		templ("headSize", toCompactHexWithPrefix(encodingOffset));
		return templ.render();
	});
}

string ABIFunctions::abiEncodingFunctionStringLiteral(
	Type const& _from,
	Type const& _to,
	EncodingOptions const& _options
)
{
	solAssert(_from.category() == Type::Category::StringLiteral, "");

	string functionName =
		"abi_encode_" +
		_from.identifier() +
		"_to_" +
		_to.identifier() +
		_options.toFunctionNameSuffix();
	return createFunction(functionName, [&]() {
		auto const& strType = dynamic_cast<StringLiteralType const&>(_from);
		string const& value = strType.value();
		solAssert(_from.sizeOnStack() == 0, "");

		if (_to.isDynamicallySized())
		{
			solAssert(_to.category() == Type::Category::Array, "");
			Whiskers templ(R"(
				function <functionName>(pos) -> end {
					pos := <storeLength>(pos, <length>)
					<#word>
						mstore(add(pos, <offset>), <wordValue>)
					</word>
					end := add(pos, <overallSize>)
				}
			)");
			templ("functionName", functionName);

			// TODO this can make use of CODECOPY for large strings once we have that in Yul
			size_t words = (value.size() + 31) / 32;
			templ("length", to_string(value.size()));
			templ("storeLength", arrayStoreLengthForEncodingFunction(dynamic_cast<ArrayType const&>(_to), _options));
			if (_options.padded)
				templ("overallSize", to_string(words * 32));
			else
				templ("overallSize", to_string(value.size()));

			vector<map<string, string>> wordParams(words);
			for (size_t i = 0; i < words; ++i)
			{
				wordParams[i]["offset"] = to_string(i * 32);
				wordParams[i]["wordValue"] = formatAsStringOrNumber(value.substr(32 * i, 32));
			}
			templ("word", wordParams);
			return templ.render();
		}
		else
		{
			solAssert(_to.category() == Type::Category::FixedBytes, "");
			solAssert(value.size() <= 32, "");
			Whiskers templ(R"(
				function <functionName>(pos) {
					mstore(pos, <wordValue>)
				}
			)");
			templ("functionName", functionName);
			templ("wordValue", formatAsStringOrNumber(value));
			return templ.render();
		}
	});
}

string ABIFunctions::abiEncodingFunctionFunctionType(
	FunctionType const& _from,
	Type const& _to,
	EncodingOptions const& _options
)
{
	solAssert(_from.kind() == FunctionType::Kind::External, "");
	solAssert(_from == _to, "");

	string functionName =
		"abi_encode_" +
		_from.identifier() +
		"_to_" +
		_to.identifier() +
		_options.toFunctionNameSuffix();

	if (_options.encodeFunctionFromStack)
		return createFunction(functionName, [&]() {
			return Whiskers(R"(
				function <functionName>(addr, function_id, pos) {
					mstore(pos, <combineExtFun>(addr, function_id))
				}
			)")
			("functionName", functionName)
			("combineExtFun", m_utils.combineExternalFunctionIdFunction())
			.render();
		});
	else
		return createFunction(functionName, [&]() {
			return Whiskers(R"(
				function <functionName>(addr_and_function_id, pos) {
					mstore(pos, <cleanExtFun>(addr_and_function_id))
				}
			)")
			("functionName", functionName)
			("cleanExtFun", m_utils.cleanupFunction(_to))
			.render();
		});
}

string ABIFunctions::abiDecodingFunction(Type const& _type, bool _fromMemory, bool _forUseOnStack)
{
	// The decoding function has to perform bounds checks unless it decodes a value type.
	// Conversely, bounds checks have to be performed before the decoding function
	// of a value type is called.

	TypePointer decodingType = _type.decodingType();
	solAssert(decodingType, "");

	if (auto arrayType = dynamic_cast<ArrayType const*>(decodingType))
	{
		if (arrayType->dataStoredIn(DataLocation::CallData))
		{
			solAssert(!_fromMemory, "");
			return abiDecodingFunctionCalldataArray(*arrayType);
		}
		else
			return abiDecodingFunctionArray(*arrayType, _fromMemory);
	}
	else if (auto const* structType = dynamic_cast<StructType const*>(decodingType))
	{
		if (structType->dataStoredIn(DataLocation::CallData))
		{
			solAssert(!_fromMemory, "");
			return abiDecodingFunctionCalldataStruct(*structType);
		}
		else
			return abiDecodingFunctionStruct(*structType, _fromMemory);
	}
	else if (auto const* functionType = dynamic_cast<FunctionType const*>(decodingType))
		return abiDecodingFunctionFunctionType(*functionType, _fromMemory, _forUseOnStack);
	else
		return abiDecodingFunctionValueType(_type, _fromMemory);
}

string ABIFunctions::abiDecodingFunctionValueType(Type const& _type, bool _fromMemory)
{
	TypePointer decodingType = _type.decodingType();
	solAssert(decodingType, "");
	solAssert(decodingType->sizeOnStack() == 1, "");
	solAssert(decodingType->isValueType(), "");
	solAssert(!decodingType->isDynamicallyEncoded(), "");
	solAssert(decodingType->calldataEncodedSize() == 32, "");

	string functionName =
		"abi_decode_" +
		_type.identifier() +
		(_fromMemory ? "_fromMemory" : "");
	return createFunction(functionName, [&]() {
		Whiskers templ(R"(
			function <functionName>(offset, end) -> value {
				value := <load>(offset)
				<validator>(value)
			}
		)");
		templ("functionName", functionName);
		templ("load", _fromMemory ? "mload" : "calldataload");
		// Validation should use the type and not decodingType, because e.g.
		// the decoding type of an enum is a plain int.
		templ("validator", m_utils.validatorFunction(_type, true));
		return templ.render();
	});

}

string ABIFunctions::abiDecodingFunctionArray(ArrayType const& _type, bool _fromMemory)
{
	solAssert(_type.dataStoredIn(DataLocation::Memory), "");

	string functionName =
		"abi_decode_" +
		_type.identifier() +
		(_fromMemory ? "_fromMemory" : "");

	return createFunction(functionName, [&]() {
		string load = _fromMemory ? "mload" : "calldataload";
		Whiskers templ(
			R"(
				// <readableTypeName>
				function <functionName>(offset, end) -> array {
					if iszero(slt(add(offset, 0x1f), end)) { <revertString> }
					let length := <retrieveLength>
					array := <abiDecodeAvailableLen>(<offset>, length, end)
				}
			)"
		);
<<<<<<< HEAD
/*
=======
		// TODO add test
		templ("revertString", revertReasonIfDebug("ABI decoding: invalid calldata array offset"));
>>>>>>> c7dfd78e
		templ("functionName", functionName);
		templ("readableTypeName", _type.toString(true));
		templ("retrieveLength", _type.isDynamicallySized() ? (load + "(offset)") : toCompactHexWithPrefix(_type.length()));
		templ("offset", _type.isDynamicallySized() ? "add(offset, 0x20)" : "offset");
		templ("abiDecodeAvailableLen", abiDecodingFunctionArrayAvailableLength(_type, _fromMemory));
		return templ.render();
	});
}

string ABIFunctions::abiDecodingFunctionArrayAvailableLength(ArrayType const& _type, bool _fromMemory)
{
	solAssert(_type.dataStoredIn(DataLocation::Memory), "");
	if (_type.isByteArray())
		return abiDecodingFunctionByteArrayAvailableLength(_type, _fromMemory);

	string functionName =
		"abi_decode_available_length_" +
		_type.identifier() +
		(_fromMemory ? "_fromMemory" : "");

	return createFunction(functionName, [&]() {
		Whiskers templ(R"(
			// <readableTypeName>
			function <functionName>(offset, length, end) -> array {
				array := <allocate>(<allocationSize>(length))
				let dst := array
				<storeLength>
				let src := offset
				<staticBoundsCheck>
				for { let i := 0 } lt(i, length) { i := add(i, 1) }
				{
					let elementPos := <retrieveElementPos>
					mstore(dst, <decodingFun>(elementPos, end))
					dst := add(dst, 0x20)
					src := add(src, <stride>)
				}
			}
		)");
		templ("functionName", functionName);
		templ("readableTypeName", _type.toString(true));
		templ("allocate", m_utils.allocationFunction());
		templ("allocationSize", m_utils.arrayAllocationSizeFunction(_type));
		string calldataStride = toCompactHexWithPrefix(_type.calldataStride());
		templ("stride", calldataStride);
		if (_type.isDynamicallySized())
			templ("storeLength", "mstore(array, length) dst := add(array, 0x20)");
		else
			templ("storeLength", "");
<<<<<<< HEAD
*/
		if (dynamicBase)
=======
		if (_type.baseType()->isDynamicallyEncoded())
>>>>>>> c7dfd78e
		{
			templ("staticBoundsCheck", "");
			string load = _fromMemory ? "mload" : "calldataload";
			templ("retrieveElementPos", "add(offset, " + load + "(src))");
		}
		else
		{
			templ("staticBoundsCheck", "if gt(add(src, mul(length, " +
				calldataStride +
				")), end) { " +
				revertReasonIfDebug("ABI decoding: invalid calldata array stride") +
				" }"
			);
			templ("retrieveElementPos", "src");
		}
		templ("decodingFun", abiDecodingFunction(*_type.baseType(), _fromMemory, false));
		return templ.render();
	});
}

string ABIFunctions::abiDecodingFunctionCalldataArray(ArrayType const& _type)
{
	solAssert(_type.dataStoredIn(DataLocation::CallData), "");
	if (!_type.isDynamicallySized())
		solAssert(_type.length() < u256("0xffffffffffffffff"), "");
	solAssert(_type.calldataStride() > 0, "");
	solAssert(_type.calldataStride() < u256("0xffffffffffffffff"), "");

	string functionName =
		"abi_decode_" +
		_type.identifier();
	return createFunction(functionName, [&]() {
		string templ;
		if (_type.isDynamicallySized())
			templ = R"(
				// <readableTypeName>
				function <functionName>(offset, end) -> arrayPos, length {
					if iszero(slt(add(offset, 0x1f), end)) { <revertStringOffset> }
					length := calldataload(offset)
					if gt(length, 0xffffffffffffffff) { <revertStringLength> }
					arrayPos := add(offset, 0x20)
					if gt(add(arrayPos, mul(length, <stride>)), end) { <revertStringPos> }
				}
			)";
		else
			templ = R"(
				// <readableTypeName>
				function <functionName>(offset, end) -> arrayPos {
					arrayPos := offset
					if gt(add(arrayPos, mul(<length>, <stride>)), end) { <revertStringPos> }
				}
			)";
		Whiskers w{templ};
		// TODO add test
		w("revertStringOffset", revertReasonIfDebug("ABI decoding: invalid calldata array offset"));
		w("revertStringLength", revertReasonIfDebug("ABI decoding: invalid calldata array length"));
		w("revertStringPos", revertReasonIfDebug("ABI decoding: invalid calldata array stride"));
		w("functionName", functionName);
		w("readableTypeName", _type.toString(true));
<<<<<<< HEAD
		w("baseEncodedSize", toCompactHexWithPrefix(_type.isByteArray() ? 1 : _type.baseType()->calldataEncodedSize()));
/*
		w("length", _type.isDynamicallyEncoded() ? "length" : toCompactHexWithPrefix(_type.length()));
*/
=======
		w("stride", toCompactHexWithPrefix(_type.calldataStride()));
		if (!_type.isDynamicallySized())
			w("length", toCompactHexWithPrefix(_type.length()));
>>>>>>> c7dfd78e
		return w.render();
	});
}

string ABIFunctions::abiDecodingFunctionByteArrayAvailableLength(ArrayType const& _type, bool _fromMemory)
{
	solAssert(_type.dataStoredIn(DataLocation::Memory), "");
	solAssert(_type.isByteArray(), "");

	string functionName =
		"abi_decode_available_length_" +
		_type.identifier() +
		(_fromMemory ? "_fromMemory" : "");

	return createFunction(functionName, [&]() {
		Whiskers templ(R"(
			function <functionName>(src, length, end) -> array {
				array := <allocate>(<allocationSize>(length))
				mstore(array, length)
				let dst := add(array, 0x20)
				if gt(add(src, length), end) { <revertStringLength> }
				<copyToMemFun>(src, dst, length)
			}
		)");
		templ("revertStringLength", revertReasonIfDebug("ABI decoding: invalid byte array length"));
		templ("functionName", functionName);
		templ("allocate", m_utils.allocationFunction());
		templ("allocationSize", m_utils.arrayAllocationSizeFunction(_type));
		templ("copyToMemFun", m_utils.copyToMemoryFunction(!_fromMemory));
		return templ.render();
	});
}

string ABIFunctions::abiDecodingFunctionCalldataStruct(StructType const& _type)
{
	solAssert(_type.dataStoredIn(DataLocation::CallData), "");
	string functionName =
		"abi_decode_" +
		_type.identifier();

	return createFunction(functionName, [&]() {
		Whiskers w{R"(
				// <readableTypeName>
				function <functionName>(offset, end) -> value {
					if slt(sub(end, offset), <minimumSize>) { <revertString> }
					value := offset
				}
		)"};
		// TODO add test
		w("revertString", revertReasonIfDebug("ABI decoding: struct calldata too short"));
		w("functionName", functionName);
		w("readableTypeName", _type.toString(true));
		w("minimumSize", to_string(_type.isDynamicallyEncoded() ? _type.calldataEncodedTailSize() : _type.calldataEncodedSize(true)));
		return w.render();
	});
}

string ABIFunctions::abiDecodingFunctionStruct(StructType const& _type, bool _fromMemory)
{
	solAssert(!_type.dataStoredIn(DataLocation::CallData), "");
	string functionName =
		"abi_decode_" +
		_type.identifier() +
		(_fromMemory ? "_fromMemory" : "");

	return createFunction(functionName, [&]() {
		Whiskers templ(R"(
			// <readableTypeName>
			function <functionName>(headStart, end) -> value {
				if slt(sub(end, headStart), <minimumSize>) { <revertString> }
				value := <allocate>(<memorySize>)
				<#members>
				{
					// <memberName>
					<decode>
				}
				</members>
			}
		)");
		// TODO add test
		templ("revertString", revertReasonIfDebug("ABI decoding: struct data too short"));
		templ("functionName", functionName);
		templ("readableTypeName", _type.toString(true));
<<<<<<< HEAD
		templ("allocate", allocationFunction());
/*
		solAssert(_type.memorySize() < u256("0xffffffffffffffff"), "");
		templ("memorySize", toCompactHexWithPrefix(_type.memorySize()));
*/
=======
		templ("allocate", m_utils.allocationFunction());
		solAssert(_type.memoryDataSize() < u256("0xffffffffffffffff"), "");
		templ("memorySize", toCompactHexWithPrefix(_type.memoryDataSize()));
>>>>>>> c7dfd78e
		size_t headPos = 0;
		vector<map<string, string>> members;
		for (auto const& member: _type.members(nullptr))
		{
			solAssert(member.type, "");
			solAssert(!member.type->containsNestedMapping(), "");
			auto decodingType = member.type->decodingType();
			solAssert(decodingType, "");
			Whiskers memberTempl(R"(
				<?dynamic>
					let offset := <load>(add(headStart, <pos>))
					if gt(offset, 0xffffffffffffffff) { <revertString> }
				<!dynamic>
					let offset := <pos>
				</dynamic>
				mstore(add(value, <memoryOffset>), <abiDecode>(add(headStart, offset), end))
			)");
			memberTempl("dynamic", decodingType->isDynamicallyEncoded());
			// TODO add test
			memberTempl("revertString", revertReasonIfDebug("ABI decoding: invalid struct offset"));
			memberTempl("load", _fromMemory ? "mload" : "calldataload");
			memberTempl("pos", to_string(headPos));
/*
			memberTempl("memoryOffset", toCompactHexWithPrefix(_type.memoryOffsetOfMember(member.name)));
*/
			memberTempl("abiDecode", abiDecodingFunction(*member.type, _fromMemory, false));

			members.emplace_back();
			members.back()["decode"] = memberTempl.render();
			members.back()["memberName"] = member.name;
			headPos += decodingType->calldataHeadSize();
		}
		templ("members", members);
		templ("minimumSize", toCompactHexWithPrefix(headPos));
		return templ.render();
	});
}

string ABIFunctions::abiDecodingFunctionFunctionType(FunctionType const& _type, bool _fromMemory, bool _forUseOnStack)
{
	solAssert(_type.kind() == FunctionType::Kind::External, "");

	string functionName =
		"abi_decode_" +
		_type.identifier() +
		(_fromMemory ? "_fromMemory" : "") +
		(_forUseOnStack ? "_onStack" : "");

	return createFunction(functionName, [&]() {
		if (_forUseOnStack)
		{
			return Whiskers(R"(
				function <functionName>(offset, end) -> addr, function_selector {
					addr, function_selector := <splitExtFun>(<decodeFun>(offset, end))
				}
			)")
			("functionName", functionName)
			("decodeFun", abiDecodingFunctionFunctionType(_type, _fromMemory, false))
			("splitExtFun", m_utils.splitExternalFunctionIdFunction())
			.render();
		}
		else
		{
			return Whiskers(R"(
				function <functionName>(offset, end) -> fun {
					fun := <load>(offset)
					<validateExtFun>(fun)
				}
			)")
			("functionName", functionName)
			("load", _fromMemory ? "mload" : "calldataload")
			("validateExtFun", m_utils.validatorFunction(_type, true))
			.render();
		}
	});
}

string ABIFunctions::calldataAccessFunction(Type const& _type)
{
	solAssert(_type.isValueType() || _type.dataStoredIn(DataLocation::CallData), "");
	string functionName = "calldata_access_" + _type.identifier();
	return createFunction(functionName, [&]() {
		if (_type.isDynamicallyEncoded())
		{
			unsigned int tailSize = _type.calldataEncodedTailSize();
			solAssert(tailSize > 1, "");
			Whiskers w(R"(
				function <functionName>(base_ref, ptr) -> <return> {
					let rel_offset_of_tail := calldataload(ptr)
					if iszero(slt(rel_offset_of_tail, sub(sub(calldatasize(), base_ref), sub(<neededLength>, 1)))) { <revertStringOffset> }
					value := add(rel_offset_of_tail, base_ref)
					<handleLength>
				}
			)");
			if (_type.isDynamicallySized())
			{
				auto const* arrayType = dynamic_cast<ArrayType const*>(&_type);
				solAssert(!!arrayType, "");
				w("handleLength", Whiskers(R"(
					length := calldataload(value)
					value := add(value, 0x20)
					if gt(length, 0xffffffffffffffff) { <revertStringLength> }
					if sgt(base_ref, sub(calldatasize(), mul(length, <calldataStride>))) { <revertStringStride> }
				)")
				("calldataStride", toCompactHexWithPrefix(arrayType->calldataStride()))
				// TODO add test
				("revertStringLength", revertReasonIfDebug("Invalid calldata access length"))
				// TODO add test
				("revertStringStride", revertReasonIfDebug("Invalid calldata access stride"))
				.render());
				w("return", "value, length");
			}
			else
			{
				w("handleLength", "");
				w("return", "value");
			}
			w("neededLength", toCompactHexWithPrefix(tailSize));
			w("functionName", functionName);
			w("revertStringOffset", revertReasonIfDebug("Invalid calldata access offset"));
			return w.render();
		}
		else if (_type.isValueType())
		{
			string decodingFunction;
			if (auto const* functionType = dynamic_cast<FunctionType const*>(&_type))
				decodingFunction = abiDecodingFunctionFunctionType(*functionType, false, false);
			else
				decodingFunction = abiDecodingFunctionValueType(_type, false);
			// Note that the second argument to the decoding function should be discarded after inlining.
			return Whiskers(R"(
				function <functionName>(baseRef, ptr) -> value {
					value := <decodingFunction>(ptr, add(ptr, 32))
				}
			)")
			("functionName", functionName)
			("decodingFunction", decodingFunction)
			.render();
		}
		else
		{
			solAssert(
				_type.category() == Type::Category::Array ||
				_type.category() == Type::Category::Struct,
				""
			);
			return Whiskers(R"(
				function <functionName>(baseRef, ptr) -> value {
					value := ptr
				}
			)")
			("functionName", functionName)
			.render();
		}
	});
}

<<<<<<< HEAD
string ABIFunctions::shiftLeftFunction(size_t _numBits)
{
	string functionName = "shift_left_" + to_string(_numBits);
	return createFunction(functionName, [&]() {
		solAssert(_numBits < 256, "");
		return
			Whiskers(R"(
			function <functionName>(value) -> newValue {
				newValue := mul(value, <multiplier>)
			}
			)")
			("functionName", functionName)
			("multiplier", toCompactHexWithPrefix(u256(1) << _numBits))
			.render();
	});
}

string ABIFunctions::shiftRightFunction(size_t _numBits, bool _signed)
{
	string functionName = "shift_right_" + to_string(_numBits) + (_signed ? "_signed" : "_unsigned");
	return createFunction(functionName, [&]() {
		solAssert(_numBits < 256, "");
		return
			Whiskers(R"(
			function <functionName>(value) -> newValue {
				newValue := <div>(value, <multiplier>)
			}
			)")
			("functionName", functionName)
			("div", _signed ? "sdiv" : "div")
			("multiplier", toCompactHexWithPrefix(u256(1) << _numBits))
			.render();
	});
}

string ABIFunctions::roundUpFunction()
{
	string functionName = "round_up_to_mul_of_32";
	return createFunction(functionName, [&]() {
		return
			Whiskers(R"(
			function <functionName>(value) -> result {
				result := and(add(value, 31), not(31))
			}
			)")
			("functionName", functionName)
			.render();
	});
}

string ABIFunctions::arrayLengthFunction(ArrayType const& _type)
{
	string functionName = "array_length_" + _type.identifier();
	return createFunction(functionName, [&]() {
		Whiskers w(R"(
			function <functionName>(value) -> length {
				<body>
			}
		)");
		w("functionName", functionName);
		string body;
/*
		if (!_type.isDynamicallySized())
			body = "length := " + toCompactHexWithPrefix(_type.length());
		else
		{
			switch (_type.location())
			{
			case DataLocation::CallData:
				solAssert(false, "called regular array length function on calldata array");
				break;
			case DataLocation::Memory:
				body = "length := mload(value)";
				break;
			case DataLocation::Storage:
				if (_type.isByteArray())
				{
					// Retrieve length both for in-place strings and off-place strings:
					// Computes (x & (0x100 * (ISZERO (x & 1)) - 1)) / 2
					// i.e. for short strings (x & 1 == 0) it does (x & 0xff) / 2 and for long strings it
					// computes (x & (-1)) / 2, which is equivalent to just x / 2.
					body = R"(
						length := sload(value)
						let mask := sub(mul(0x100, iszero(and(length, 1))), 1)
						length := div(and(length, mask), 2)
					)";
				}
				else
					body = "length := sload(value)";
				break;
			}
		}
*/
		solAssert(!body.empty(), "");
		w("body", body);
		return w.render();
	});
}

string ABIFunctions::arrayAllocationSizeFunction(ArrayType const& _type)
{
	solAssert(_type.dataStoredIn(DataLocation::Memory), "");
	string functionName = "array_allocation_size_" + _type.identifier();
	return createFunction(functionName, [&]() {
		Whiskers w(R"(
			function <functionName>(length) -> size {
				// Make sure we can allocate memory without overflow
				if gt(length, 0xffffffffffffffff) { revert(0, 0) }
				size := <allocationSize>
				<addLengthSlot>
			}
		)");
		w("functionName", functionName);
		if (_type.isByteArray())
			// Round up
			w("allocationSize", "and(add(length, 0x1f), not(0x1f))");
		else
			w("allocationSize", "mul(length, 0x20)");
		if (_type.isDynamicallySized())
			w("addLengthSlot", "size := add(size, 0x20)");
		else
			w("addLengthSlot", "");
		return w.render();
	});
}

string ABIFunctions::arrayDataAreaFunction(ArrayType const& _type)
{
	string functionName = "array_dataslot_" + _type.identifier();
	return createFunction(functionName, [&]() {
		if (_type.dataStoredIn(DataLocation::Memory))
		{
			if (_type.isDynamicallySized())
				return Whiskers(R"(
					function <functionName>(memPtr) -> dataPtr {
						dataPtr := add(memPtr, 0x20)
					}
				)")
				("functionName", functionName)
				.render();
			else
				return Whiskers(R"(
					function <functionName>(memPtr) -> dataPtr {
						dataPtr := memPtr
					}
				)")
				("functionName", functionName)
				.render();
		}
		else if (_type.dataStoredIn(DataLocation::Storage))
		{
			if (_type.isDynamicallySized())
			{
				Whiskers w(R"(
					function <functionName>(slot) -> dataSlot {
						mstore(0, slot)
						dataSlot := keccak256(0, 0x20)
					}
				)");
				w("functionName", functionName);
				return w.render();
			}
			else
			{
				Whiskers w(R"(
					function <functionName>(slot) -> dataSlot {
						dataSlot := slot
					}
				)");
				w("functionName", functionName);
				return w.render();
			}
		}
		else
		{
			// Not used for calldata
			solAssert(false, "");
		}
	});
}

string ABIFunctions::nextArrayElementFunction(ArrayType const& _type)
=======
string ABIFunctions::arrayStoreLengthForEncodingFunction(ArrayType const& _type, EncodingOptions const& _options)
>>>>>>> c7dfd78e
{
	string functionName = "array_storeLengthForEncoding_" + _type.identifier() + _options.toFunctionNameSuffix();
	return createFunction(functionName, [&]() {
		if (_type.isDynamicallySized() && !_options.dynamicInplace)
			return Whiskers(R"(
				function <functionName>(pos, length) -> updated_pos {
					mstore(pos, length)
					updated_pos := add(pos, 0x20)
				}
			)")
			("functionName", functionName)
			.render();
		else
			return Whiskers(R"(
				function <functionName>(pos, length) -> updated_pos {
					updated_pos := pos
				}
			)")
			("functionName", functionName)
			.render();
	});
}

string ABIFunctions::createFunction(string const& _name, function<string ()> const& _creator)
{
	return m_functionCollector.createFunction(_name, _creator);
}

size_t ABIFunctions::headSize(TypePointers const& _targetTypes)
{
	size_t headSize = 0;
	for (auto const& t: _targetTypes)
		headSize += t->calldataHeadSize();

	return headSize;
}

size_t ABIFunctions::numVariablesForType(Type const& _type, EncodingOptions const& _options)
{
	if (_type.category() == Type::Category::Function && !_options.encodeFunctionFromStack)
		return 1;
	else
		return _type.sizeOnStack();
}

std::string ABIFunctions::revertReasonIfDebug(std::string const& _message)
{
	return YulUtilFunctions::revertReasonIfDebug(m_revertStrings, _message);
}<|MERGE_RESOLUTION|>--- conflicted
+++ resolved
@@ -301,7 +301,7 @@
 			case DataLocation::CallData:
 				if (
 					fromArray->isByteArray() ||
-					*fromArray->baseType() == *TypeProvider::uint256() ||
+					*fromArray->baseType() == *TypeProvider::uint(256) ||
 					*fromArray->baseType() == FixedBytesType(32)
 				)
 					return abiEncodingFunctionCalldataArrayWithoutCleanup(*fromArray, *toArray, _options);
@@ -359,7 +359,7 @@
 			// possible for library calls where we just forward the storage reference
 			solAssert(_options.encodeAsLibraryTypes, "");
 			solAssert(_options.padded && !_options.dynamicInplace, "Non-padded / inplace encoding for library call requested.");
-			solAssert(to == *TypeProvider::uint256(), "");
+			solAssert(to == *TypeProvider::uint(256), "");
 			templ("cleanupConvert", "value");
 		}
 		else
@@ -435,7 +435,7 @@
 	solAssert(fromArrayType.location() == DataLocation::CallData, "");
 	solAssert(
 		fromArrayType.isByteArray() ||
-		*fromArrayType.baseType() == *TypeProvider::uint256() ||
+		*fromArrayType.baseType() == *TypeProvider::uint(256) ||
 		*fromArrayType.baseType() == FixedBytesType(32),
 		""
 	);
@@ -501,7 +501,9 @@
 			templ("readableTypeNameFrom", _from.toString(true));
 			templ("readableTypeNameTo", _to.toString(true));
 			templ("copyFun", m_utils.copyToMemoryFunction(true));
+/*
 			templ("byteLength", toCompactHexWithPrefix(fromArrayType.length() * fromArrayType.calldataStride()));
+*/
 			return templ.render();
 		}
 	});
@@ -1146,17 +1148,15 @@
 				}
 			)"
 		);
-<<<<<<< HEAD
 /*
-=======
 		// TODO add test
 		templ("revertString", revertReasonIfDebug("ABI decoding: invalid calldata array offset"));
->>>>>>> c7dfd78e
 		templ("functionName", functionName);
 		templ("readableTypeName", _type.toString(true));
 		templ("retrieveLength", _type.isDynamicallySized() ? (load + "(offset)") : toCompactHexWithPrefix(_type.length()));
 		templ("offset", _type.isDynamicallySized() ? "add(offset, 0x20)" : "offset");
 		templ("abiDecodeAvailableLen", abiDecodingFunctionArrayAvailableLength(_type, _fromMemory));
+*/
 		return templ.render();
 	});
 }
@@ -1194,18 +1194,14 @@
 		templ("readableTypeName", _type.toString(true));
 		templ("allocate", m_utils.allocationFunction());
 		templ("allocationSize", m_utils.arrayAllocationSizeFunction(_type));
+/*
 		string calldataStride = toCompactHexWithPrefix(_type.calldataStride());
 		templ("stride", calldataStride);
 		if (_type.isDynamicallySized())
 			templ("storeLength", "mstore(array, length) dst := add(array, 0x20)");
 		else
 			templ("storeLength", "");
-<<<<<<< HEAD
-*/
-		if (dynamicBase)
-=======
-		if (_type.baseType()->isDynamicallyEncoded())
->>>>>>> c7dfd78e
+  		if (_type.baseType()->isDynamicallyEncoded())
 		{
 			templ("staticBoundsCheck", "");
 			string load = _fromMemory ? "mload" : "calldataload";
@@ -1222,6 +1218,7 @@
 			templ("retrieveElementPos", "src");
 		}
 		templ("decodingFun", abiDecodingFunction(*_type.baseType(), _fromMemory, false));
+*/
 		return templ.render();
 	});
 }
@@ -1265,16 +1262,11 @@
 		w("revertStringPos", revertReasonIfDebug("ABI decoding: invalid calldata array stride"));
 		w("functionName", functionName);
 		w("readableTypeName", _type.toString(true));
-<<<<<<< HEAD
-		w("baseEncodedSize", toCompactHexWithPrefix(_type.isByteArray() ? 1 : _type.baseType()->calldataEncodedSize()));
 /*
-		w("length", _type.isDynamicallyEncoded() ? "length" : toCompactHexWithPrefix(_type.length()));
-*/
-=======
 		w("stride", toCompactHexWithPrefix(_type.calldataStride()));
 		if (!_type.isDynamicallySized())
 			w("length", toCompactHexWithPrefix(_type.length()));
->>>>>>> c7dfd78e
+*/
 		return w.render();
 	});
 }
@@ -1358,17 +1350,11 @@
 		templ("revertString", revertReasonIfDebug("ABI decoding: struct data too short"));
 		templ("functionName", functionName);
 		templ("readableTypeName", _type.toString(true));
-<<<<<<< HEAD
-		templ("allocate", allocationFunction());
+		templ("allocate", m_utils.allocationFunction());
 /*
-		solAssert(_type.memorySize() < u256("0xffffffffffffffff"), "");
-		templ("memorySize", toCompactHexWithPrefix(_type.memorySize()));
-*/
-=======
-		templ("allocate", m_utils.allocationFunction());
 		solAssert(_type.memoryDataSize() < u256("0xffffffffffffffff"), "");
 		templ("memorySize", toCompactHexWithPrefix(_type.memoryDataSize()));
->>>>>>> c7dfd78e
+*/
 		size_t headPos = 0;
 		vector<map<string, string>> members;
 		for (auto const& member: _type.members(nullptr))
@@ -1526,192 +1512,7 @@
 	});
 }
 
-<<<<<<< HEAD
-string ABIFunctions::shiftLeftFunction(size_t _numBits)
-{
-	string functionName = "shift_left_" + to_string(_numBits);
-	return createFunction(functionName, [&]() {
-		solAssert(_numBits < 256, "");
-		return
-			Whiskers(R"(
-			function <functionName>(value) -> newValue {
-				newValue := mul(value, <multiplier>)
-			}
-			)")
-			("functionName", functionName)
-			("multiplier", toCompactHexWithPrefix(u256(1) << _numBits))
-			.render();
-	});
-}
-
-string ABIFunctions::shiftRightFunction(size_t _numBits, bool _signed)
-{
-	string functionName = "shift_right_" + to_string(_numBits) + (_signed ? "_signed" : "_unsigned");
-	return createFunction(functionName, [&]() {
-		solAssert(_numBits < 256, "");
-		return
-			Whiskers(R"(
-			function <functionName>(value) -> newValue {
-				newValue := <div>(value, <multiplier>)
-			}
-			)")
-			("functionName", functionName)
-			("div", _signed ? "sdiv" : "div")
-			("multiplier", toCompactHexWithPrefix(u256(1) << _numBits))
-			.render();
-	});
-}
-
-string ABIFunctions::roundUpFunction()
-{
-	string functionName = "round_up_to_mul_of_32";
-	return createFunction(functionName, [&]() {
-		return
-			Whiskers(R"(
-			function <functionName>(value) -> result {
-				result := and(add(value, 31), not(31))
-			}
-			)")
-			("functionName", functionName)
-			.render();
-	});
-}
-
-string ABIFunctions::arrayLengthFunction(ArrayType const& _type)
-{
-	string functionName = "array_length_" + _type.identifier();
-	return createFunction(functionName, [&]() {
-		Whiskers w(R"(
-			function <functionName>(value) -> length {
-				<body>
-			}
-		)");
-		w("functionName", functionName);
-		string body;
-/*
-		if (!_type.isDynamicallySized())
-			body = "length := " + toCompactHexWithPrefix(_type.length());
-		else
-		{
-			switch (_type.location())
-			{
-			case DataLocation::CallData:
-				solAssert(false, "called regular array length function on calldata array");
-				break;
-			case DataLocation::Memory:
-				body = "length := mload(value)";
-				break;
-			case DataLocation::Storage:
-				if (_type.isByteArray())
-				{
-					// Retrieve length both for in-place strings and off-place strings:
-					// Computes (x & (0x100 * (ISZERO (x & 1)) - 1)) / 2
-					// i.e. for short strings (x & 1 == 0) it does (x & 0xff) / 2 and for long strings it
-					// computes (x & (-1)) / 2, which is equivalent to just x / 2.
-					body = R"(
-						length := sload(value)
-						let mask := sub(mul(0x100, iszero(and(length, 1))), 1)
-						length := div(and(length, mask), 2)
-					)";
-				}
-				else
-					body = "length := sload(value)";
-				break;
-			}
-		}
-*/
-		solAssert(!body.empty(), "");
-		w("body", body);
-		return w.render();
-	});
-}
-
-string ABIFunctions::arrayAllocationSizeFunction(ArrayType const& _type)
-{
-	solAssert(_type.dataStoredIn(DataLocation::Memory), "");
-	string functionName = "array_allocation_size_" + _type.identifier();
-	return createFunction(functionName, [&]() {
-		Whiskers w(R"(
-			function <functionName>(length) -> size {
-				// Make sure we can allocate memory without overflow
-				if gt(length, 0xffffffffffffffff) { revert(0, 0) }
-				size := <allocationSize>
-				<addLengthSlot>
-			}
-		)");
-		w("functionName", functionName);
-		if (_type.isByteArray())
-			// Round up
-			w("allocationSize", "and(add(length, 0x1f), not(0x1f))");
-		else
-			w("allocationSize", "mul(length, 0x20)");
-		if (_type.isDynamicallySized())
-			w("addLengthSlot", "size := add(size, 0x20)");
-		else
-			w("addLengthSlot", "");
-		return w.render();
-	});
-}
-
-string ABIFunctions::arrayDataAreaFunction(ArrayType const& _type)
-{
-	string functionName = "array_dataslot_" + _type.identifier();
-	return createFunction(functionName, [&]() {
-		if (_type.dataStoredIn(DataLocation::Memory))
-		{
-			if (_type.isDynamicallySized())
-				return Whiskers(R"(
-					function <functionName>(memPtr) -> dataPtr {
-						dataPtr := add(memPtr, 0x20)
-					}
-				)")
-				("functionName", functionName)
-				.render();
-			else
-				return Whiskers(R"(
-					function <functionName>(memPtr) -> dataPtr {
-						dataPtr := memPtr
-					}
-				)")
-				("functionName", functionName)
-				.render();
-		}
-		else if (_type.dataStoredIn(DataLocation::Storage))
-		{
-			if (_type.isDynamicallySized())
-			{
-				Whiskers w(R"(
-					function <functionName>(slot) -> dataSlot {
-						mstore(0, slot)
-						dataSlot := keccak256(0, 0x20)
-					}
-				)");
-				w("functionName", functionName);
-				return w.render();
-			}
-			else
-			{
-				Whiskers w(R"(
-					function <functionName>(slot) -> dataSlot {
-						dataSlot := slot
-					}
-				)");
-				w("functionName", functionName);
-				return w.render();
-			}
-		}
-		else
-		{
-			// Not used for calldata
-			solAssert(false, "");
-		}
-	});
-}
-
-string ABIFunctions::nextArrayElementFunction(ArrayType const& _type)
-=======
 string ABIFunctions::arrayStoreLengthForEncodingFunction(ArrayType const& _type, EncodingOptions const& _options)
->>>>>>> c7dfd78e
 {
 	string functionName = "array_storeLengthForEncoding_" + _type.identifier() + _options.toFunctionNameSuffix();
 	return createFunction(functionName, [&]() {
